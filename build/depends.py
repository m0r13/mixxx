# -*- coding: utf-8 -*-

import os
import util
from mixxx import Dependence, Feature
import SCons.Script as SCons


class PortAudio(Dependence):

    def configure(self, build, conf):
        libs = ['portaudio']
        if build.msvcdebug:
            libs = ['portaudiod', 'portaudio-debug']
        if not conf.CheckLib(libs):
            raise Exception(
                'Did not find libportaudio.a, portaudio.lib, or the PortAudio-v19 development header files.')

        # Turn on PortAudio support in Mixxx
        build.env.Append(CPPDEFINES='__PORTAUDIO__')

        if build.platform_is_windows and build.static_dependencies:
            conf.CheckLib('advapi32')

    def sources(self, build):
        return ['sounddeviceportaudio.cpp']


class PortMIDI(Dependence):

    def configure(self, build, conf):
        # Check for PortTime
        libs = ['porttime', 'libporttime']
        headers = ['porttime.h']
        if build.msvcdebug:
            libs = ['porttimed', 'porttime-debug']

        # Depending on the library configuration PortTime might be statically
        # linked with PortMidi. We treat either presence of the lib or the
        # header as success.
        if not conf.CheckLib(libs) and not conf.CheckHeader(headers):
            raise Exception("Did not find PortTime or its development headers.")

        # Check for PortMidi
        libs = ['portmidi', 'libportmidi']
        headers = ['portmidi.h']
        if build.platform_is_windows:
            # We have this special branch here because on Windows we might want
            # to link PortMidi statically which we don't want to do on other
            # platforms.
            if build.msvcdebug:
                libs = ['portmidi_sd', 'portmidi_s-debug',
                        'portmidid', 'portmidi-debug']
            else:
                libs = ['portmidi_s', 'portmidi', 'libportmidi']
        if not conf.CheckLib(libs) or not conf.CheckHeader(headers):
            raise Exception("Did not find PortMidi or its development headers.")

    def sources(self, build):
        return ['controllers/midi/portmidienumerator.cpp', 'controllers/midi/portmidicontroller.cpp']


class OpenGL(Dependence):

    def configure(self, build, conf):
        if build.platform_is_osx:
            build.env.AppendUnique(FRAMEWORKS='OpenGL')

        # Check for OpenGL (it's messy to do it for all three platforms).
        if (not conf.CheckLib('GL') and
                not conf.CheckLib('opengl32') and
                not conf.CheckCHeader('OpenGL/gl.h') and
                not conf.CheckCHeader('GL/gl.h')):
            raise Exception('Did not find OpenGL development files')

        if (not conf.CheckLib('GLU') and
                not conf.CheckLib('glu32') and
                not conf.CheckCHeader('OpenGL/glu.h')):
            raise Exception('Did not find GLU development files')


class SecurityFramework(Dependence):
    """The iOS/OS X security framework is used to implement sandboxing."""
    def configure(self, build, conf):
        if not build.platform_is_osx:
            return
        build.env.Append(CPPPATH='/System/Library/Frameworks/Security.framework/Headers/')
        build.env.Append(LINKFLAGS='-framework Security')


class CoreServices(Dependence):
    def configure(self, build, conf):
        if not build.platform_is_osx:
            return
        build.env.Append(CPPPATH='/System/Library/Frameworks/CoreServices.framework/Headers/')
        build.env.Append(LINKFLAGS='-framework CoreServices')


class OggVorbis(Dependence):

    def configure(self, build, conf):
#        if build.platform_is_windows and build.machine_is_64bit:
            # For some reason this has to be checked this way on win64,
            # otherwise it looks for the dll lib which will cause a conflict
            # later
#            if not conf.CheckLib('vorbisfile_static'):
#                raise Exception('Did not find vorbisfile_static.lib or the libvorbisfile development headers.')
#        else:
        libs = ['libvorbisfile', 'vorbisfile']
        if build.platform_is_windows:
            if build.msvcdebug:
                libs = ['libvorbisfile_static-debug',
                        'vorbisfile_static-debug', 'vorbisfile-debug', 'libvorbisfile-debug']
            else:
                libs = ['libvorbisfile', 'vorbisfile',
                        'libvorbisfile_static', 'vorbisfile_static']
        if not conf.CheckLib(libs):
            Exception('Did not find libvorbisfile.a, libvorbisfile.lib, '
                      'or the libvorbisfile development headers.')

        libs = ['libvorbis', 'vorbis']
        if build.platform_is_windows:
            if build.msvcdebug:
                libs = ['libvorbis_static-debug',
                        'vorbis_static-debug', 'libvorbis-debug', 'vorbis-debug']
            else:
                libs = ['libvorbis', 'vorbis',
                        'libvorbis_static', 'vorbis_static']
        if not conf.CheckLib(libs):
            raise Exception(
                'Did not find libvorbis.a, libvorbis.lib, or the libvorbis development headers.')

        libs = ['libogg', 'ogg']
        if build.platform_is_windows:
            if build.msvcdebug:
                libs = ['libogg_static-debug',
                        'ogg_static-debug', 'ogg-debug', 'libogg-debug']
            else:
                libs = ['libogg', 'ogg', 'libogg_static', 'ogg_static']
        if not conf.CheckLib(libs):
            raise Exception(
                'Did not find libogg.a, libogg.lib, or the libogg development headers')

        # libvorbisenc only exists on Linux, OSX and mingw32 on Windows. On
        # Windows with MSVS it is included in vorbisfile.dll. libvorbis and
        # libogg are included from build.py so don't add here.
        if not build.platform_is_windows or build.toolchain_is_gnu:
            vorbisenc_found = conf.CheckLib(['libvorbisenc', 'vorbisenc'])
            if not vorbisenc_found:
                raise Exception(
                    'Did not find libvorbisenc.a, libvorbisenc.lib, or the libvorbisenc development headers.')

    def sources(self, build):
        return ['soundsourceoggvorbis.cpp']

class SndFile(Dependence):

    def configure(self, build, conf):
        # if not conf.CheckLibWithHeader(['sndfile', 'libsndfile', 'libsndfile-1'], 'sndfile.h', 'C'):
        # TODO: check for debug version on Windows when one is available
        if not conf.CheckLib(['sndfile', 'libsndfile', 'libsndfile-1']):
            raise Exception(
                "Did not find libsndfile or it\'s development headers")
        build.env.Append(CPPDEFINES='__SNDFILE__')

    def sources(self, build):
        return ['soundsourcesndfile.cpp']


class FLAC(Dependence):
    def configure(self, build, conf):
        if not conf.CheckHeader('FLAC/stream_decoder.h'):
            raise Exception('Did not find libFLAC development headers')
        libs = ['libFLAC', 'FLAC']
        if build.platform_is_windows:
            if build.msvcdebug:
                libs = ['libFLAC-debug', 'FLAC-debug',
                        'libFLAC_static-debug', 'FLAC_static-debug']
            else:
                libs = ['libFLAC', 'FLAC', 'libFLAC_static', 'FLAC_static']
        if not conf.CheckLib(libs):
            raise Exception('Did not find libFLAC development libraries')

        if build.platform_is_windows and build.static_dependencies:
            build.env.Append(CPPDEFINES='FLAC__NO_DLL')

    def sources(self, build):
        return ['soundsourceflac.cpp', ]


class Qt(Dependence):
    DEFAULT_QT4DIRS = {'linux': '/usr/share/qt4',
                       'bsd': '/usr/local/lib/qt4',
                       'osx': '/Library/Frameworks',
                       'windows': 'C:\\qt\\4.6.0'}

    DEFAULT_QT5DIRS64 = {'linux': '/usr/lib/x86_64-linux-gnu/qt5',
                         'osx': '/Library/Frameworks',
                         'windows': 'C:\\qt\\5.0.1'}

    DEFAULT_QT5DIRS32 = {'linux': '/usr/lib/i386-linux-gnu/qt5',
                         'osx': '/Library/Frameworks',
                         'windows': 'C:\\qt\\5.0.1'}

    @staticmethod
    def qt5_enabled(build):
        return int(util.get_flags(build.env, 'qt5', 0))

    @staticmethod
    def uic(build):
        qt5 = Qt.qt5_enabled(build)
        return build.env.Uic5 if qt5 else build.env.Uic4

    @staticmethod
    def find_framework_path(qtdir):
        for d in (os.path.join(qtdir, x) for x in ['', 'Frameworks', 'lib']):
            core = os.path.join(d, 'QtCore.framework')
            if os.path.isdir(core):
                return d
        return None

    @staticmethod
    def enabled_modules(build):
        qt5 = Qt.qt5_enabled(build)
        qt_modules = [
            'QtCore', 'QtGui', 'QtOpenGL', 'QtXml', 'QtSvg',
            'QtSql', 'QtScript', 'QtXmlPatterns', 'QtNetwork',
            'QtTest'
        ]
        if qt5:
            qt_modules.extend(['QtWidgets', 'QtConcurrent'])
        return qt_modules

    def satisfy(self):
        pass

    def configure(self, build, conf):
        qt_modules = Qt.enabled_modules(build)

        qt5 = Qt.qt5_enabled(build)
        # Emit various Qt defines
        build.env.Append(CPPDEFINES=['QT_SHARED',
                                     'QT_TABLET_SUPPORT'])
        if qt5:
            # Enable qt4 support.
            build.env.Append(CPPDEFINES='QT_DISABLE_DEPRECATED_BEFORE')

        # Enable Qt include paths
        if build.platform_is_linux:
            if qt5 and not conf.CheckForPKG('Qt5Core', '5.0'):
                raise Exception('Qt >= 5.0 not found')
            elif not qt5 and not conf.CheckForPKG('QtCore', '4.6'):
                raise Exception('QT >= 4.6 not found')

            # This automatically converts QtXXX to Qt5XXX where appropriate.
            if qt5:
                build.env.EnableQt5Modules(qt_modules, debug=False)
            else:
                build.env.EnableQt4Modules(qt_modules, debug=False)

            if qt5:
                # Note that -reduce-relocations is enabled by default in Qt5.
                # So we must build the code with position independent code
                build.env.Append(CCFLAGS='-fPIE')

        elif build.platform_is_bsd:
            build.env.Append(LIBS=qt_modules)
            include_paths = ['$QTDIR/include/%s' % module
                             for module in qt_modules]
            build.env.Append(CPPPATH=include_paths)
        elif build.platform_is_osx:
            qtdir = build.env['QTDIR']
            build.env.Append(
                LINKFLAGS=' '.join('-framework %s' % m for m in qt_modules)
            )
            framework_path = Qt.find_framework_path(qtdir)
            if not framework_path:
                raise Exception(
                    'Could not find frameworks in Qt directory: %s' % qtdir)
            # Necessary for raw includes of headers like #include <qobject.h>
            build.env.Append(CPPPATH=[os.path.join(framework_path, '%s.framework' % m, 'Headers')
                                      for m in qt_modules])
            # Framework path needs to be altered for CCFLAGS as well since a
            # header include of QtCore/QObject.h looks for a QtCore.framework on
            # the search path and a QObject.h in QtCore.framework/Headers.
            build.env.Append(CCFLAGS=['-F%s' % os.path.join(framework_path)])
            build.env.Append(LINKFLAGS=['-F%s' % os.path.join(framework_path)])

            # Copied verbatim from qt4.py and qt5.py.
            # TODO(rryan): Get our fixes merged upstream so we can use qt4.py
            # and qt5.py for OS X.
            qt4_module_defines = {
                'QtScript'   : ['QT_SCRIPT_LIB'],
                'QtSvg'      : ['QT_SVG_LIB'],
                'Qt3Support' : ['QT_QT3SUPPORT_LIB','QT3_SUPPORT'],
                'QtSql'      : ['QT_SQL_LIB'],
                'QtXml'      : ['QT_XML_LIB'],
                'QtOpenGL'   : ['QT_OPENGL_LIB'],
                'QtGui'      : ['QT_GUI_LIB'],
                'QtNetwork'  : ['QT_NETWORK_LIB'],
                'QtCore'     : ['QT_CORE_LIB'],
            }
            qt5_module_defines = {
                'QtScript'   : ['QT_SCRIPT_LIB'],
                'QtSvg'      : ['QT_SVG_LIB'],
                'QtSql'      : ['QT_SQL_LIB'],
                'QtXml'      : ['QT_XML_LIB'],
                'QtOpenGL'   : ['QT_OPENGL_LIB'],
                'QtGui'      : ['QT_GUI_LIB'],
                'QtNetwork'  : ['QT_NETWORK_LIB'],
                'QtCore'     : ['QT_CORE_LIB'],
                'QtWidgets'  : ['QT_WIDGETS_LIB'],
            }

            module_defines = qt5_module_defines if qt5 else qt4_module_defines
            for module in qt_modules:
                build.env.AppendUnique(CPPDEFINES=module_defines.get(module, []))

            if qt5:
                build.env["QT5_MOCCPPPATH"] = build.env["CPPPATH"]
            else:
                build.env["QT4_MOCCPPPATH"] = build.env["CPPPATH"]
        elif build.platform_is_windows:
            # This automatically converts QtCore to QtCore[45][d] where
            # appropriate.
            if qt5:
                build.env.EnableQt5Modules(qt_modules, debug=build.msvcdebug)
            else:
                build.env.EnableQt4Modules(qt_modules, debug=build.msvcdebug)

            # if build.static_dependencies:
                # # Pulled from qt-4.8.2-source\mkspecs\win32-msvc2010\qmake.conf
                # # QtCore
                # build.env.Append(LIBS = 'kernel32')
                # build.env.Append(LIBS = 'user32') # QtGui, QtOpenGL, libHSS1394
                # build.env.Append(LIBS = 'shell32')
                # build.env.Append(LIBS = 'uuid')
                # build.env.Append(LIBS = 'ole32') # QtGui,
                # build.env.Append(LIBS = 'advapi32') # QtGui, portaudio, portmidi
                # build.env.Append(LIBS = 'ws2_32')   # QtGui, QtNetwork, libshout
                # # QtGui
                # build.env.Append(LIBS = 'gdi32') #QtOpenGL
                # build.env.Append(LIBS = 'comdlg32')
                # build.env.Append(LIBS = 'oleaut32')
                # build.env.Append(LIBS = 'imm32')
                # build.env.Append(LIBS = 'winmm')
                # build.env.Append(LIBS = 'winspool')
                # # QtOpenGL
                # build.env.Append(LIBS = 'glu32')
                # build.env.Append(LIBS = 'opengl32')

        # Set the rpath for linux/bsd/osx.
        # This is not supported on OS X before the 10.5 SDK.
        using_104_sdk = (str(build.env["CCFLAGS"]).find("10.4") >= 0)
        compiling_on_104 = False
        if build.platform_is_osx:
            compiling_on_104 = (
                os.popen('sw_vers').readlines()[1].find('10.4') >= 0)
        if not build.platform_is_windows and not (using_104_sdk or compiling_on_104):
            qtdir = build.env['QTDIR']
            # TODO(XXX) should we use find_framework_path here or keep lib
            # hardcoded?
            framework_path = os.path.join(qtdir, 'lib')
            if os.path.isdir(framework_path):
                build.env.Append(LINKFLAGS="-Wl,-rpath," + framework_path)
                build.env.Append(LINKFLAGS="-L" + framework_path)

        # QtSQLite DLL
        if build.platform_is_windows:
            build.flags['sqlitedll'] = util.get_flags(
                build.env, 'sqlitedll', 1)

class TestHeaders(Dependence):
    def configure(self, build, conf):
        build.env.Append(CPPPATH="#lib/gtest-1.7.0/include")

class FidLib(Dependence):

    def sources(self, build):
        symbol = None
        if build.platform_is_windows:
            if build.toolchain_is_msvs:
                symbol = 'T_MSVC'
            elif build.crosscompile:
                # Not sure why, but fidlib won't build with mingw32msvc and
                # T_MINGW
                symbol = 'T_LINUX'
            elif build.toolchain_is_gnu:
                symbol = 'T_MINGW'
        else:
            symbol = 'T_LINUX'

        return [build.env.StaticObject('#lib/fidlib-0.9.10/fidlib.c',
                                       CPPDEFINES=symbol)]

    def configure(self, build, conf):
        build.env.Append(CPPPATH='#lib/fidlib-0.9.10/')


class ReplayGain(Dependence):

    def sources(self, build):
        return ["#lib/replaygain/replaygain.cpp"]

    def configure(self, build, conf):
        build.env.Append(CPPPATH="#lib/replaygain")


class SoundTouch(Dependence):
    SOUNDTOUCH_PATH = 'soundtouch-1.6.0'

    def sse_enabled(self, build):
        optimize = int(util.get_flags(build.env, 'optimize', 1))
        return (build.machine_is_64bit or
                (build.toolchain_is_msvs and optimize > 2) or
                (build.toolchain_is_gnu and optimize > 1))

    def sources(self, build):
        sources = ['engine/enginebufferscalest.cpp',
                   '#lib/%s/SoundTouch.cpp' % self.SOUNDTOUCH_PATH,
                   '#lib/%s/TDStretch.cpp' % self.SOUNDTOUCH_PATH,
                   '#lib/%s/RateTransposer.cpp' % self.SOUNDTOUCH_PATH,
                   '#lib/%s/AAFilter.cpp' % self.SOUNDTOUCH_PATH,
                   '#lib/%s/FIFOSampleBuffer.cpp' % self.SOUNDTOUCH_PATH,
                   '#lib/%s/FIRFilter.cpp' % self.SOUNDTOUCH_PATH,
                   '#lib/%s/PeakFinder.cpp' % self.SOUNDTOUCH_PATH,
                   '#lib/%s/BPMDetect.cpp' % self.SOUNDTOUCH_PATH]

        # SoundTouch CPU optimizations are only for x86
        # architectures. SoundTouch automatically ignores these files when it is
        # not being built for an architecture that supports them.
        cpu_detection = '#lib/%s/cpu_detect_x86_win.cpp' if build.toolchain_is_msvs else \
            '#lib/%s/cpu_detect_x86_gcc.cpp'
        sources.append(cpu_detection % self.SOUNDTOUCH_PATH)

        # Check if the compiler has SSE extention enabled
        # Allways the case on x64 (core instructions)
        if self.sse_enabled(build):
            sources.extend(
                ['#lib/%s/mmx_optimized.cpp' % self.SOUNDTOUCH_PATH,
                 '#lib/%s/sse_optimized.cpp' % self.SOUNDTOUCH_PATH, ])
        return sources

    def configure(self, build, conf, env=None):
        if env is None:
            env = build.env
        if build.platform_is_windows:
            # Regardless of the bitwidth, ST checks for WIN32
            env.Append(CPPDEFINES='WIN32')
        env.Append(CPPPATH=['#lib/%s' % self.SOUNDTOUCH_PATH])

        # Check if the compiler has SSE extention enabled
        # Allways the case on x64 (core instructions)
        if self.sse_enabled(build):
            env.Append(CPPDEFINES='SOUNDTOUCH_ALLOW_X86_OPTIMIZATIONS')


class RubberBand(Dependence):
    def sources(self, build):
        sources = ['engine/enginebufferscalerubberband.cpp', ]
        return sources

    def configure(self, build, conf, env=None):
        if env is None:
            env = build.env
        if not conf.CheckLib(['rubberband', 'librubberband']):
            raise Exception(
                "Could not find librubberband or its development headers.")


class TagLib(Dependence):
    def configure(self, build, conf):
        libs = ['tag']
        if build.msvcdebug:
            libs = ['tag-debug']
        if not conf.CheckLib(libs):
            raise Exception(
                "Could not find libtag or its development headers.")

        # Karmic seems to have an issue with mp4tag.h where they don't include
        # the files correctly. Adding this folder ot the include path should fix
        # it, though might cause issues. This is safe to remove once we
        # deprecate Karmic support. rryan 2/2011
        build.env.Append(CPPPATH='/usr/include/taglib/')

        if build.platform_is_windows and build.static_dependencies:
            build.env.Append(CPPDEFINES='TAGLIB_STATIC')


class Chromaprint(Dependence):
    def configure(self, build, conf):
        if not conf.CheckLib(['chromaprint', 'libchromaprint', 'chromaprint_p', 'libchromaprint_p']):
            raise Exception(
                "Could not find libchromaprint or its development headers.")
        if build.platform_is_windows and build.static_dependencies:
            build.env.Append(CPPDEFINES='CHROMAPRINT_NODLL')

            # On Windows, we link chromaprint with FFTW3.
            if not conf.CheckLib(['fftw', 'libfftw', 'fftw3', 'libfftw3']):
                raise Exception(
                    "Could not find fftw3 or its development headers.")


class ProtoBuf(Dependence):
    def configure(self, build, conf):
        libs = ['libprotobuf-lite', 'protobuf-lite', 'libprotobuf', 'protobuf']
        if build.msvcdebug:
            libs = ['libprotobuf-lite-debug',
                    'protobuf-lite-debug', 'libprotobuf-debug', 'protobuf-debug']
        if not conf.CheckLib(libs):
            raise Exception(
                "Could not find libprotobuf or its development headers.")


class MixxxCore(Feature):

    def description(self):
        return "Mixxx Core Features"

    def enabled(self, build):
        return True

    def sources(self, build):
        sources = ["mixxxkeyboard.cpp",

                   "configobject.cpp",
                   "control/control.cpp",
                   "control/controlbehavior.cpp",
                   "control/controlmodel.cpp",
                   "controlobjectslave.cpp",
                   "controlobjectthread.cpp",
                   "controllogpotmeter.cpp",
                   "controlobject.cpp",
                   "controlpotmeter.cpp",
                   "controllinpotmeter.cpp",
                   "controleffectknob.cpp",
                   "controlpushbutton.cpp",
                   "controlindicator.cpp",
                   "controlttrotary.cpp",

                   "preferences/dlgpreferencepage.cpp",
                   "dlgpreferences.cpp",
                   "dlgprefsound.cpp",
                   "dlgprefsounditem.cpp",
                   "controllers/dlgprefcontroller.cpp",
                   "controllers/dlgcontrollerlearning.cpp",
                   "controllers/dlgprefcontrollers.cpp",
                   "dlgpreflibrary.cpp",
                   "dlgprefcontrols.cpp",
                   "dlgprefwaveform.cpp",
                   "dlgprefautodj.cpp",
                   "dlgprefkey.cpp",
                   "dlgprefreplaygain.cpp",
                   "dlgprefnovinyl.cpp",
                   "dlgabout.cpp",
                   "dlgprefeq.cpp",
                   "dlgprefcrossfader.cpp",
                   "dlgtagfetcher.cpp",
                   "dlgtrackinfo.cpp",
                   "dlganalysis.cpp",
                   "dlgautodj.cpp",
                   "dlghidden.cpp",
                   "dlgmissing.cpp",
                   "dlgdevelopertools.cpp",

                   "effects/effectmanifest.cpp",
                   "effects/effectmanifestparameter.cpp",

                   "effects/effectchain.cpp",
                   "effects/effect.cpp",
                   "effects/effectparameter.cpp",

                   "effects/effectrack.cpp",
                   "effects/effectchainslot.cpp",
                   "effects/effectslot.cpp",
                   "effects/effectparameterslotbase.cpp",
                   "effects/effectparameterslot.cpp",
                   "effects/effectbuttonparameterslot.cpp",

                   "effects/effectsmanager.cpp",
                   "effects/effectchainmanager.cpp",
                   "effects/effectsbackend.cpp",

                   "effects/native/nativebackend.cpp",
                   "effects/native/bitcrushereffect.cpp",
                   "effects/native/butterworth8eqeffect.cpp",
<<<<<<< HEAD
                   "effects/native/bessel8lvmixeqeffect.cpp",
=======
                   "effects/native/graphiceqeffect.cpp",
>>>>>>> 3e4b3ec6
                   "effects/native/flangereffect.cpp",
                   "effects/native/filtereffect.cpp",
                   "effects/native/reverbeffect.cpp",
                   "effects/native/echoeffect.cpp",
                   "effects/native/reverb/Reverb.cc",

                   "engine/effects/engineeffectsmanager.cpp",
                   "engine/effects/engineeffectrack.cpp",
                   "engine/effects/engineeffectchain.cpp",
                   "engine/effects/engineeffect.cpp",

                   "engine/sync/basesyncablelistener.cpp",
                   "engine/sync/enginesync.cpp",
                   "engine/sync/synccontrol.cpp",
                   "engine/sync/internalclock.cpp",

                   "engine/engineworker.cpp",
                   "engine/engineworkerscheduler.cpp",
                   "engine/enginebuffer.cpp",
                   "engine/enginebufferscale.cpp",
                   "engine/enginebufferscaledummy.cpp",
                   "engine/enginebufferscalelinear.cpp",
                   "engine/enginefilterblock.cpp",
                   "engine/enginefilterbiquad1.cpp",
                   "engine/enginefilterbessel4.cpp",
                   "engine/enginefilterbessel8.cpp",
                   "engine/enginefilterbutterworth4.cpp",
                   "engine/enginefilterbutterworth8.cpp",
                   "engine/enginefilter.cpp",
                   "engine/engineobject.cpp",
                   "engine/enginepregain.cpp",
                   "engine/enginechannel.cpp",
                   "engine/enginemaster.cpp",
                   "engine/enginedelay.cpp",
                   "engine/enginevumeter.cpp",
                   "engine/enginevinylsoundemu.cpp",
                   "engine/enginesidechaincompressor.cpp",
                   "engine/sidechain/enginesidechain.cpp",
                   "engine/enginexfader.cpp",
                   "engine/enginemicrophone.cpp",
                   "engine/enginedeck.cpp",
                   "engine/engineaux.cpp",
                   "engine/channelmixer_autogen.cpp",

                   "engine/enginecontrol.cpp",
                   "engine/ratecontrol.cpp",
                   "engine/positionscratchcontroller.cpp",
                   "engine/loopingcontrol.cpp",
                   "engine/bpmcontrol.cpp",
                   "engine/keycontrol.cpp",
                   "engine/cuecontrol.cpp",
                   "engine/quantizecontrol.cpp",
                   "engine/clockcontrol.cpp",
                   "engine/readaheadmanager.cpp",
                   "engine/enginetalkoverducking.cpp",
                   "cachingreader.cpp",
                   "cachingreaderworker.cpp",

                   "analyserrg.cpp",
                   "analyserqueue.cpp",
                   "analyserwaveform.cpp",
                   "analyserkey.cpp",

                   "controllers/controller.cpp",
                   "controllers/controllerengine.cpp",
                   "controllers/controllerenumerator.cpp",
                   "controllers/controllerlearningeventfilter.cpp",
                   "controllers/controllermanager.cpp",
                   "controllers/controllerpresetfilehandler.cpp",
                   "controllers/controllerpresetinfo.cpp",
                   "controllers/controlpickermenu.cpp",
                   "controllers/controllermappingtablemodel.cpp",
                   "controllers/controllerinputmappingtablemodel.cpp",
                   "controllers/controlleroutputmappingtablemodel.cpp",
                   "controllers/delegates/controldelegate.cpp",
                   "controllers/delegates/midichanneldelegate.cpp",
                   "controllers/delegates/midiopcodedelegate.cpp",
                   "controllers/delegates/midibytedelegate.cpp",
                   "controllers/delegates/midioptionsdelegate.cpp",
                   "controllers/learningutils.cpp",
                   "controllers/midi/midimessage.cpp",
                   "controllers/midi/midiutils.cpp",
                   "controllers/midi/midicontroller.cpp",
                   "controllers/midi/midicontrollerpresetfilehandler.cpp",
                   "controllers/midi/midienumerator.cpp",
                   "controllers/midi/midioutputhandler.cpp",
                   "controllers/qtscript-bytearray/bytearrayclass.cpp",
                   "controllers/qtscript-bytearray/bytearrayprototype.cpp",
                   "controllers/softtakeover.cpp",

                   "main.cpp",
                   "mixxx.cpp",
                   "mixxxapplication.cpp",
                   "errordialoghandler.cpp",
                   "upgrade.cpp",

                   "soundsource.cpp",

                   "sharedglcontext.cpp",
                   "widget/controlwidgetconnection.cpp",
                   "widget/wbasewidget.cpp",
                   "widget/wwidget.cpp",
                   "widget/wwidgetgroup.cpp",
                   "widget/wwidgetstack.cpp",
                   "widget/wlabel.cpp",
                   "widget/wtracktext.cpp",
                   "widget/wnumber.cpp",
                   "widget/wnumberdb.cpp",
                   "widget/wnumberpos.cpp",
                   "widget/wnumberrate.cpp",
                   "widget/wknob.cpp",
                   "widget/wknobcomposed.cpp",
                   "widget/wdisplay.cpp",
                   "widget/wvumeter.cpp",
                   "widget/wpushbutton.cpp",
                   "widget/wslidercomposed.cpp",
                   "widget/wstatuslight.cpp",
                   "widget/woverview.cpp",
                   "widget/woverviewlmh.cpp",
                   "widget/woverviewhsv.cpp",
                   "widget/woverviewrgb.cpp",
                   "widget/wspinny.cpp",
                   "widget/wskincolor.cpp",
                   "widget/wsearchlineedit.cpp",
                   "widget/wpixmapstore.cpp",
                   "widget/wimagestore.cpp",
                   "widget/hexspinbox.cpp",
                   "widget/wtrackproperty.cpp",
                   "widget/weffectchain.cpp",
                   "widget/weffect.cpp",
                   "widget/weffectparameter.cpp",
                   "widget/weffectbuttonparameter.cpp",
                   "widget/weffectparameterbase.cpp",
                   "widget/wtime.cpp",
                   "widget/wkey.cpp",
                   "widget/wcombobox.cpp",
                   "widget/wsplitter.cpp",

                   "network.cpp",
                   "musicbrainz/tagfetcher.cpp",
                   "musicbrainz/gzip.cpp",
                   "musicbrainz/crc.c",
                   "musicbrainz/acoustidclient.cpp",
                   "musicbrainz/chromaprinter.cpp",
                   "musicbrainz/musicbrainzclient.cpp",

                   "rotary.cpp",
                   "widget/wtracktableview.cpp",
                   "widget/wtracktableviewheader.cpp",
                   "widget/wlibrarysidebar.cpp",
                   "widget/wlibrary.cpp",
                   "widget/wlibrarytableview.cpp",
                   "widget/wanalysislibrarytableview.cpp",
                   "widget/wlibrarytextbrowser.cpp",
                   "library/trackcollection.cpp",
                   "library/basesqltablemodel.cpp",
                   "library/basetrackcache.cpp",
                   "library/columncache.cpp",
                   "library/librarytablemodel.cpp",
                   "library/searchquery.cpp",
                   "library/searchqueryparser.cpp",
                   "library/analysislibrarytablemodel.cpp",
                   "library/missingtablemodel.cpp",
                   "library/hiddentablemodel.cpp",
                   "library/proxytrackmodel.cpp",

                   "library/playlisttablemodel.cpp",
                   "library/libraryfeature.cpp",
                   "library/analysisfeature.cpp",
                   "library/autodjfeature.cpp",
                   "library/dao/directorydao.cpp",
                   "library/mixxxlibraryfeature.cpp",
                   "library/baseplaylistfeature.cpp",
                   "library/playlistfeature.cpp",
                   "library/setlogfeature.cpp",

                   "library/browse/browsetablemodel.cpp",
                   "library/browse/browsethread.cpp",
                   "library/browse/browsefeature.cpp",
                   "library/browse/foldertreemodel.cpp",

                   "library/recording/recordingfeature.cpp",
                   "dlgrecording.cpp",
                   "recording/recordingmanager.cpp",
                   "engine/sidechain/enginerecord.cpp",

                   # External Library Features
                   "library/baseexternallibraryfeature.cpp",
                   "library/baseexternaltrackmodel.cpp",
                   "library/baseexternalplaylistmodel.cpp",
                   "library/rhythmbox/rhythmboxfeature.cpp",

                   "library/banshee/bansheefeature.cpp",
                   "library/banshee/bansheeplaylistmodel.cpp",
                   "library/banshee/bansheedbconnection.cpp",

                   "library/itunes/itunesfeature.cpp",
                   "library/traktor/traktorfeature.cpp",

                   "library/cratefeature.cpp",
                   "library/sidebarmodel.cpp",
                   "library/libraryscanner.cpp",
                   "library/libraryscannerdlg.cpp",
                   "library/legacylibraryimporter.cpp",
                   "library/library.cpp",

                   "library/dao/cratedao.cpp",
                   "library/cratetablemodel.cpp",
                   "library/dao/cuedao.cpp",
                   "library/dao/cue.cpp",
                   "library/dao/trackdao.cpp",
                   "library/dao/playlistdao.cpp",
                   "library/dao/libraryhashdao.cpp",
                   "library/dao/settingsdao.cpp",
                   "library/dao/analysisdao.cpp",

                   "library/librarycontrol.cpp",
                   "library/schemamanager.cpp",
                   "library/songdownloader.cpp",
                   "library/starrating.cpp",
                   "library/stardelegate.cpp",
                   "library/stareditor.cpp",
                   "library/bpmdelegate.cpp",
                   "library/bpmeditor.cpp",
                   "library/previewbuttondelegate.cpp",
                   "audiotagger.cpp",

                   "library/treeitemmodel.cpp",
                   "library/treeitem.cpp",

                   "xmlparse.cpp",
                   "library/parser.cpp",
                   "library/parserpls.cpp",
                   "library/parserm3u.cpp",
                   "library/parsercsv.cpp",

                   "soundsourceproxy.cpp",

                   "widget/wwaveformviewer.cpp",

                   "waveform/waveform.cpp",
                   "waveform/waveformfactory.cpp",
                   "waveform/waveformwidgetfactory.cpp",
                   "waveform/vsyncthread.cpp",
                   "waveform/guitick.cpp",
                   "waveform/renderers/waveformwidgetrenderer.cpp",
                   "waveform/renderers/waveformrendererabstract.cpp",
                   "waveform/renderers/waveformrenderbackground.cpp",
                   "waveform/renderers/waveformrendermark.cpp",
                   "waveform/renderers/waveformrendermarkrange.cpp",
                   "waveform/renderers/waveformrenderbeat.cpp",
                   "waveform/renderers/waveformrendererendoftrack.cpp",
                   "waveform/renderers/waveformrendererpreroll.cpp",

                   "waveform/renderers/waveformrendererfilteredsignal.cpp",
                   "waveform/renderers/waveformrendererhsv.cpp",
                   "waveform/renderers/waveformrendererrgb.cpp",
                   "waveform/renderers/qtwaveformrendererfilteredsignal.cpp",
                   "waveform/renderers/qtwaveformrenderersimplesignal.cpp",
                   "waveform/renderers/glwaveformrendererfilteredsignal.cpp",
                   "waveform/renderers/glwaveformrenderersimplesignal.cpp",
                   "waveform/renderers/glslwaveformrenderersignal.cpp",
                   "waveform/renderers/glvsynctestrenderer.cpp",
                   "waveform/renderers/glwaveformrendererrgb.cpp",

                   "waveform/renderers/waveformsignalcolors.cpp",

                   "waveform/renderers/waveformrenderersignalbase.cpp",
                   "waveform/renderers/waveformmark.cpp",
                   "waveform/renderers/waveformmarkset.cpp",
                   "waveform/renderers/waveformmarkrange.cpp",

                   "waveform/widgets/waveformwidgetabstract.cpp",
                   "waveform/widgets/emptywaveformwidget.cpp",
                   "waveform/widgets/softwarewaveformwidget.cpp",
                   "waveform/widgets/hsvwaveformwidget.cpp",
                   "waveform/widgets/rgbwaveformwidget.cpp",
                   "waveform/widgets/qtwaveformwidget.cpp",
                   "waveform/widgets/qtsimplewaveformwidget.cpp",
                   "waveform/widgets/glwaveformwidget.cpp",
                   "waveform/widgets/glsimplewaveformwidget.cpp",
                   "waveform/widgets/glvsynctestwidget.cpp",

                   "waveform/widgets/glslwaveformwidget.cpp",

                   "waveform/widgets/glrgbwaveformwidget.cpp",

                   "skin/imginvert.cpp",
                   "skin/imgloader.cpp",
                   "skin/imgcolor.cpp",
                   "skin/skinloader.cpp",
                   "skin/legacyskinparser.cpp",
                   "skin/colorschemeparser.cpp",
                   "skin/tooltips.cpp",
                   "skin/skincontext.cpp",

                   "sampleutil.cpp",
                   "trackinfoobject.cpp",
                   "track/beatgrid.cpp",
                   "track/beatmap.cpp",
                   "track/beatfactory.cpp",
                   "track/beatutils.cpp",
                   "track/keys.cpp",
                   "track/keyfactory.cpp",
                   "track/keyutils.cpp",

                   "baseplayer.cpp",
                   "basetrackplayer.cpp",
                   "deck.cpp",
                   "sampler.cpp",
                   "previewdeck.cpp",
                   "playermanager.cpp",
                   "samplerbank.cpp",
                   "sounddevice.cpp",
                   "soundmanager.cpp",
                   "soundmanagerconfig.cpp",
                   "soundmanagerutil.cpp",
                   "dlgprefrecord.cpp",
                   "playerinfo.cpp",
                   "visualplayposition.cpp",

                   "encoder/encoder.cpp",
                   "encoder/encodermp3.cpp",
                   "encoder/encodervorbis.cpp",

                   "tapfilter.cpp",

                   "util/pa_ringbuffer.c",
                   "util/sleepableqthread.cpp",
                   "util/statsmanager.cpp",
                   "util/stat.cpp",
                   "util/statmodel.cpp",
                   "util/time.cpp",
                   "util/timer.cpp",
                   "util/performancetimer.cpp",
                   "util/threadcputimer.cpp",
                   "util/version.cpp",
                   "util/rlimit.cpp",
                   "util/valuetransformer.cpp",
                   "util/sandbox.cpp",
                   "util/file.cpp",
                   "util/mac.cpp",

                   '#res/mixxx.qrc'
                   ]

        proto_args = {
            'PROTOCPROTOPATH': ['src'],
            'PROTOCPYTHONOUTDIR': '',  # set to None to not generate python
            'PROTOCOUTDIR': build.build_dir,
            'PROTOCCPPOUTFLAGS': '',
            #'PROTOCCPPOUTFLAGS': "dllexport_decl=PROTOCONFIG_EXPORT:"
        }
        proto_sources = SCons.Glob('proto/*.proto')
        proto_objects = [build.env.Protoc([], proto_source, **proto_args)[0]
                         for proto_source in proto_sources]
        sources.extend(proto_objects)

        # Uic these guys (they're moc'd automatically after this) - Generates
        # the code for the QT UI forms.
        ui_files = [
            'controllers/dlgcontrollerlearning.ui',
            'controllers/dlgprefcontrollerdlg.ui',
            'controllers/dlgprefcontrollersdlg.ui',
            'dlgaboutdlg.ui',
            'dlganalysis.ui',
            'dlgautodj.ui',
            'dlgdevelopertoolsdlg.ui',
            'dlghidden.ui',
            'dlgmissing.ui',
            'dlgprefbeatsdlg.ui',
            'dlgprefcontrolsdlg.ui',
            'dlgprefwaveformdlg.ui',
            'dlgprefautodjdlg.ui',
            'dlgprefcrossfaderdlg.ui',
            'dlgprefkeydlg.ui',
            'dlgprefeqdlg.ui',
            'dlgpreferencesdlg.ui',
            'dlgprefnovinyldlg.ui',
            'dlgpreflibrarydlg.ui',
            'dlgprefrecorddlg.ui',
            'dlgprefreplaygaindlg.ui',
            'dlgprefsounddlg.ui',
            'dlgprefsounditem.ui',
            'dlgprefvinyldlg.ui',
            'dlgrecording.ui',
            'dlgtagfetcher.ui',
            'dlgtrackinfo.ui',
        ]
        map(Qt.uic(build), ui_files)

        if build.platform_is_windows:
            # Add Windows resource file with icons and such
            # force manifest file creation, apparently not necessary for all
            # people but necessary for this committers handicapped windows
            # installation -- bkgood
            if build.toolchain_is_msvs:
                build.env.Append(LINKFLAGS="/MANIFEST")
        elif build.platform_is_osx:
            # Need extra room for code signing (App Store)
            build.env.Append(LINKFLAGS="-Wl,-headerpad,ffff")
            build.env.Append(LINKFLAGS="-Wl,-headerpad_max_install_names")

        return sources

    def configure(self, build, conf):
        # Evaluate this define. There are a lot of different things around the
        # codebase that use different defines. (AMD64, x86_64, x86, i386, i686,
        # EM64T). We need to unify them together.
        if not build.machine == 'alpha':
            build.env.Append(CPPDEFINES=build.machine)

        if build.toolchain_is_gnu:
            # Default GNU Options
            # TODO(XXX) always generate debugging info?
            build.env.Append(CCFLAGS='-pipe')
            build.env.Append(CCFLAGS='-Wall')
            build.env.Append(CCFLAGS='-Wextra')
            build.env.Append(CCFLAGS='-g')
        elif build.toolchain_is_msvs:
            # Validate the specified winlib directory exists
            mixxx_lib_path = SCons.ARGUMENTS.get(
                'winlib', '..\\..\\..\\mixxx-win32lib-msvc100-release')
            if not os.path.exists(mixxx_lib_path):
                print mixxx_lib_path
                raise Exception("Winlib path does not exist! Please specify your winlib directory"
                                "path by running 'scons winlib=[path]'")
                Script.Exit(1)
            # mixxx_lib_path = '#/../../mixxx-win%slib-msvc100-release' %
            # build.bitwidth

            # Set include and library paths to work with this
            build.env.Append(CPPPATH=mixxx_lib_path)
            build.env.Append(LIBPATH=mixxx_lib_path)

            # Find executables (e.g. protoc) in the winlib path
            build.env.AppendENVPath('PATH', mixxx_lib_path)

            # Ugh, MSVC-only hack :( see
            # http://www.qtforum.org/article/17883/problem-using-qstring-
            # fromstdwstring.html
            build.env.Append(CXXFLAGS='/Zc:wchar_t-')

            # Still needed?
            build.env.Append(CPPPATH=[
                "$VCINSTALLDIR/include/atl",
                "C:/Program Files/Microsoft Platform SDK/Include/atl"])

        if build.platform_is_windows:
            build.env.Append(CPPDEFINES='__WINDOWS__')
            build.env.Append(
                CPPDEFINES='_ATL_MIN_CRT')  # Helps prevent duplicate symbols
            # Need this on Windows until we have UTF16 support in Mixxx
	    # use stl min max defines
	    # http://connect.microsoft.com/VisualStudio/feedback/details/553420/std-cpp-max-and-std-cpp-min-not-available-in-visual-c-2010
            build.env.Append(CPPDEFINES='NOMINMAX')
            build.env.Append(CPPDEFINES='UNICODE')
            build.env.Append(
                CPPDEFINES='WIN%s' % build.bitwidth)  # WIN32 or WIN64
            # Tobias: Don't remove this line
            # I used the Windows API in foldertreemodel.cpp
            # to quickly test if a folder has subfolders
            build.env.Append(LIBS='shell32')

        elif build.platform_is_linux:
            build.env.Append(CPPDEFINES='__LINUX__')

            # Check for pkg-config >= 0.15.0
            if not conf.CheckForPKGConfig('0.15.0'):
                raise Exception('pkg-config >= 0.15.0 not found.')

        elif build.platform_is_osx:
            # Stuff you may have compiled by hand
            if os.path.isdir('/usr/local/include'):
                build.env.Append(LIBPATH=['/usr/local/lib'])
                build.env.Append(CPPPATH=['/usr/local/include'])

            # Non-standard libpaths for fink and certain (most?) darwin ports
            if os.path.isdir('/sw/include'):
                build.env.Append(LIBPATH=['/sw/lib'])
                build.env.Append(CPPPATH=['/sw/include'])

            # Non-standard libpaths for darwin ports
            if os.path.isdir('/opt/local/include'):
                build.env.Append(LIBPATH=['/opt/local/lib'])
                build.env.Append(CPPPATH=['/opt/local/include'])

        elif build.platform_is_bsd:
            build.env.Append(CPPDEFINES='__BSD__')
            build.env.Append(CPPPATH=['/usr/include',
                                      '/usr/local/include',
                                      '/usr/X11R6/include/'])
            build.env.Append(LIBPATH=['/usr/lib/',
                                      '/usr/local/lib',
                                      '/usr/X11R6/lib'])
            build.env.Append(LIBS='pthread')
            # why do we need to do this on OpenBSD and not on Linux?  if we
            # don't then CheckLib("vorbisfile") fails
            build.env.Append(LIBS=['ogg', 'vorbis'])

        # Define for things that would like to special case UNIX (Linux or BSD)
        if build.platform_is_bsd or build.platform_is_linux:
            build.env.Append(CPPDEFINES='__UNIX__')

        # Add the src/ directory to the include path
        build.env.Append(CPPPATH=['.'])

        # Set up flags for config/track listing files
        if build.platform_is_linux or \
                build.platform_is_bsd:
            mixxx_files = [
                ('SETTINGS_PATH', '.mixxx/'),
                ('SETTINGS_FILE', 'mixxx.cfg')]
        elif build.platform_is_osx:
            mixxx_files = [
                ('SETTINGS_PATH', 'Library/Application Support/Mixxx/'),
                ('SETTINGS_FILE', 'mixxx.cfg')]
        elif build.platform_is_windows:
            mixxx_files = [
                ('SETTINGS_PATH', 'Local Settings/Application Data/Mixxx/'),
                ('SETTINGS_FILE', 'mixxx.cfg')]
        # Escape the filenames so they don't end up getting screwed up in the
        # shell.
        mixxx_files = [(k, r'\"%s\"' % v) for k, v in mixxx_files]
        build.env.Append(CPPDEFINES=mixxx_files)

        # Say where to find resources on Unix. TODO(XXX) replace this with a
        # RESOURCE_PATH that covers Win and OSX too:
        if build.platform_is_linux or build.platform_is_bsd:
            prefix = SCons.ARGUMENTS.get('prefix', '/usr/local')
            share_path = os.path.join (prefix, build.env.get(
                'SHAREDIR', default='share'), 'mixxx')
            build.env.Append(
                CPPDEFINES=('UNIX_SHARE_PATH', r'\"%s\"' % share_path))
            lib_path = os.path.join(prefix, build.env.get(
                'LIBDIR', default='lib'), 'mixxx')
            build.env.Append(
                CPPDEFINES=('UNIX_LIB_PATH', r'\"%s\"' % lib_path))

    def depends(self, build):
        return [SoundTouch, ReplayGain, PortAudio, PortMIDI, Qt, TestHeaders,
                FidLib, SndFile, FLAC, OggVorbis, OpenGL, TagLib, ProtoBuf,
                Chromaprint, RubberBand, SecurityFramework, CoreServices]

    def post_dependency_check_configure(self, build, conf):
        """Sets up additional things in the Environment that must happen
        after the Configure checks run."""
        if build.platform_is_windows:
            if build.toolchain_is_msvs:
                if not build.static_dependencies or build.msvcdebug:
                    build.env.Append(LINKFLAGS=['/nodefaultlib:LIBCMT.lib',
                                                '/nodefaultlib:LIBCMTd.lib'])

                build.env.Append(LINKFLAGS='/entry:mainCRTStartup')
                # Makes the program not launch a shell first
                build.env.Append(LINKFLAGS='/subsystem:windows')
                build.env.Append(LINKFLAGS='/manifest')
                                 #Force MSVS to generate a manifest (MSVC2010)
            elif build.toolchain_is_gnu:
                # Makes the program not launch a shell first
                build.env.Append(LINKFLAGS='--subsystem,windows')
                build.env.Append(LINKFLAGS='-mwindows')<|MERGE_RESOLUTION|>--- conflicted
+++ resolved
@@ -584,11 +584,8 @@
                    "effects/native/nativebackend.cpp",
                    "effects/native/bitcrushereffect.cpp",
                    "effects/native/butterworth8eqeffect.cpp",
-<<<<<<< HEAD
                    "effects/native/bessel8lvmixeqeffect.cpp",
-=======
                    "effects/native/graphiceqeffect.cpp",
->>>>>>> 3e4b3ec6
                    "effects/native/flangereffect.cpp",
                    "effects/native/filtereffect.cpp",
                    "effects/native/reverbeffect.cpp",
