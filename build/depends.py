# -*- coding: utf-8 -*-

import os
import util
from mixxx import Dependence, Feature
import SCons.Script as SCons

class PortAudio(Dependence):

    def configure(self, build, conf):
        libs = ['portaudio']
        if build.msvcdebug:
            libs = ['portaudiod','portaudio-debug']
        if not conf.CheckLib(libs):
            raise Exception('Did not find libportaudio.a, portaudio.lib, or the PortAudio-v19 development header files.')

        #Turn on PortAudio support in Mixxx
        build.env.Append(CPPDEFINES = '__PORTAUDIO__')

        if build.platform_is_windows and build.static_dependencies:
            conf.CheckLib('advapi32')

    def sources(self, build):
        return ['sounddeviceportaudio.cpp']

class PortMIDI(Dependence):

    def configure(self, build, conf):
        # Check for PortTime
        libs = ['porttime', 'libporttime']
        headers = ['porttime.h']
        if build.msvcdebug:
            libs = ['porttimed', 'porttime-debug']

        # Depending on the library configuration PortTime might be statically
        # linked with PortMidi. We treat either presence of the lib or the
        # header as success.
        if not conf.CheckLib(libs) and not conf.CheckHeader(headers):
            raise Exception("Did not find PortTime or its development headers.")

        # Check for PortMidi
        libs = ['portmidi', 'libportmidi']
        headers = ['portmidi.h']
        if build.platform_is_windows:
            # We have this special branch here because on Windows we might want
            # to link PortMidi statically which we don't want to do on other
            # platforms.
            if build.msvcdebug:
                libs = ['portmidi_sd', 'portmidi_s-debug', 'portmidid', 'portmidi-debug']
            else:
                libs = ['portmidi_s','portmidi', 'libportmidi']
        if not conf.CheckLib(libs) or not conf.CheckHeader(headers):
            raise Exception("Did not find PortMidi or its development headers.")

    def sources(self, build):
        return ['controllers/midi/portmidienumerator.cpp', 'controllers/midi/portmidicontroller.cpp']

class OpenGL(Dependence):

    def configure(self, build, conf):
        # Check for OpenGL (it's messy to do it for all three platforms) XXX
        # this should *NOT* have hardcoded paths like this
        if (not conf.CheckLib('GL') and
            not conf.CheckLib('opengl32') and
            not conf.CheckCHeader('/System/Library/Frameworks/OpenGL.framework/Versions/A/Headers/gl.h') and
            not conf.CheckCHeader('GL/gl.h')):
            raise Exception('Did not find OpenGL development files')

        if (not conf.CheckLib('GLU') and
            not conf.CheckLib('glu32') and
            not conf.CheckCHeader('/System/Library/Frameworks/OpenGL.framework/Versions/A/Headers/glu.h')):
            raise Exception('Did not find GLU development files')

        if build.platform_is_osx:
            build.env.Append(CPPPATH='/Library/Frameworks/OpenGL.framework/Headers/')
            build.env.Append(LINKFLAGS='-framework OpenGL')

class OggVorbis(Dependence):

    def configure(self, build, conf):
#        if build.platform_is_windows and build.machine_is_64bit:
            # For some reason this has to be checked this way on win64,
            # otherwise it looks for the dll lib which will cause a conflict
            # later
#            if not conf.CheckLib('vorbisfile_static'):
#                raise Exception('Did not find vorbisfile_static.lib or the libvorbisfile development headers.')
#        else:
        libs = ['libvorbisfile', 'vorbisfile']
        if build.platform_is_windows:
            if build.msvcdebug:
                libs = ['libvorbisfile_static-debug','vorbisfile_static-debug','vorbisfile-debug','libvorbisfile-debug']
            else:
                libs = ['libvorbisfile', 'vorbisfile', 'libvorbisfile_static', 'vorbisfile_static']
        if not conf.CheckLib(libs):
            Exception('Did not find libvorbisfile.a, libvorbisfile.lib, '
                      'or the libvorbisfile development headers.')

        libs = ['libvorbis', 'vorbis']
        if build.platform_is_windows:
            if build.msvcdebug:
                libs = ['libvorbis_static-debug','vorbis_static-debug','libvorbis-debug','vorbis-debug']
            else:
                libs = ['libvorbis', 'vorbis', 'libvorbis_static', 'vorbis_static']
        if not conf.CheckLib(libs):
            raise Exception('Did not find libvorbis.a, libvorbis.lib, or the libvorbis development headers.')

        libs = ['libogg', 'ogg']
        if build.platform_is_windows:
            if build.msvcdebug:
                libs = ['libogg_static-debug','ogg_static-debug','ogg-debug','libogg-debug']
            else:
                libs = ['libogg', 'ogg', 'libogg_static', 'ogg_static']
        if not conf.CheckLib(libs):
            raise Exception('Did not find libogg.a, libogg.lib, or the libogg development headers')

        # libvorbisenc only exists on Linux, OSX and mingw32 on Windows. On
        # Windows with MSVS it is included in vorbisfile.dll. libvorbis and
        # libogg are included from build.py so don't add here.
        if not build.platform_is_windows or build.toolchain_is_gnu:
            vorbisenc_found = conf.CheckLib(['libvorbisenc', 'vorbisenc'])
            if not vorbisenc_found:
                raise Exception('Did not find libvorbisenc.a, libvorbisenc.lib, or the libvorbisenc development headers.')

    def sources(self, build):
        return ['soundsourceoggvorbis.cpp']


class SndFile(Dependence):

    def configure(self, build, conf):
        #if not conf.CheckLibWithHeader(['sndfile', 'libsndfile', 'libsndfile-1'], 'sndfile.h', 'C'):
        # TODO: check for debug version on Windows when one is available
        if not conf.CheckLib(['sndfile', 'libsndfile', 'libsndfile-1']):
            raise Exception("Did not find libsndfile or it\'s development headers")
        build.env.Append(CPPDEFINES = '__SNDFILE__')

    def sources(self, build):
        return ['soundsourcesndfile.cpp']

class FLAC(Dependence):
    def configure(self, build, conf):
        if not conf.CheckHeader('FLAC/stream_decoder.h'):
            raise Exception('Did not find libFLAC development headers')
        libs = ['libFLAC', 'FLAC']
        if build.platform_is_windows:
            if build.msvcdebug:
                libs = ['libFLAC-debug', 'FLAC-debug', 'libFLAC_static-debug', 'FLAC_static-debug']
            else:
                libs = ['libFLAC', 'FLAC', 'libFLAC_static', 'FLAC_static']
        if not conf.CheckLib(libs):
            raise Exception('Did not find libFLAC development libraries')

        if build.platform_is_windows and build.static_dependencies:
            build.env.Append(CPPDEFINES = 'FLAC__NO_DLL')

    def sources(self, build):
        return ['soundsourceflac.cpp',]

class Qt(Dependence):
    DEFAULT_QT4DIRS = {'linux': '/usr/share/qt4',
                      'bsd': '/usr/local/lib/qt4',
                      'osx': '/Library/Frameworks',
                      'windows': 'C:\\qt\\4.6.0'}

    DEFAULT_QT5DIRS64 = {'linux': '/usr/lib/x86_64-linux-gnu/qt5',
                        'osx': '/Library/Frameworks',
                        'windows': 'C:\\qt\\5.0.1'}

    DEFAULT_QT5DIRS32 = {'linux': '/usr/lib/i386-linux-gnu/qt5',
                        'osx': '/Library/Frameworks',
                        'windows': 'C:\\qt\\5.0.1'}

    @staticmethod
    def qt5_enabled(build):
        return int(util.get_flags(build.env, 'qt5', 0))

    @staticmethod
    def uic(build):
        qt5 = Qt.qt5_enabled(build)
        return build.env.Uic5 if qt5 else build.env.Uic4

    @staticmethod
    def find_framework_path(qtdir):
        for d in (os.path.join(qtdir, x) for x in ['', 'Frameworks', 'lib']):
            core = os.path.join(d,'QtCore.framework')
            if os.path.isdir(core):
                return d
        return None

    def satisfy(self):
        pass

    def configure(self, build, conf):
        qt5 = Qt.qt5_enabled(build)
        # Emit various Qt defines
        build.env.Append(CPPDEFINES = ['QT_SHARED',
                                       'QT_TABLET_SUPPORT'])
        qt_modules = [
            'QtCore', 'QtGui', 'QtOpenGL', 'QtXml', 'QtSvg',
            'QtSql', 'QtScript', 'QtXmlPatterns', 'QtNetwork'
        ]

        if qt5:
            # Enable qt4 support.
            build.env.Append(CPPDEFINES = 'QT_DISABLE_DEPRECATED_BEFORE')
            qt_modules.extend(['QtWidgets', 'QtConcurrent'])

        # Enable Qt include paths
        if build.platform_is_linux:
            if qt5 and not conf.CheckForPKG('Qt5Core', '5.0'):
                raise Exception('Qt >= 5.0 not found')
            elif not qt5 and not conf.CheckForPKG('QtCore', '4.6'):
                raise Exception('QT >= 4.6 not found')

            # This automatically converts QtXXX to Qt5XXX where appropriate.
            if qt5:
                build.env.EnableQt5Modules(qt_modules, debug=False)
            else:
                build.env.EnableQt4Modules(qt_modules, debug=False)

            if qt5:
                # Note that -reduce-relocations is enabled by default in Qt5.
                # So we must build the code with position independent code               
                build.env.Append(CCFLAGS = '-fPIE')

        elif build.platform_is_bsd:
            build.env.Append(LIBS=qt_modules)
            include_paths = ['$QTDIR/include/%s' % module
                             for module in qt_modules]
            build.env.Append(CPPPATH=include_paths)
        elif build.platform_is_osx:
            qtdir = build.env['QTDIR']
            build.env.Append(
                LINKFLAGS=' '.join('-framework %s' % m for m in qt_modules)
            )
            framework_path = Qt.find_framework_path(qtdir)
            if not framework_path:
                raise Exception('Could not find frameworks in Qt directory: %s' % qtdir)
            # Necessary for raw includes of headers like #include <qobject.h>
            build.env.Append(CPPPATH = [os.path.join(framework_path, '%s.framework' % m, 'Headers')
                                        for m in qt_modules])
            # Framework path needs to be altered for CCFLAGS as well since a
            # header include of QtCore/QObject.h looks for a QtCore.framework on
            # the search path and a QObject.h in QtCore.framework/Headers.
            build.env.Append(CCFLAGS = ['-F%s' % os.path.join(framework_path)])
            build.env.Append(LINKFLAGS = ['-F%s' % os.path.join(framework_path)])
        elif build.platform_is_windows:
            # This automatically converts QtCore to QtCore[45][d] where
            # appropriate.
            if qt5:
                build.env.EnableQt5Modules(qt_modules, debug=build.msvcdebug)
            else:
                build.env.EnableQt4Modules(qt_modules, debug=build.msvcdebug)

            # if build.static_dependencies:
                # # Pulled from qt-4.8.2-source\mkspecs\win32-msvc2010\qmake.conf
                # # QtCore
                # build.env.Append(LIBS = 'kernel32')
                # build.env.Append(LIBS = 'user32') # QtGui, QtOpenGL, libHSS1394
                # build.env.Append(LIBS = 'shell32')
                # build.env.Append(LIBS = 'uuid')
                # build.env.Append(LIBS = 'ole32') # QtGui,
                # build.env.Append(LIBS = 'advapi32') # QtGui, portaudio, portmidi
                # build.env.Append(LIBS = 'ws2_32')   # QtGui, QtNetwork, libshout
                # # QtGui
                # build.env.Append(LIBS = 'gdi32') #QtOpenGL
                # build.env.Append(LIBS = 'comdlg32')
                # build.env.Append(LIBS = 'oleaut32')
                # build.env.Append(LIBS = 'imm32')
                # build.env.Append(LIBS = 'winmm')
                # build.env.Append(LIBS = 'winspool')
                # # QtOpenGL
                # build.env.Append(LIBS = 'glu32')
                # build.env.Append(LIBS = 'opengl32')

        # Set the rpath for linux/bsd/osx.
        # This is not supported on OS X before the 10.5 SDK.
        using_104_sdk = (str(build.env["CCFLAGS"]).find("10.4") >= 0)
        compiling_on_104 = False
        if build.platform_is_osx:
            compiling_on_104 = (os.popen('sw_vers').readlines()[1].find('10.4') >= 0)
        if not build.platform_is_windows and not (using_104_sdk or compiling_on_104):
            qtdir = build.env['QTDIR']
            # TODO(XXX) should we use find_framework_path here or keep lib
            # hardcoded?
            framework_path = os.path.join(qtdir, 'lib')
            if os.path.isdir(framework_path):
                build.env.Append(LINKFLAGS = "-Wl,-rpath," + framework_path)
                build.env.Append(LINKFLAGS = "-L" + framework_path)

        #QtSQLite DLL
        if build.platform_is_windows:
            build.flags['sqlitedll'] = util.get_flags(build.env, 'sqlitedll', 1)


class FidLib(Dependence):

    def sources(self, build):
        symbol = None
        if build.platform_is_windows:
            if build.toolchain_is_msvs:
                symbol = 'T_MSVC'
            elif build.crosscompile:
                # Not sure why, but fidlib won't build with mingw32msvc and
                # T_MINGW
                symbol = 'T_LINUX'
            elif build.toolchain_is_gnu:
                symbol = 'T_MINGW'
        else:
            symbol = 'T_LINUX'

        return [build.env.StaticObject('#lib/fidlib-0.9.10/fidlib.c',
                                       CPPDEFINES=symbol)]

    def configure(self, build, conf):
        build.env.Append(CPPPATH='#lib/fidlib-0.9.10/')

class ReplayGain(Dependence):

    def sources(self, build):
        return ["#lib/replaygain/replaygain.cpp"]

    def configure(self, build, conf):
        build.env.Append(CPPPATH="#lib/replaygain")

class SoundTouch(Dependence):
    SOUNDTOUCH_PATH = 'soundtouch-1.6.0'

    def sse_enabled(self, build):
        optimize = int(util.get_flags(build.env, 'optimize', 1))
        return (build.machine_is_64bit or
                (build.toolchain_is_msvs and optimize > 2) or
                (build.toolchain_is_gnu and optimize > 1))

    def sources(self, build):
        sources = ['engine/enginebufferscalest.cpp',
                   '#lib/%s/SoundTouch.cpp' % self.SOUNDTOUCH_PATH,
                   '#lib/%s/TDStretch.cpp' % self.SOUNDTOUCH_PATH,
                   '#lib/%s/RateTransposer.cpp' % self.SOUNDTOUCH_PATH,
                   '#lib/%s/AAFilter.cpp' % self.SOUNDTOUCH_PATH,
                   '#lib/%s/FIFOSampleBuffer.cpp' % self.SOUNDTOUCH_PATH,
                   '#lib/%s/FIRFilter.cpp' % self.SOUNDTOUCH_PATH,
                   '#lib/%s/PeakFinder.cpp' % self.SOUNDTOUCH_PATH,
                   '#lib/%s/BPMDetect.cpp' % self.SOUNDTOUCH_PATH]

        # SoundTouch CPU optimizations are only for x86
        # architectures. SoundTouch automatically ignores these files when it is
        # not being built for an architecture that supports them.
        cpu_detection = '#lib/%s/cpu_detect_x86_win.cpp' if build.toolchain_is_msvs else \
            '#lib/%s/cpu_detect_x86_gcc.cpp'
        sources.append(cpu_detection % self.SOUNDTOUCH_PATH)

        # Check if the compiler has SSE extention enabled
        # Allways the case on x64 (core instructions)
        if self.sse_enabled(build):
            sources.extend(
                ['#lib/%s/mmx_optimized.cpp' % self.SOUNDTOUCH_PATH,
                 '#lib/%s/sse_optimized.cpp' % self.SOUNDTOUCH_PATH,])
        return sources

    def configure(self, build, conf, env=None):
        if env is None:
            env = build.env
        if build.platform_is_windows:
            # Regardless of the bitwidth, ST checks for WIN32
            env.Append(CPPDEFINES = 'WIN32')
        env.Append(CPPPATH=['#lib/%s' % self.SOUNDTOUCH_PATH])

        # Check if the compiler has SSE extention enabled
        # Allways the case on x64 (core instructions)
        optimize = int(util.get_flags(env, 'optimize', 1))
        if self.sse_enabled(build):
            env.Append(CPPDEFINES='SOUNDTOUCH_ALLOW_X86_OPTIMIZATIONS')

class RubberBand(Dependence):
    def sources(self, build):
        sources = ['engine/enginebufferscalerubberband.cpp',]
        return sources

    def configure(self, build, conf, env=None):
        if env is None:
            env = build.env
        if not conf.CheckLib(['rubberband', 'librubberband']):
            raise Exception("Could not find librubberband or its development headers.")


class TagLib(Dependence):
    def configure(self, build, conf):
        libs = ['tag']
        if build.msvcdebug:
            libs = ['tag-debug']
        if not conf.CheckLib(libs):
            raise Exception("Could not find libtag or its development headers.")

        # Karmic seems to have an issue with mp4tag.h where they don't include
        # the files correctly. Adding this folder ot the include path should fix
        # it, though might cause issues. This is safe to remove once we
        # deprecate Karmic support. rryan 2/2011
        build.env.Append(CPPPATH='/usr/include/taglib/')

        if build.platform_is_windows and build.static_dependencies:
            build.env.Append(CPPDEFINES = 'TAGLIB_STATIC')

class Chromaprint(Dependence):
    def configure(self, build, conf):
        if not conf.CheckLib(['chromaprint', 'libchromaprint', 'chromaprint_p', 'libchromaprint_p']):
            raise Exception("Could not find libchromaprint or its development headers.")
        if build.platform_is_windows and build.static_dependencies:
            build.env.Append(CPPDEFINES = 'CHROMAPRINT_NODLL')

            # On Windows, we link chromaprint with FFTW3.
            if not conf.CheckLib(['fftw', 'libfftw', 'fftw3', 'libfftw3']):
                raise Exception("Could not find fftw3 or its development headers.")

class ProtoBuf(Dependence):
    def configure(self, build, conf):
        libs = ['libprotobuf-lite', 'protobuf-lite', 'libprotobuf', 'protobuf']
        if build.msvcdebug:
            libs = ['libprotobuf-lite-debug','protobuf-lite-debug','libprotobuf-debug','protobuf-debug']
        if not conf.CheckLib(libs):
            raise Exception("Could not find libprotobuf or its development headers.")

class MixxxCore(Feature):

    def description(self):
        return "Mixxx Core Features"

    def enabled(self, build):
        return True

    def sources(self, build):
        sources = ["mixxxkeyboard.cpp",

                   "configobject.cpp",
                   "control/control.cpp",
                   "control/controlbehavior.cpp",
                   "controlobjectslave.cpp",
                   "controlobjectthread.cpp",
                   "controlobjectthreadwidget.cpp",
                   "controlobjectthreadmain.cpp",
                   "controlevent.cpp",
                   "controllogpotmeter.cpp",
                   "controlobject.cpp",
                   "controlpotmeter.cpp",
                   "controllinpotmeter.cpp",
                   "controlpushbutton.cpp",
                   "controlttrotary.cpp",

                   "preferences/dlgpreferencepage.cpp",
                   "dlgpreferences.cpp",
                   "dlgprefsound.cpp",
                   "dlgprefsounditem.cpp",
                   "controllers/dlgprefcontroller.cpp",
                   "controllers/dlgprefmappablecontroller.cpp",
                   "controllers/dlgcontrollerlearning.cpp",
                   "controllers/dlgprefcontrollers.cpp",
                   "dlgprefplaylist.cpp",
                   "dlgprefcontrols.cpp",
                   "dlgprefkey.cpp",
                   "dlgprefreplaygain.cpp",
                   "dlgprefnovinyl.cpp",
                   "dlgabout.cpp",
                   "dlgprefeq.cpp",
                   "dlgprefcrossfader.cpp",
                   "dlgtagfetcher.cpp",
                   "dlgtrackinfo.cpp",
                   "dlganalysis.cpp",
                   "dlgautodj.cpp",
                   "dlghidden.cpp",
                   "dlgmissing.cpp",

                   "engine/engineworker.cpp",
                   "engine/engineworkerscheduler.cpp",
                   "engine/enginebuffer.cpp",
                   "engine/enginebufferscale.cpp",
                   "engine/enginebufferscaledummy.cpp",
                   "engine/enginebufferscalelinear.cpp",
                   "engine/engineclipping.cpp",
                   "engine/enginefilterblock.cpp",
                   "engine/enginefilteriir.cpp",
                   "engine/enginefilter.cpp",
                   "engine/engineobject.cpp",
                   "engine/enginepregain.cpp",
                   "engine/enginechannel.cpp",
                   "engine/enginemaster.cpp",
                   "engine/enginedelay.cpp",
                   "engine/engineflanger.cpp",
                   "engine/enginefiltereffect.cpp",
                   "engine/enginevumeter.cpp",
                   "engine/enginevinylsoundemu.cpp",
                   "engine/sidechain/enginesidechain.cpp",
                   "engine/enginefilterbutterworth8.cpp",
                   "engine/enginexfader.cpp",
                   "engine/enginemicrophone.cpp",
                   "engine/enginedeck.cpp",
                   "engine/enginepassthrough.cpp",
                   "engine/channelmixer_autogen.cpp",

                   "engine/enginecontrol.cpp",
                   "engine/ratecontrol.cpp",
                   "engine/positionscratchcontroller.cpp",
                   "engine/loopingcontrol.cpp",
                   "engine/bpmcontrol.cpp",
                   "engine/keycontrol.cpp",
                   "engine/cuecontrol.cpp",
                   "engine/quantizecontrol.cpp",
                   "engine/clockcontrol.cpp",
                   "engine/readaheadmanager.cpp",
                   "cachingreader.cpp",
                   "cachingreaderworker.cpp",

                   "analyserrg.cpp",
                   "analyserqueue.cpp",
                   "analyserwaveform.cpp",
                   "analyserkey.cpp",

                   "controllers/controller.cpp",
                   "controllers/controllerengine.cpp",
                   "controllers/controllerenumerator.cpp",
                   "controllers/controllerlearningeventfilter.cpp",
                   "controllers/controllermanager.cpp",
                   "controllers/controllerpresetfilehandler.cpp",
                   "controllers/controllerpresetinfo.cpp",
                   "controllers/midi/midicontroller.cpp",
                   "controllers/midi/midicontrollerpresetfilehandler.cpp",
                   "controllers/midi/midienumerator.cpp",
                   "controllers/midi/midioutputhandler.cpp",
                   "controllers/mixxxcontrol.cpp",
                   "controllers/qtscript-bytearray/bytearrayclass.cpp",
                   "controllers/qtscript-bytearray/bytearrayprototype.cpp",
                   "controllers/softtakeover.cpp",

                   "main.cpp",
                   "mixxx.cpp",
                   "errordialoghandler.cpp",
                   "upgrade.cpp",

                   "soundsource.cpp",

                   "sharedglcontext.cpp",
                   "widget/wwidget.cpp",
                   "widget/wwidgetgroup.cpp",
                   "widget/wwidgetstack.cpp",
                   "widget/wlabel.cpp",
                   "widget/wtracktext.cpp",
                   "widget/wnumber.cpp",
                   "widget/wnumberpos.cpp",
                   "widget/wnumberrate.cpp",
                   "widget/wknob.cpp",
                   "widget/wdisplay.cpp",
                   "widget/wvumeter.cpp",
                   "widget/wpushbutton.cpp",
                   "widget/wslidercomposed.cpp",
                   "widget/wslider.cpp",
                   "widget/wstatuslight.cpp",
                   "widget/woverview.cpp",
                   "widget/woverviewlmh.cpp",
                   "widget/woverviewhsv.cpp",
                   "widget/wspinny.cpp",
                   "widget/wskincolor.cpp",
                   "widget/wabstractcontrol.cpp",
                   "widget/wsearchlineedit.cpp",
                   "widget/wpixmapstore.cpp",
                   "widget/wimagestore.cpp",
                   "widget/hexspinbox.cpp",
                   "widget/wtrackproperty.cpp",
                   "widget/wtime.cpp",
                   "widget/wkey.cpp",

                   "mathstuff.cpp",

                   "network.cpp",
                   "musicbrainz/tagfetcher.cpp",
                   "musicbrainz/gzip.cpp",
                   "musicbrainz/crc.c",
                   "musicbrainz/acoustidclient.cpp",
                   "musicbrainz/chromaprinter.cpp",
                   "musicbrainz/musicbrainzclient.cpp",

                   "rotary.cpp",
                   "widget/wtracktableview.cpp",
                   "widget/wtracktableviewheader.cpp",
                   "widget/wlibrarysidebar.cpp",
                   "widget/wlibrary.cpp",
                   "widget/wlibrarytableview.cpp",
                   "widget/wanalysislibrarytableview.cpp",
                   "widget/wlibrarytextbrowser.cpp",
                   "library/trackcollection.cpp",
                   "library/basesqltablemodel.cpp",
                   "library/basetrackcache.cpp",
                   "library/librarytablemodel.cpp",
                   "library/searchqueryparser.cpp",
                   "library/analysislibrarytablemodel.cpp",
                   "library/missingtablemodel.cpp",
                   "library/hiddentablemodel.cpp",
                   "library/proxytrackmodel.cpp",

                   "library/playlisttablemodel.cpp",
                   "library/libraryfeature.cpp",
                   "library/analysisfeature.cpp",
                   "library/autodjfeature.cpp",
                   "library/mixxxlibraryfeature.cpp",
                   "library/baseplaylistfeature.cpp",
                   "library/playlistfeature.cpp",
                   "library/setlogfeature.cpp",

                   "library/browse/browsetablemodel.cpp",
                   "library/browse/browsethread.cpp",
                   "library/browse/browsefeature.cpp",
                   "library/browse/foldertreemodel.cpp",

                   "library/recording/recordingfeature.cpp",
                   "dlgrecording.cpp",
                   "recording/recordingmanager.cpp",
                   "engine/sidechain/enginerecord.cpp",

                   # External Library Features
                   "library/baseexternallibraryfeature.cpp",
                   "library/baseexternaltrackmodel.cpp",
                   "library/baseexternalplaylistmodel.cpp",
                   "library/rhythmbox/rhythmboxfeature.cpp",

                   "library/banshee/bansheefeature.cpp",
                   "library/banshee/bansheeplaylistmodel.cpp",
                   "library/banshee/bansheedbconnection.cpp",

                   "library/itunes/itunesfeature.cpp",
                   "library/traktor/traktorfeature.cpp",

                   "library/cratefeature.cpp",
                   "library/sidebarmodel.cpp",
                   "library/libraryscanner.cpp",
                   "library/libraryscannerdlg.cpp",
                   "library/legacylibraryimporter.cpp",
                   "library/library.cpp",

                   "library/dao/cratedao.cpp",
                   "library/cratetablemodel.cpp",
                   "library/dao/cuedao.cpp",
                   "library/dao/cue.cpp",
                   "library/dao/trackdao.cpp",
                   "library/dao/playlistdao.cpp",
                   "library/dao/libraryhashdao.cpp",
                   "library/dao/settingsdao.cpp",
                   "library/dao/analysisdao.cpp",

                   "library/librarycontrol.cpp",
                   "library/schemamanager.cpp",
                   "library/songdownloader.cpp",
                   "library/starrating.cpp",
                   "library/stardelegate.cpp",
                   "library/stareditor.cpp",
                   "library/bpmdelegate.cpp",
                   "library/bpmeditor.cpp",
                   "library/previewbuttondelegate.cpp",
                   "audiotagger.cpp",

                   "library/treeitemmodel.cpp",
                   "library/treeitem.cpp",

                   "xmlparse.cpp",
                   "library/parser.cpp",
                   "library/parserpls.cpp",
                   "library/parserm3u.cpp",
                   "library/parsercsv.cpp",

                   "soundsourceproxy.cpp",

                   "widget/wwaveformviewer.cpp",

                   "waveform/waveform.cpp",
                   "waveform/waveformfactory.cpp",
                   "waveform/waveformwidgetfactory.cpp",
                   "waveform/renderers/waveformwidgetrenderer.cpp",
                   "waveform/renderers/waveformrendererabstract.cpp",
                   "waveform/renderers/waveformrenderbackground.cpp",
                   "waveform/renderers/waveformrendermark.cpp",
                   "waveform/renderers/waveformrendermarkrange.cpp",
                   "waveform/renderers/waveformrenderbeat.cpp",
                   "waveform/renderers/waveformrendererendoftrack.cpp",
                   "waveform/renderers/waveformrendererpreroll.cpp",

                   "waveform/renderers/waveformrendererfilteredsignal.cpp",
                   "waveform/renderers/waveformrendererhsv.cpp",
                   "waveform/renderers/qtwaveformrendererfilteredsignal.cpp",
                   "waveform/renderers/qtwaveformrenderersimplesignal.cpp",
                   "waveform/renderers/glwaveformrendererfilteredsignal.cpp",
                   "waveform/renderers/glwaveformrenderersimplesignal.cpp",
                   "waveform/renderers/glslwaveformrenderersignal.cpp",

                   "waveform/renderers/waveformsignalcolors.cpp",

                   "waveform/renderers/waveformrenderersignalbase.cpp",
                   "waveform/renderers/waveformmark.cpp",
                   "waveform/renderers/waveformmarkset.cpp",
                   "waveform/renderers/waveformmarkrange.cpp",

                   "waveform/widgets/waveformwidgetabstract.cpp",
                   "waveform/widgets/emptywaveformwidget.cpp",
                   "waveform/widgets/softwarewaveformwidget.cpp",
                   "waveform/widgets/hsvwaveformwidget.cpp",
                   "waveform/widgets/qtwaveformwidget.cpp",
                   "waveform/widgets/qtsimplewaveformwidget.cpp",
                   "waveform/widgets/glwaveformwidget.cpp",
                   "waveform/widgets/glsimplewaveformwidget.cpp",

                   "waveform/widgets/glslwaveformwidget.cpp",

                   "skin/imginvert.cpp",
                   "skin/imgloader.cpp",
                   "skin/imgcolor.cpp",
                   "skin/skinloader.cpp",
                   "skin/legacyskinparser.cpp",
                   "skin/colorschemeparser.cpp",
                   "skin/propertybinder.cpp",
                   "skin/tooltips.cpp",

                   "sampleutil.cpp",
                   "trackinfoobject.cpp",
                   "track/beatgrid.cpp",
                   "track/beatmap.cpp",
                   "track/beatfactory.cpp",
                   "track/beatutils.cpp",
                   "track/keys.cpp",
                   "track/keyfactory.cpp",
                   "track/keyutils.cpp",

                   "baseplayer.cpp",
                   "basetrackplayer.cpp",
                   "deck.cpp",
                   "sampler.cpp",
                   "previewdeck.cpp",
                   "playermanager.cpp",
                   "samplerbank.cpp",
                   "sounddevice.cpp",
                   "soundmanager.cpp",
                   "soundmanagerconfig.cpp",
                   "soundmanagerutil.cpp",
                   "dlgprefrecord.cpp",
                   "playerinfo.cpp",

                   "encoder/encoder.cpp",
                   "encoder/encodermp3.cpp",
                   "encoder/encodervorbis.cpp",

                   "tapfilter.cpp",

                   "util/pa_ringbuffer.c",
                   "util/sleepableqthread.cpp",
                   "util/statsmanager.cpp",
                   "util/stat.cpp",
                   "util/timer.cpp",
                   "util/performancetimer.cpp",
                   "util/version.cpp",
                   "util/rlimit.cpp",

                   '#res/mixxx.qrc'
                   ]

        proto_args = {
            'PROTOCPROTOPATH': ['src'],
            'PROTOCPYTHONOUTDIR': '', # set to None to not generate python
            'PROTOCOUTDIR': build.build_dir,
            'PROTOCCPPOUTFLAGS': '',
            #'PROTOCCPPOUTFLAGS': "dllexport_decl=PROTOCONFIG_EXPORT:"
        }
        proto_sources = SCons.Glob('proto/*.proto')
        proto_objects = [build.env.Protoc([], proto_source, **proto_args)[0]
                        for proto_source in proto_sources]
        sources.extend(proto_objects)

        # Uic these guys (they're moc'd automatically after this) - Generates
<<<<<<< HEAD
        # the code for the QT UI forms
        build.env.Uic4('dlgpreferencesdlg.ui')
        build.env.Uic4('dlgprefsounddlg.ui')

        build.env.Uic4('controllers/dlgprefcontrollerdlg.ui')
        build.env.Uic4('controllers/dlgprefmappablecontrollerdlg.ui')
        build.env.Uic4('controllers/dlgcontrollerlearning.ui')
        build.env.Uic4('controllers/dlgprefnocontrollersdlg.ui')

        build.env.Uic4('dlgprefplaylistdlg.ui')
        build.env.Uic4('dlgprefcontrolsdlg.ui')
        build.env.Uic4('dlgprefeqdlg.ui')
        build.env.Uic4('dlgprefcrossfaderdlg.ui')
        build.env.Uic4('dlgprefkeydlg.ui')
        build.env.Uic4('dlgprefreplaygaindlg.ui')
        build.env.Uic4('dlgprefbeatsdlg.ui')
        # build.env.Uic4('dlgbpmtapdlg.ui')
        build.env.Uic4('dlgprefvinyldlg.ui')
        build.env.Uic4('dlgprefnovinyldlg.ui')
        build.env.Uic4('dlgprefrecorddlg.ui')
        build.env.Uic4('dlgaboutdlg.ui')
        build.env.Uic4('dlgtagfetcher.ui')
        build.env.Uic4('dlgtrackinfo.ui')
        build.env.Uic4('dlganalysis.ui')
        build.env.Uic4('dlgautodj.ui')
        build.env.Uic4('dlgprefsounditem.ui')
        build.env.Uic4('dlgrecording.ui')
        build.env.Uic4('dlghidden.ui')
        build.env.Uic4('dlgmissing.ui')
=======
        # the code for the QT UI forms.
        ui_files = [
            'controllers/dlgcontrollerlearning.ui',
            'controllers/dlgprefcontrollerdlg.ui',
            'controllers/dlgprefmappablecontrollerdlg.ui',
            'controllers/dlgprefcontrollersdlg.ui',
            'dlgaboutdlg.ui',
            'dlganalysis.ui',
            'dlgautodj.ui',
            'dlghidden.ui',
            'dlgmissing.ui',
            'dlgprefbeatsdlg.ui',
            'dlgprefcontrolsdlg.ui',
            'dlgprefcrossfaderdlg.ui',
            'dlgprefeqdlg.ui',
            'dlgpreferencesdlg.ui',
            'dlgprefnovinyldlg.ui',
            'dlgprefplaylistdlg.ui',
            'dlgprefrecorddlg.ui',
            'dlgprefreplaygaindlg.ui',
            'dlgprefsounddlg.ui',
            'dlgprefsounditem.ui',
            'dlgprefvinyldlg.ui',
            'dlgrecording.ui',
            'dlgtagfetcher.ui',
            'dlgtrackinfo.ui',
        ]
        map(Qt.uic(build), ui_files)
>>>>>>> 2d40a3a2

        if build.platform_is_windows:
            # Add Windows resource file with icons and such
            # force manifest file creation, apparently not necessary for all
            # people but necessary for this committers handicapped windows
            # installation -- bkgood
            if build.toolchain_is_msvs:
                build.env.Append(LINKFLAGS="/MANIFEST")
        elif build.platform_is_osx:
            build.env.Append(LINKFLAGS="-headerpad=ffff"); #Need extra room for code signing (App Store)
            build.env.Append(LINKFLAGS="-headerpad_max_install_names"); #Need extra room for code signing (App Store)

        return sources

    def configure(self, build, conf):
        # Evaluate this define. There are a lot of different things around the
        # codebase that use different defines. (AMD64, x86_64, x86, i386, i686,
        # EM64T). We need to unify them together.
        if not build.machine=='alpha':
            build.env.Append(CPPDEFINES=build.machine)

        if build.toolchain_is_gnu:
            # Default GNU Options
            # TODO(XXX) always generate debugging info?
            build.env.Append(CCFLAGS = '-pipe')
            build.env.Append(CCFLAGS = '-Wall')
            build.env.Append(CCFLAGS = '-Wextra')
            build.env.Append(CCFLAGS = '-g')

            # Check that g++ is present (yeah, SCONS is a bit dumb here)
            if os.system("which g++ > /dev/null"): #Checks for non-zero return code
                raise Exception("Did not find g++.")
        elif build.toolchain_is_msvs:
            # Validate the specified winlib directory exists
            mixxx_lib_path = SCons.ARGUMENTS.get('winlib', '..\\..\\..\\mixxx-win32lib-msvc100-release')
            if not os.path.exists(mixxx_lib_path):
                print mixxx_lib_path
                raise Exception("Winlib path does not exist! Please specify your winlib directory"
                                "path by running 'scons winlib=[path]'")
                Script.Exit(1)
            #mixxx_lib_path = '#/../../mixxx-win%slib-msvc100-release' % build.bitwidth

            # Set include and library paths to work with this
            build.env.Append(CPPPATH=mixxx_lib_path)
            build.env.Append(LIBPATH=mixxx_lib_path)

            #Ugh, MSVC-only hack :( see
            #http://www.qtforum.org/article/17883/problem-using-qstring-fromstdwstring.html
            build.env.Append(CXXFLAGS = '/Zc:wchar_t-')

            # Still needed?
            build.env.Append(CPPPATH=[
                    "$VCINSTALLDIR/include/atl",
                    "C:/Program Files/Microsoft Platform SDK/Include/atl"])

        if build.platform_is_windows:
            build.env.Append(CPPDEFINES='__WINDOWS__')
            build.env.Append(CPPDEFINES='_ATL_MIN_CRT') #Helps prevent duplicate symbols
            # Need this on Windows until we have UTF16 support in Mixxx
            build.env.Append(CPPDEFINES='UNICODE')
            build.env.Append(CPPDEFINES='WIN%s' % build.bitwidth) # WIN32 or WIN64
            # Tobias: Don't remove this line
            # I used the Windows API in foldertreemodel.cpp
            # to quickly test if a folder has subfolders
            build.env.Append(LIBS = 'shell32');


        elif build.platform_is_linux:
            build.env.Append(CPPDEFINES='__LINUX__')

            #Check for pkg-config >= 0.15.0
            if not conf.CheckForPKGConfig('0.15.0'):
                raise Exception('pkg-config >= 0.15.0 not found.')


        elif build.platform_is_osx:
            #Stuff you may have compiled by hand
            if os.path.isdir('/usr/local/include'):
                build.env.Append(LIBPATH = ['/usr/local/lib'])
                build.env.Append(CPPPATH = ['/usr/local/include'])

            #Non-standard libpaths for fink and certain (most?) darwin ports
            if os.path.isdir('/sw/include'):
                build.env.Append(LIBPATH = ['/sw/lib'])
                build.env.Append(CPPPATH = ['/sw/include'])

            #Non-standard libpaths for darwin ports
            if os.path.isdir('/opt/local/include'):
                build.env.Append(LIBPATH = ['/opt/local/lib'])
                build.env.Append(CPPPATH = ['/opt/local/include'])

        elif build.platform_is_bsd:
            build.env.Append(CPPDEFINES='__BSD__')
            build.env.Append(CPPPATH=['/usr/include',
                                      '/usr/local/include',
                                      '/usr/X11R6/include/'])
            build.env.Append(LIBPATH=['/usr/lib/',
                                      '/usr/local/lib',
                                      '/usr/X11R6/lib'])
            build.env.Append(LIBS='pthread')
            # why do we need to do this on OpenBSD and not on Linux?  if we
            # don't then CheckLib("vorbisfile") fails
            build.env.Append(LIBS=['ogg', 'vorbis'])

        # Define for things that would like to special case UNIX (Linux or BSD)
        if build.platform_is_bsd or build.platform_is_linux:
            build.env.Append(CPPDEFINES='__UNIX__')

        # Add the src/ directory to the include path
        build.env.Append(CPPPATH = ['.'])

        # Set up flags for config/track listing files
        if build.platform_is_linux or \
                build.platform_is_bsd:
            mixxx_files = [
                ('SETTINGS_PATH','.mixxx/'),
                ('BPMSCHEME_FILE','mixxxbpmscheme.xml'),
                ('SETTINGS_FILE', 'mixxx.cfg'),
                ('TRACK_FILE', 'mixxxtrack.xml')]
        elif build.platform_is_osx:
            mixxx_files = [
                ('SETTINGS_PATH','Library/Application Support/Mixxx/'),
                ('BPMSCHEME_FILE','mixxxbpmscheme.xml'),
                ('SETTINGS_FILE', 'mixxx.cfg'),
                ('TRACK_FILE', 'mixxxtrack.xml')]
        elif build.platform_is_windows:
            mixxx_files = [
                ('SETTINGS_PATH','Local Settings/Application Data/Mixxx/'),
                ('BPMSCHEME_FILE', 'mixxxbpmscheme.xml'),
                ('SETTINGS_FILE', 'mixxx.cfg'),
                ('TRACK_FILE', 'mixxxtrack.xml')]
        # Escape the filenames so they don't end up getting screwed up in the
        # shell.
        mixxx_files = [(k, r'\"%s\"' % v) for k,v in mixxx_files]
        build.env.Append(CPPDEFINES=mixxx_files)

        # Say where to find resources on Unix. TODO(XXX) replace this with a
        # RESOURCE_PATH that covers Win and OSX too:
        if build.platform_is_linux or build.platform_is_bsd:
            prefix = SCons.ARGUMENTS.get('prefix', '/usr/local')
            share_path = os.path.join(prefix, 'share/mixxx')
            build.env.Append(CPPDEFINES=('UNIX_SHARE_PATH', r'\"%s\"' % share_path))
            lib_path = os.path.join(prefix, 'lib/mixxx')
            build.env.Append(CPPDEFINES=('UNIX_LIB_PATH', r'\"%s\"' % lib_path))

    def depends(self, build):
        return [SoundTouch, ReplayGain, PortAudio, PortMIDI, Qt,
                FidLib, SndFile, FLAC, OggVorbis, OpenGL, TagLib, ProtoBuf,
                Chromaprint, RubberBand]

    def post_dependency_check_configure(self, build, conf):
        """Sets up additional things in the Environment that must happen
        after the Configure checks run."""
        if build.platform_is_windows:
            if build.toolchain_is_msvs:
                if not build.static_dependencies or build.msvcdebug:
                    build.env.Append(LINKFLAGS = ['/nodefaultlib:LIBCMT.lib',
                                                  '/nodefaultlib:LIBCMTd.lib'])

                build.env.Append(LINKFLAGS = '/entry:mainCRTStartup')
                # Makes the program not launch a shell first
                build.env.Append(LINKFLAGS = '/subsystem:windows')
                build.env.Append(LINKFLAGS = '/manifest') #Force MSVS to generate a manifest (MSVC2010)
            elif build.toolchain_is_gnu:
                # Makes the program not launch a shell first
                build.env.Append(LINKFLAGS = '--subsystem,windows')
                build.env.Append(LINKFLAGS = '-mwindows')<|MERGE_RESOLUTION|>--- conflicted
+++ resolved
@@ -220,7 +220,7 @@
 
             if qt5:
                 # Note that -reduce-relocations is enabled by default in Qt5.
-                # So we must build the code with position independent code               
+                # So we must build the code with position independent code
                 build.env.Append(CCFLAGS = '-fPIE')
 
         elif build.platform_is_bsd:
@@ -770,37 +770,6 @@
         sources.extend(proto_objects)
 
         # Uic these guys (they're moc'd automatically after this) - Generates
-<<<<<<< HEAD
-        # the code for the QT UI forms
-        build.env.Uic4('dlgpreferencesdlg.ui')
-        build.env.Uic4('dlgprefsounddlg.ui')
-
-        build.env.Uic4('controllers/dlgprefcontrollerdlg.ui')
-        build.env.Uic4('controllers/dlgprefmappablecontrollerdlg.ui')
-        build.env.Uic4('controllers/dlgcontrollerlearning.ui')
-        build.env.Uic4('controllers/dlgprefnocontrollersdlg.ui')
-
-        build.env.Uic4('dlgprefplaylistdlg.ui')
-        build.env.Uic4('dlgprefcontrolsdlg.ui')
-        build.env.Uic4('dlgprefeqdlg.ui')
-        build.env.Uic4('dlgprefcrossfaderdlg.ui')
-        build.env.Uic4('dlgprefkeydlg.ui')
-        build.env.Uic4('dlgprefreplaygaindlg.ui')
-        build.env.Uic4('dlgprefbeatsdlg.ui')
-        # build.env.Uic4('dlgbpmtapdlg.ui')
-        build.env.Uic4('dlgprefvinyldlg.ui')
-        build.env.Uic4('dlgprefnovinyldlg.ui')
-        build.env.Uic4('dlgprefrecorddlg.ui')
-        build.env.Uic4('dlgaboutdlg.ui')
-        build.env.Uic4('dlgtagfetcher.ui')
-        build.env.Uic4('dlgtrackinfo.ui')
-        build.env.Uic4('dlganalysis.ui')
-        build.env.Uic4('dlgautodj.ui')
-        build.env.Uic4('dlgprefsounditem.ui')
-        build.env.Uic4('dlgrecording.ui')
-        build.env.Uic4('dlghidden.ui')
-        build.env.Uic4('dlgmissing.ui')
-=======
         # the code for the QT UI forms.
         ui_files = [
             'controllers/dlgcontrollerlearning.ui',
@@ -815,6 +784,7 @@
             'dlgprefbeatsdlg.ui',
             'dlgprefcontrolsdlg.ui',
             'dlgprefcrossfaderdlg.ui',
+            'dlgprefkeydlg.ui',
             'dlgprefeqdlg.ui',
             'dlgpreferencesdlg.ui',
             'dlgprefnovinyldlg.ui',
@@ -829,7 +799,6 @@
             'dlgtrackinfo.ui',
         ]
         map(Qt.uic(build), ui_files)
->>>>>>> 2d40a3a2
 
         if build.platform_is_windows:
             # Add Windows resource file with icons and such
