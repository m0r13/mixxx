--- conflicted
+++ resolved
@@ -608,11 +608,7 @@
                    "engine/enginebufferscale.cpp",
                    "engine/enginebufferscaledummy.cpp",
                    "engine/enginebufferscalelinear.cpp",
-<<<<<<< HEAD
-=======
-                   "engine/enginefilterblock.cpp",
                    "engine/enginefilterbiquad1.cpp",
->>>>>>> 84540f12
                    "engine/enginefilterbessel4.cpp",
                    "engine/enginefilterbutterworth4.cpp",
                    "engine/enginefilterbutterworth8.cpp",
