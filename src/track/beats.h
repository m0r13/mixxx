--- conflicted
+++ resolved
@@ -6,13 +6,11 @@
 #include <QByteArray>
 #include <QSharedPointer>
 
-<<<<<<< HEAD
+#include "util/memory.h"
+
 namespace {
     double kMaxBpm = 500;
 }
-=======
-#include "util/memory.h"
->>>>>>> 94e9c0c9
 
 class Beats;
 typedef QSharedPointer<Beats> BeatsPointer;
@@ -52,12 +50,8 @@
     virtual Beats::CapabilitiesFlags getCapabilities() const = 0;
 
     // Serialization
-<<<<<<< HEAD
-    virtual QByteArray* toByteArray() const = 0;
+    virtual QByteArray toByteArray() const = 0;
     virtual BeatsPointer clone() const = 0;
-=======
-    virtual QByteArray toByteArray() const = 0;
->>>>>>> 94e9c0c9
 
     // A string representing the version of the beat-processing code that
     // produced this Beats instance. Used by BeatsFactory for associating a
