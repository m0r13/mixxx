/*
 * beatmap.cpp
 *
 *  Created on: 08/dic/2011
 *      Author: vittorio
 */

#include <QtDebug>
#include <QtGlobal>
#include <QMutexLocker>

#include "track/beatmap.h"
#include "track/beatutils.h"
#include "util/math.h"

using mixxx::track::io::Beat;

const int kFrameSize = 2;

inline double samplesToFrames(const double samples) {
    return floor(samples / kFrameSize);
}

inline double framesToSamples(const int frames) {
    return frames * kFrameSize;
}

bool BeatLessThan(const Beat& beat1, const Beat& beat2) {
    return beat1.frame_position() < beat2.frame_position();
}

class BeatMapIterator : public BeatIterator {
  public:
    BeatMapIterator(BeatList::const_iterator start, BeatList::const_iterator end,
            BeatList::const_iterator first, int beatsPerBar = 4)
            : m_currentBeat(start),
              m_endBeat(end),
              m_firstBeat(first),
              m_beatsPerBar(beatsPerBar) {
        // Advance to the first enabled beat.
        while (m_currentBeat != m_endBeat && !m_currentBeat->enabled()) {
            ++m_currentBeat;
        }
    }

    virtual bool hasNext() const {
        return m_currentBeat != m_endBeat;
    }

    virtual bool isFirstInBar() const {
        return (m_currentBeat - m_firstBeat) % m_beatsPerBar == 0;
    }

    virtual double next() {
        double beat = framesToSamples(m_currentBeat->frame_position());
        ++m_currentBeat;
        while (m_currentBeat != m_endBeat && !m_currentBeat->enabled()) {
            ++m_currentBeat;
        }
        return beat;
    }

  private:
    BeatList::const_iterator m_currentBeat;
    BeatList::const_iterator m_endBeat;
    BeatList::const_iterator m_firstBeat;
    int m_beatsPerBar;
};

BeatMap::BeatMap(TrackPointer pTrack, int iSampleRate,
                 const QByteArray* pByteArray)
        : QObject(),
          m_mutex(QMutex::Recursive) {
    initialize(pTrack, iSampleRate);
    if (nullptr != pByteArray) {
        readByteArray(*pByteArray);
    }
}

BeatMap::BeatMap(TrackPointer pTrack, int iSampleRate,
                 const QVector<double>& beats)
        : QObject(),
          m_mutex(QMutex::Recursive) {
    initialize(pTrack, iSampleRate);
    if (beats.size() > 0) {
        createFromBeatVector(beats);
    }
}

void BeatMap::initialize(TrackPointer pTrack, int iSampleRate) {
    m_iSampleRate = iSampleRate > 0 ? iSampleRate : pTrack->getSampleRate();
    m_dCachedBpm = 0;
    m_dLastFrame = 0;

    if (!pTrack.isNull()) {
        // BeatMap should live in the same thread as the track it is associated
        // with.
        moveToThread(pTrack->thread());
    }
}

BeatMap::BeatMap (const BeatMap& other)
        : QObject(),
          m_mutex(QMutex::Recursive) {
    m_iSampleRate = other.m_iSampleRate;
    m_dCachedBpm = other.m_dCachedBpm;
    m_dLastFrame = other.m_dLastFrame;
    moveToThread(other.thread());
    m_subVersion = other.m_subVersion;
    m_beats = other.m_beats;
}

BeatMap::~BeatMap() {
}

QByteArray BeatMap::toByteArray() const {
    QMutexLocker locker(&m_mutex);
    // No guarantees BeatLists are made of a data type which located adjacent
    // items in adjacent memory locations.
    mixxx::track::io::BeatMap map;

    for (int i = 0; i < m_beats.size(); ++i) {
        map.add_beat()->CopyFrom(m_beats[i]);
    }

    std::string output;
    map.SerializeToString(&output);
    return QByteArray(output.data(), output.length());
}

BeatsPointer BeatMap::clone() const {
    QMutexLocker locker(&m_mutex);
    BeatsPointer other(new BeatMap(*this));
    return other;
}

bool BeatMap::readByteArray(const QByteArray& byteArray) {
    mixxx::track::io::BeatMap map;
    if (!map.ParseFromArray(byteArray.constData(), byteArray.size())) {
        qDebug() << "ERROR: Could not parse BeatMap from QByteArray of size"
                << byteArray.size();
        return false;
    }
    for (int i = 0; i < map.beat_size(); ++i) {
        const Beat& beat = map.beat(i);
        m_beats.append(beat);
    }
    onBeatlistChanged();
    return true;
}

void BeatMap::createFromBeatVector(const QVector<double>& beats) {
    if (beats.isEmpty()) {
       return;
    }
    double previous_beatpos = -1;
    Beat beat;

    foreach (double beatpos, beats) {
        // beatpos is in frames. Do not accept fractional frames.
        beatpos = floor(beatpos);
        if (beatpos <= previous_beatpos || beatpos < 0) {
            qDebug() << "BeatMap::createFromVector: beats not in increasing order or negative";
            qDebug() << "discarding beat " << beatpos;
        } else {
            beat.set_frame_position(beatpos);
            m_beats.append(beat);
            previous_beatpos = beatpos;
        }
    }
    onBeatlistChanged();
}

QString BeatMap::getVersion() const {
    QMutexLocker locker(&m_mutex);
    return BEAT_MAP_VERSION;
}

QString BeatMap::getSubVersion() const {
    QMutexLocker locker(&m_mutex);
    return m_subVersion;
}

void BeatMap::setSubVersion(QString subVersion) {
    m_subVersion = subVersion;
}

bool BeatMap::isValid() const {
    return m_iSampleRate > 0 && m_beats.size() > 0;
}

double BeatMap::findNextBeat(double dSamples) const {
    return findNthBeat(dSamples, 1);
}

double BeatMap::findPrevBeat(double dSamples) const {
    return findNthBeat(dSamples, -1);
}

double BeatMap::findClosestBeat(double dSamples) const {
    QMutexLocker locker(&m_mutex);
    if (!isValid()) {
        return -1;
    }
    double prevBeat;
    double nextBeat;
    findPrevNextBeats(dSamples, &prevBeat, &nextBeat);
    if (prevBeat == -1) {
        // If both values are -1, we correctly return -1.
        return nextBeat;
    } else if (nextBeat == -1) {
        return prevBeat;
    }
    return (nextBeat - dSamples > dSamples - prevBeat) ? prevBeat : nextBeat;
}

double BeatMap::findNthBeat(double dSamples, int n) const {
    QMutexLocker locker(&m_mutex);

    if (!isValid() || n == 0) {
        return -1;
    }

    Beat beat;
    // Reduce sample offset to a frame offset.
    beat.set_frame_position(samplesToFrames(dSamples));

    // it points at the first occurence of beat or the next largest beat
    BeatList::const_iterator it =
            qLowerBound(m_beats.begin(), m_beats.end(), beat, BeatLessThan);

    // If the position is within 1/10th of a second of the next or previous
    // beat, pretend we are on that beat.
    const double kFrameEpsilon = 0.1 * m_iSampleRate;

    // Back-up by one.
    if (it != m_beats.begin()) {
        --it;
    }

    // Scan forward to find whether we are on a beat.
    BeatList::const_iterator on_beat = m_beats.end();
    BeatList::const_iterator previous_beat = m_beats.end();
    BeatList::const_iterator next_beat = m_beats.end();
    for (; it != m_beats.end(); ++it) {
        qint32 delta = it->frame_position() - beat.frame_position();

        // We are "on" this beat.
        if (abs(delta) < kFrameEpsilon) {
            on_beat = it;
            break;
        }

        if (delta < 0) {
            // If we are not on the beat and delta < 0 then this beat comes
            // before our current position.
            previous_beat = it;
        } else {
            // If we are past the beat and we aren't on it then this beat comes
            // after our current position.
            next_beat = it;
            // Stop because we have everything we need now.
            break;
        }
    }

    // If we are within epsilon samples of a beat then the immediately next and
    // previous beats are the beat we are on.
    if (on_beat != m_beats.end()) {
        next_beat = on_beat;
        previous_beat = on_beat;
    }

    if (n > 0) {
        for (; next_beat != m_beats.end(); ++next_beat) {
            if (!next_beat->enabled()) {
                continue;
            }
            if (n == 1) {
                // Return a sample offset
                return framesToSamples(next_beat->frame_position());
            }
            --n;
        }
    } else if (n < 0 && previous_beat != m_beats.end()) {
        for (; true; --previous_beat) {
            if (previous_beat->enabled()) {
                if (n == -1) {
                    // Return a sample offset
                    return framesToSamples(previous_beat->frame_position());
                }
                ++n;
            }

            // Don't step before the start of the list.
            if (previous_beat == m_beats.begin()) {
                break;
            }
        }
    }
    return -1;
}

bool BeatMap::findPrevNextBeats(double dSamples,
                                double* dpPrevBeatSamples,
                                double* dpNextBeatSamples) const {
    QMutexLocker locker(&m_mutex);

    if (!isValid()) {
        *dpPrevBeatSamples = -1;
        *dpNextBeatSamples = -1;
        return false;
    }

    Beat beat;
    // Reduce sample offset to a frame offset.
    beat.set_frame_position(samplesToFrames(dSamples));

    // it points at the first occurence of beat or the next largest beat
    BeatList::const_iterator it =
            qLowerBound(m_beats.begin(), m_beats.end(), beat, BeatLessThan);

    // If the position is within 1/10th of a second of the next or previous
    // beat, pretend we are on that beat.
    const double kFrameEpsilon = 0.1 * m_iSampleRate;

    // Back-up by one.
    if (it != m_beats.begin()) {
        --it;
    }

    // Scan forward to find whether we are on a beat.
    BeatList::const_iterator on_beat = m_beats.end();
    BeatList::const_iterator previous_beat = m_beats.end();
    BeatList::const_iterator next_beat = m_beats.end();
    for (; it != m_beats.end(); ++it) {
        qint32 delta = it->frame_position() - beat.frame_position();

        // We are "on" this beat.
        if (abs(delta) < kFrameEpsilon) {
            on_beat = it;
            break;
        }

        if (delta < 0) {
            // If we are not on the beat and delta < 0 then this beat comes
            // before our current position.
            previous_beat = it;
        } else {
            // If we are past the beat and we aren't on it then this beat comes
            // after our current position.
            next_beat = it;
            // Stop because we have everything we need now.
            break;
        }
    }

    // If we are within epsilon samples of a beat then the immediately next and
    // previous beats are the beat we are on.
    if (on_beat != m_beats.end()) {
        previous_beat = on_beat;
        next_beat = on_beat + 1;
    }

    *dpPrevBeatSamples = -1;
    *dpNextBeatSamples = -1;

    for (; next_beat != m_beats.end(); ++next_beat) {
        if (!next_beat->enabled()) {
            continue;
        }
        *dpNextBeatSamples = framesToSamples(next_beat->frame_position());
        break;
    }
    if (previous_beat != m_beats.end()) {
        for (; true; --previous_beat) {
            if (previous_beat->enabled()) {
                *dpPrevBeatSamples = framesToSamples(previous_beat->frame_position());
                break;
            }

            // Don't step before the start of the list.
            if (previous_beat == m_beats.begin()) {
                break;
            }
        }
    }
    return *dpPrevBeatSamples != -1 && *dpNextBeatSamples != -1;
}

std::unique_ptr<BeatIterator> BeatMap::findBeats(double startSample, double stopSample) const {
    QMutexLocker locker(&m_mutex);
    //startSample and stopSample are sample offsets, converting them to
    //frames
    if (!isValid() || startSample > stopSample) {
        return std::unique_ptr<BeatIterator>();
    }

    Beat startBeat, stopBeat;
    startBeat.set_frame_position(samplesToFrames(startSample));
    stopBeat.set_frame_position(samplesToFrames(stopSample));

    BeatList::const_iterator curBeat =
            qLowerBound(m_beats.begin(), m_beats.end(),
                        startBeat, BeatLessThan);

    BeatList::const_iterator lastBeat =
            qUpperBound(m_beats.begin(), m_beats.end(),
                        stopBeat, BeatLessThan);

    if (curBeat >= lastBeat) {
        return std::unique_ptr<BeatIterator>();
    }
<<<<<<< HEAD
    return new BeatMapIterator(curBeat, lastBeat, m_beats.begin());
=======
    return std::make_unique<BeatMapIterator>(curBeat, lastBeat);
>>>>>>> c9447c74
}

bool BeatMap::hasBeatInRange(double startSample, double stopSample) const {
    QMutexLocker locker(&m_mutex);
    if (!isValid() || startSample > stopSample) {
        return false;
    }
    double curBeat = findNextBeat(startSample);
    if (curBeat <= stopSample) {
        return true;
    }
    return false;
}

double BeatMap::getBpm() const {
    QMutexLocker locker(&m_mutex);
    if (!isValid())
        return -1;
    return m_dCachedBpm;
}

double BeatMap::getBpmRange(double startSample, double stopSample) const {
    QMutexLocker locker(&m_mutex);
    if (!isValid())
        return -1;
    Beat startBeat, stopBeat;
    startBeat.set_frame_position(samplesToFrames(startSample));
    stopBeat.set_frame_position(samplesToFrames(stopSample));
    return calculateBpm(startBeat, stopBeat);
}

double BeatMap::getBpmAroundPosition(double curSample, int n) const {
    QMutexLocker locker(&m_mutex);
    if (!isValid())
        return -1;

    // To make sure we are always counting n beats, iterate backward to the
    // lower bound, then iterate forward from there to the upper bound.
    // a value of -1 indicates we went off the map -- count from the beginning.
    double lower_bound = findNthBeat(curSample, -n);
    if (lower_bound == -1) {
        lower_bound = framesToSamples(m_beats.first().frame_position());
    }

    // If we hit the end of the beat map, recalculate the lower bound.
    double upper_bound = findNthBeat(lower_bound, n * 2);
    if (upper_bound == -1) {
        upper_bound = framesToSamples(m_beats.last().frame_position());
        lower_bound = findNthBeat(upper_bound, n * -2);
        // Super edge-case -- the track doesn't have n beats!  Do the best
        // we can.
        if (lower_bound == -1) {
            lower_bound = framesToSamples(m_beats.first().frame_position());
        }
    }

    Beat startBeat, stopBeat;
    startBeat.set_frame_position(samplesToFrames(lower_bound));
    stopBeat.set_frame_position(samplesToFrames(upper_bound));
    return calculateBpm(startBeat, stopBeat);
}

void BeatMap::addBeat(double dBeatSample) {
    QMutexLocker locker(&m_mutex);
    Beat beat;
    beat.set_frame_position(samplesToFrames(dBeatSample));
    BeatList::iterator it = qLowerBound(
        m_beats.begin(), m_beats.end(), beat, BeatLessThan);

    // Don't insert a duplicate beat. TODO(XXX) determine what epsilon to
    // consider a beat identical to another.
    if (it->frame_position() == beat.frame_position())
        return;

    m_beats.insert(it, beat);
    onBeatlistChanged();
    locker.unlock();
    emit(updated());
}

void BeatMap::removeBeat(double dBeatSample) {
    QMutexLocker locker(&m_mutex);
    Beat beat;
    beat.set_frame_position(samplesToFrames(dBeatSample));
    BeatList::iterator it = qLowerBound(
        m_beats.begin(), m_beats.end(), beat, BeatLessThan);

    // In case there are duplicates, remove every instance of dBeatSample
    // TODO(XXX) add invariant checks against this
    // TODO(XXX) determine what epsilon to consider a beat identical to another
    while (it->frame_position() == beat.frame_position()) {
        it = m_beats.erase(it);
    }
    onBeatlistChanged();
    locker.unlock();
    emit(updated());
}

void BeatMap::moveBeat(double dBeatSample, double dNewBeatSample) {
    QMutexLocker locker(&m_mutex);
    Beat beat, newBeat;
    beat.set_frame_position(samplesToFrames(dBeatSample));
    newBeat.set_frame_position(samplesToFrames(dNewBeatSample));

    BeatList::iterator it = qLowerBound(
        m_beats.begin(), m_beats.end(), beat, BeatLessThan);

    // In case there are duplicates, remove every instance of dBeatSample
    // TODO(XXX) add invariant checks against this
    // TODO(XXX) determine what epsilon to consider a beat identical to another
    while (it->frame_position() == beat.frame_position()) {
        if (newBeat.enabled() != it->enabled()) {
            newBeat.set_enabled(it->enabled());
        }
        it = m_beats.erase(it);
    }

    // Now add a beat to dNewBeatSample
    it = qLowerBound(m_beats.begin(), m_beats.end(), newBeat, BeatLessThan);
    // TODO(XXX) beat epsilon
    if (it->frame_position() != newBeat.frame_position()) {
        m_beats.insert(it, newBeat);
    }
    onBeatlistChanged();
    locker.unlock();
    emit(updated());
}

void BeatMap::translate(double dNumSamples) {
    QMutexLocker locker(&m_mutex);
    // Converting to frame offset
    if (!isValid()) {
        return;
    }

    double dNumFrames = samplesToFrames(dNumSamples);
    for (BeatList::iterator it = m_beats.begin();
         it != m_beats.end(); ) {
        double newpos = it->frame_position() + dNumFrames;
        if (newpos >= 0) {
            it->set_frame_position(newpos);
            ++it;
        } else {
            it = m_beats.erase(it);
        }
    }
    onBeatlistChanged();
    locker.unlock();
    emit(updated());
}

void BeatMap::scale(enum BPMScale scale) {

    QMutexLocker locker(&m_mutex);
    if (!isValid() || m_beats.isEmpty()) {
        return;
    }

    switch (scale) {
    case DOUBLE:
        if (getBpm() * 2 > getMaxBpm()) {
            return;
        }
        // introduce a new beat into every gap
        scaleDouble();
        break;
    case HALVE:
        // remove every second beat
        scaleHalve();
        break;
    case TWOTHIRDS:
        // introduce a new beat into every gap
        scaleDouble();
        // remove every second and third beat
        scaleThird();
        break;
    case THREEFOURTHS:
        // introduce two beats into every gap
        scaleTriple();
        // remove every second third and forth beat
        scaleFourth();
        break;
    default:
        DEBUG_ASSERT(!"scale value invalid");
        return;
    }
    onBeatlistChanged();
    locker.unlock();
    emit(updated());
}

void BeatMap::scaleDouble() {
    Beat prevBeat = m_beats.first();
    // Skip the first beat to preserve the first beat in a measure
    BeatList::iterator it = m_beats.begin() + 1;
    for (; it != m_beats.end(); ++it) {
        // Need to not accrue fractional frames.
        int distance = it->frame_position() - prevBeat.frame_position();
        Beat beat;
        beat.set_frame_position(prevBeat.frame_position() + distance / 2);
        it = m_beats.insert(it, beat);
        prevBeat = (++it)[0];
    }
}

void BeatMap::scaleTriple() {
    Beat prevBeat = m_beats.first();
    // Skip the first beat to preserve the first beat in a measure
    BeatList::iterator it = m_beats.begin() + 1;
    for (; it != m_beats.end(); ++it) {
        // Need to not accrue fractional frames.
        int distance = it->frame_position() - prevBeat.frame_position();
        Beat beat;
        beat.set_frame_position(prevBeat.frame_position() + distance / 3);
        it = m_beats.insert(it, beat);
        ++it;
        beat.set_frame_position(prevBeat.frame_position() + distance * 2 / 3);
        it = m_beats.insert(it, beat);
        prevBeat = (++it)[0];
    }
}

void BeatMap::scaleHalve() {
    // Skip the first beat to preserve the first beat in a measure
    BeatList::iterator it = m_beats.begin() + 1;
    for (; it != m_beats.end(); ++it) {
        it = m_beats.erase(it);
        if (it == m_beats.end()) {
            break;
        }
    }
}

void BeatMap::scaleThird() {
    // Skip the first beat to preserve the first beat in a measure
    BeatList::iterator it = m_beats.begin() + 1;
    for (; it != m_beats.end(); ++it) {
        it = m_beats.erase(it);
        if (it == m_beats.end()) {
            break;
        }
        it = m_beats.erase(it);
        if (it == m_beats.end()) {
            break;
        }
    }
}

void BeatMap::scaleFourth() {
    // Skip the first beat to preserve the first beat in a measure
    BeatList::iterator it = m_beats.begin() + 1;
    for (; it != m_beats.end(); ++it) {
        it = m_beats.erase(it);
        if (it == m_beats.end()) {
            break;
        }
        it = m_beats.erase(it);
        if (it == m_beats.end()) {
            break;
        }
        it = m_beats.erase(it);
        if (it == m_beats.end()) {
            break;
        }
    }
}

void BeatMap::setBpm(double dBpm) {
    Q_UNUSED(dBpm);
    DEBUG_ASSERT(!"BeatMap::setBpm() not implemented");
    return;

    /*
     * One of the problems of beattracking algorithms is the so called "octave error"
     * that is, calculated bpm is a power-of-two fraction of the bpm of the track.
     * But there is more. In an experiment, it had been proved that roughly 30% of the humans
     * fail to guess the correct bpm of a track by usually reporting it as the double or one
     * half of the correct one.
     * We can interpret it in two ways:
     * On one hand, a beattracking algorithm which totally avoid the octave error does not yet exists.
     * On the other hand, even if the algorithm guesses the correct bpm,
     * 30% of the users will perceive a different bpm and likely change it.
     * In this case, we assume that calculated beat markers are correctly placed. All
     * that we have to do is to delete or add some beat markers, while leaving others
     * so that the number of the beat markers per minute matches the new bpm.
     * We are jealous of our well-guessed beats since they belong to a time-expensive analysis.
     * When requested we simply turn them off instead of deleting them, so that they can be recollected.
     * If the new provided bpm is not a power-of-two fraction, we assume that the algorithm failed
     * at all to guess the bpm. I have no idea on how to deal with this.
     * If we assume that bpm does not change along the track, i.e. if we use
     * fixed tempo approximation (see analyzerbeat.*), this should coincide with the
     * method in beatgrid.cpp.
     *
     * - vittorio.
     */
}

void BeatMap::onBeatlistChanged() {
    if (!isValid()) {
        m_dLastFrame = 0;
        m_dCachedBpm = 0;
        return;
    }
    m_dLastFrame = m_beats.last().frame_position();
    Beat startBeat = m_beats.first();
    Beat stopBeat =  m_beats.last();
    m_dCachedBpm = calculateBpm(startBeat, stopBeat);
}

double BeatMap::calculateBpm(const Beat& startBeat, const Beat& stopBeat) const {
    if (startBeat.frame_position() > stopBeat.frame_position()) {
        return -1;
    }

    BeatList::const_iterator curBeat =
            qLowerBound(m_beats.begin(), m_beats.end(), startBeat, BeatLessThan);

    BeatList::const_iterator lastBeat =
            qUpperBound(m_beats.begin(), m_beats.end(), stopBeat, BeatLessThan);

    QVector<double> beatvect;
    for (; curBeat != lastBeat; ++curBeat) {
        const Beat& beat = *curBeat;
        if (beat.enabled()) {
            beatvect.append(beat.frame_position());
        }
    }

    if (beatvect.isEmpty()) {
        return -1;
    }

    return BeatUtils::calculateBpm(beatvect, m_iSampleRate, 0, 9999);
}<|MERGE_RESOLUTION|>--- conflicted
+++ resolved
@@ -411,11 +411,7 @@
     if (curBeat >= lastBeat) {
         return std::unique_ptr<BeatIterator>();
     }
-<<<<<<< HEAD
-    return new BeatMapIterator(curBeat, lastBeat, m_beats.begin());
-=======
-    return std::make_unique<BeatMapIterator>(curBeat, lastBeat);
->>>>>>> c9447c74
+    return std::make_unique<BeatMapIterator>(curBeat, lastBeatm m_beats.begin());
 }
 
 bool BeatMap::hasBeatInRange(double startSample, double stopSample) const {
