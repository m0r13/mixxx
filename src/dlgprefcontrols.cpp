--- conflicted
+++ resolved
@@ -49,13 +49,8 @@
            m_pSkinLoader(pSkinLoader),
            m_pPlayerManager(pPlayerManager),
            m_iNumConfiguredDecks(0),
-<<<<<<< HEAD
-           m_iNumConfiguredSamplers(0), 
-           m_bPitchAutoReset(false) {
-=======
            m_iNumConfiguredSamplers(0),
            m_rebootNotifiedRowHeight(false) {
->>>>>>> d2cca543
     setupUi(this);
 
     m_pNumDecks = new ControlObjectSlave("[Master]", "num_decks", this);
@@ -340,12 +335,6 @@
     SliderRateRampSensitivity->setValue(m_pConfig->getValueString(
             ConfigKey("[Controls]", "RateRampSensitivity")).toInt());
 
-    // Update Speed/Pitch checker box 
-    connect(CheckBoxPitchAutoReset, SIGNAL(stateChanged(int)), this, SLOT(slotUpdatePitchAutoReset(int)));
-    m_bPitchAutoReset = static_cast<bool>(m_pConfig->getValueString(
-            ConfigKey("[Mixer Profile]", "PitchAutoReset")).toInt());
-    CheckBoxPitchAutoReset->setChecked(m_bPitchAutoReset);
-    
     slotUpdate();
 }
 
@@ -397,15 +386,10 @@
         ComboBoxRateDir->setCurrentIndex(0);
     else
         ComboBoxRateDir->setCurrentIndex(1);
-<<<<<<< HEAD
-    
-    CheckBoxPitchAutoReset->setChecked(m_bPitchAutoReset);
-=======
 
     int rowHeight = m_pConfig->getValueString(ConfigKey("[Library]","RowHeight"),
             QString::number(kDefaultRowHeight)).toInt();
     spinBoxRowHeight->setValue(rowHeight);
->>>>>>> d2cca543
 }
 
 void DlgPrefControls::slotResetToDefaults() {
@@ -447,15 +431,8 @@
     spinBoxTempRateRight->setValue(2.0);
     spinBoxPermRateLeft->setValue(0.50);
     spinBoxPermRateRight->setValue(0.05);
-<<<<<<< HEAD
-    
-    // Pitch auto reset default un-checked.
-    m_bPitchAutoReset = false;
-    CheckBoxPitchAutoReset->setChecked(Qt::Unchecked);
-=======
 
     spinBoxRowHeight->setValue(kDefaultRowHeight);
->>>>>>> d2cca543
 }
 
 void DlgPrefControls::slotSetLocale(int pos) {
@@ -631,17 +608,11 @@
         m_pConfig->set(ConfigKey("[Controls]","RateDir"), ConfigValue(0));
     } else {
         m_pConfig->set(ConfigKey("[Controls]","RateDir"), ConfigValue(1));
-<<<<<<< HEAD
-    
-    m_pConfig->set(ConfigKey("[Mixer Profile]","PitchAutoReset"),
-            ConfigValue(m_bPitchAutoReset ? 1 : 0));
-=======
     }
 
     int rowHeight = spinBoxRowHeight->value();
     m_pConfig->set(ConfigKey("[Library]","RowHeight"),
             ConfigValue(rowHeight));
->>>>>>> d2cca543
 
 }
 
@@ -724,15 +695,10 @@
     slotSetRateRange(m_pConfig->getValueString(ConfigKey("[Controls]","RateRange")).toInt());
 }
 
-<<<<<<< HEAD
-void DlgPrefControls::slotUpdatePitchAutoReset(int i) {
-    m_bPitchAutoReset = static_cast<bool>(i);
-=======
 void DlgPrefControls::slotRowHeightValueChanged(int height) {
     Q_UNUSED(height);
     if(!m_rebootNotifiedRowHeight) {
         notifyRebootNecessary();
         m_rebootNotifiedRowHeight = true;
     }
->>>>>>> d2cca543
 }