--- conflicted
+++ resolved
@@ -16,44 +16,6 @@
     manifest.setName(QObject::tr("Filter"));
     manifest.setAuthor("The Mixxx Team");
     manifest.setVersion("1.0");
-<<<<<<< HEAD
-    manifest.setDescription("TODO");
-
-    EffectManifestParameter* depth = manifest.addParameter();
-    depth->setId("depth");
-    depth->setName(QObject::tr("Depth"));
-    depth->setDescription("TODO");
-    depth->setControlHint(EffectManifestParameter::CONTROL_KNOB_LINEAR);
-    depth->setSemanticHint(EffectManifestParameter::SEMANTIC_UNKNOWN);
-    depth->setUnitsHint(EffectManifestParameter::UNITS_UNKNOWN);
-    depth->setDefaultLinkType(EffectManifestParameter::LINK_LINKED);
-    depth->setNeutralPointOnScale(0.5);
-    depth->setDefault(0.0);
-    depth->setMinimum(-1.0);
-    depth->setMaximum(1.0);
-
-    EffectManifestParameter* bandpass_width = manifest.addParameter();
-    bandpass_width->setId("bandpass_width");
-    bandpass_width->setName(QObject::tr("Bandpass Width"));
-    bandpass_width->setDescription("TODO");
-    bandpass_width->setControlHint(EffectManifestParameter::CONTROL_KNOB_LINEAR);
-    bandpass_width->setSemanticHint(EffectManifestParameter::SEMANTIC_UNKNOWN);
-    bandpass_width->setUnitsHint(EffectManifestParameter::UNITS_SAMPLERATE);
-    bandpass_width->setDefault(0.01);
-    bandpass_width->setMinimum(0.001);
-    bandpass_width->setMaximum(0.01);
-
-    EffectManifestParameter* bandpass_gain = manifest.addParameter();
-    bandpass_gain->setId("bandpass_gain");
-    bandpass_gain->setName(QObject::tr("Bandpass Gain"));
-    bandpass_gain->setDescription("TODO");
-    bandpass_gain->setControlHint(EffectManifestParameter::CONTROL_KNOB_LINEAR);
-    bandpass_gain->setSemanticHint(EffectManifestParameter::SEMANTIC_UNKNOWN);
-    bandpass_gain->setUnitsHint(EffectManifestParameter::UNITS_SAMPLERATE);
-    bandpass_gain->setDefault(0.3);
-    bandpass_gain->setMinimum(0.0);
-    bandpass_gain->setMaximum(1.0);
-=======
     manifest.setDescription(QObject::tr("Allows to fade a song out by sweeping a low or high pass filter"));
     manifest.setEffectRampsFromDry(true);
 
@@ -62,7 +24,6 @@
     lpf->setName(QObject::tr("LPF"));
     lpf->setDescription(QObject::tr("Corner frequency ratio of the low pass filter"));
     lpf->setControlHint(EffectManifestParameter::CONTROL_KNOB_LOGARITHMIC);
-    lpf->setValueHint(EffectManifestParameter::VALUE_FLOAT);
     lpf->setSemanticHint(EffectManifestParameter::SEMANTIC_UNKNOWN);
     lpf->setUnitsHint(EffectManifestParameter::UNITS_UNKNOWN);
     lpf->setDefaultLinkType(EffectManifestParameter::LINK_LINKED_LEFT);
@@ -76,7 +37,6 @@
     q->setName(QObject::tr("Q"));
     q->setDescription(QObject::tr("Resonance of the filters, default = Flat top"));
     q->setControlHint(EffectManifestParameter::CONTROL_KNOB_LOGARITHMIC);
-    q->setValueHint(EffectManifestParameter::VALUE_FLOAT);
     q->setSemanticHint(EffectManifestParameter::SEMANTIC_UNKNOWN);
     q->setUnitsHint(EffectManifestParameter::UNITS_SAMPLERATE);
     q->setDefault(0.707106781); // 0.707106781 = Butterworth
@@ -88,7 +48,6 @@
     hpf->setName(QObject::tr("HPF"));
     hpf->setDescription(QObject::tr("Corner frequency ratio of the high pass filter"));
     hpf->setControlHint(EffectManifestParameter::CONTROL_KNOB_LOGARITHMIC);
-    hpf->setValueHint(EffectManifestParameter::VALUE_FLOAT);
     hpf->setSemanticHint(EffectManifestParameter::SEMANTIC_UNKNOWN);
     hpf->setUnitsHint(EffectManifestParameter::UNITS_UNKNOWN);
     hpf->setDefaultLinkType(EffectManifestParameter::LINK_LINKED_RIGHT);
@@ -96,7 +55,6 @@
     hpf->setDefault(kMinCorner);
     hpf->setMinimum(kMinCorner);
     hpf->setMaximum(kMaxCorner);
->>>>>>> e477df5d
 
     return manifest;
 }
@@ -137,58 +95,19 @@
                                 const GroupFeatureState& groupFeatures) {
     Q_UNUSED(group);
     Q_UNUSED(groupFeatures);
-<<<<<<< HEAD
-    double depth = m_pDepthParameter->value();
-    double bandpass_width = m_pBandpassWidthParameter->value();
-    CSAMPLE bandpass_gain = m_pBandpassGainParameter->value();
-
-    // TODO(rryan) what if bandpass_gain changes?
-    bool parametersChanged = depth != pState->oldDepth ||
-            bandpass_width != pState->oldBandpassWidth;
-    if (parametersChanged) {
-        if (pState->oldDepth == 0.0) {
-            SampleUtil::copyWithGain(
-                pState->crossfadeBuffer, pInput, 1.0, numSamples);
-        } else if (pState->oldDepth == -1.0 || pState->oldDepth == 1.0) {
-            SampleUtil::copyWithGain(
-                pState->crossfadeBuffer, pInput, 0.0, numSamples);
-        } else {
-            applyFilters(pState,
-                         pInput, pState->crossfadeBuffer,
-                         pState->bandpassBuffer,
-                         numSamples, sampleRate, pState->oldDepth,
-                         pState->oldBandpassGain);
-        }
-        if (depth < 0.0) {
-            // Lowpass + bandpass
-            // Freq from 2^5=32Hz to 2^(5+9)=16384
-            double freq = getLowFrequencyCorner(depth + 1.0);
-            double freq2 = getHighFrequencyCorner(depth + 1.0, bandpass_width);
-            pState->lowFilter.setFrequencyCorners(44100, freq2);
-            pState->bandpassFilter.setFrequencyCorners(44100, freq, freq2);
-        } else if (depth > 0.0) {
-            // Highpass + bandpass
-            double freq = getLowFrequencyCorner(depth);
-            double freq2 = getHighFrequencyCorner(depth, bandpass_width);
-            pState->highFilter.setFrequencyCorners(44100, freq);
-            pState->bandpassFilter.setFrequencyCorners(44100, freq, freq2);
-        }
-    }
-=======
     Q_UNUSED(sampleRate);
->>>>>>> e477df5d
 
     double hpf;
     double lpf;
-    double q = m_pQ->value().toDouble();
+    double q = m_pQ->value();
 
     if (enableState == EffectProcessor::DISABLING) {
         // Ramp to dry, when disabling, this will ramp from dry when enabling as well
         hpf = kMinCorner;
         lpf = kMaxCorner;
     } else {
-        hpf = m_pHPF->value().toDouble();
-        lpf = m_pLPF->value().toDouble();
+        hpf = m_pHPF->value();
+        lpf = m_pLPF->value();
     }
 
     if ((pState->m_loFreq != lpf) ||
