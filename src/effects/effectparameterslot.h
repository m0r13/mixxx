--- conflicted
+++ resolved
@@ -18,12 +18,7 @@
 class EffectParameterSlot;
 typedef QSharedPointer<EffectParameterSlot> EffectParameterSlotPointer;
 
-<<<<<<< HEAD
-
-class EffectParameterSlot : public QObject {
-=======
 class EffectParameterSlot : public EffectParameterSlotBase {
->>>>>>> 2acf167c
     Q_OBJECT
   public:
     EffectParameterSlot(const unsigned int iRackNumber,
@@ -39,14 +34,9 @@
     // Load the parameter of the given effect into this EffectParameterSlot
     void loadEffect(EffectPointer pEffect);
 
-<<<<<<< HEAD
-    QString name() const;
-    QString description() const;
     EffectManifestParameter::LinkType getLinkType() const;
     double getValueParameter() const;
 
-=======
->>>>>>> 2acf167c
     void onChainParameterChanged(double parameter);
 
   private slots:
@@ -61,28 +51,10 @@
     // Clear the currently loaded effect
     void clear();
 
-<<<<<<< HEAD
-    const unsigned int m_iRackNumber;
-    const unsigned int m_iChainNumber;
-    const unsigned int m_iSlotNumber;
-    const unsigned int m_iParameterNumber;
-    const QString m_group;
-    EffectParameter* m_pEffectParameter;
+    SoftTakeover* m_pSoftTakeover;
 
-    ////////////////////////////////////////////////////////////////////////////////
-    // Controls exposed to the rest of Mixxx
-    ////////////////////////////////////////////////////////////////////////////////
-
-    ControlObject* m_pControlLoaded;
-    ControlPushButton* m_pControlLinkType;
-    ControlEffectKnob* m_pControlValue;
-    SoftTakeover* m_pSoftTakeover;
-    ControlObject* m_pControlType;
-    double m_dChainParameter;
-=======
     // Control exposed to the rest of Mixxx
     ControlEffectKnob* m_pControlValue;
->>>>>>> 2acf167c
 
     DISALLOW_COPY_AND_ASSIGN(EffectParameterSlot);
 };
