#ifndef EFFECTPARAMETERSLOT_H
#define EFFECTPARAMETERSLOT_H

#include <QObject>
#include <QVariant>
#include <QString>

#include "util.h"
#include "controlobject.h"
#include "effects/effect.h"
#include "effects/effectparameterslotbase.h"

class ControlObject;
class ControlPushButton;
class ControlEffectKnob;
class SoftTakeover;

class EffectParameterSlot;
typedef QSharedPointer<EffectParameterSlot> EffectParameterSlotPointer;

class EffectParameterSlot : public EffectParameterSlotBase {
    Q_OBJECT
  public:
    EffectParameterSlot(const unsigned int iRackNumber,
                        const unsigned int iChainNumber,
                        const unsigned int iSlotNumber,
                        const unsigned int iParameterNumber);
    virtual ~EffectParameterSlot();

    static QString formatItemPrefix(const unsigned int iParameterNumber) {
        return QString("parameter%1").arg(iParameterNumber + 1);
    }

    // Load the parameter of the given effect into this EffectParameterSlot
    void loadEffect(EffectPointer pEffect);

    double getValueParameter() const;

    void onChainParameterChanged(double parameter);

    // Syncs the Super button with the parameter, that the following
    // super button change will be passed to the effect parameter
    // used during test
    void syncSofttakeover();

  private slots:
    // Solely for handling control changes
<<<<<<< HEAD
    void slotParameterValueChanged(double value);
=======
    void slotParameterValueChanged(QVariant value);
    void slotLinkTypeChanged(double v);
    void slotLinkInverseChanged(double v);
>>>>>>> 43152232

  private:
    QString debugString() const {
        return QString("EffectParameterSlot(%1,%2)").arg(m_group).arg(m_iParameterNumber);
    }

    // Clear the currently loaded effect
    void clear();

    SoftTakeover* m_pSoftTakeover;

    // Control exposed to the rest of Mixxx
    ControlEffectKnob* m_pControlValue;
    ControlPushButton* m_pControlLinkType;
    ControlPushButton* m_pControlLinkInverse;

    DISALLOW_COPY_AND_ASSIGN(EffectParameterSlot);
};

#endif /* EFFECTPARAMETERSLOT_H */<|MERGE_RESOLUTION|>--- conflicted
+++ resolved
@@ -45,13 +45,9 @@
 
   private slots:
     // Solely for handling control changes
-<<<<<<< HEAD
     void slotParameterValueChanged(double value);
-=======
-    void slotParameterValueChanged(QVariant value);
     void slotLinkTypeChanged(double v);
     void slotLinkInverseChanged(double v);
->>>>>>> 43152232
 
   private:
     QString debugString() const {
