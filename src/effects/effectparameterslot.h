--- conflicted
+++ resolved
@@ -46,12 +46,9 @@
   private slots:
     // Solely for handling control changes
     void slotParameterValueChanged(QVariant value);
-<<<<<<< HEAD
     void slotValueChanged(double v);
-=======
     void slotLinkTypeChanged(double v);
     void slotLinkInverseChanged(double v);
->>>>>>> 43152232
 
   private:
     QString debugString() const {
