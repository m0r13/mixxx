--- conflicted
+++ resolved
@@ -198,7 +198,6 @@
             pParameter->loadEffect(m_pEffect);
         }
 
-<<<<<<< HEAD
         // find first linked parameter
         foreach (EffectParameterSlotPointer pParameter, m_parameters) {
             EffectManifestParameter::LinkType linkType = pParameter->getLinkType();
@@ -210,10 +209,10 @@
                 }
                 break;
             }
-=======
+        }
+
         foreach (EffectButtonParameterSlotPointer pParameter, m_buttonParameters) {
             pParameter->loadEffect(m_pEffect);
->>>>>>> 2acf167c
         }
 
         emit(effectLoaded(m_pEffect, m_iEffectNumber));
