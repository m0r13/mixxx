--- conflicted
+++ resolved
@@ -115,12 +115,9 @@
             << "Neale Pickett"
             << "St&eacute;phane Guillou"
             << "Russ Mannex"
-<<<<<<< HEAD
-            << "Brendan Austin";
-=======
+            << "Brendan Austin"
             << "Lorenz Drescher"
             << "David Guglielmi";
->>>>>>> 316e7e99
 
     QStringList specialThanks;
     specialThanks
