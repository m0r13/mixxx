#ifndef WKEY_H
#define WKEY_H

#include <QLabel>

#include "widget/wlabel.h"
#include "controlobjectthread.h"

class WKey : public WLabel  {
    Q_OBJECT
  public:
    WKey(const char* group, QWidget* pParent=NULL);
    virtual ~WKey();

<<<<<<< HEAD
    virtual void onConnectedControlValueChanged(double v);
    void setup(QDomNode node, const SkinContext& context);
=======
    virtual void onConnectedControlChanged(double dParameter, double dValue);
>>>>>>> 661717c5

  private slots:
    void setValue(double dValue);
    void preferencesUpdated(double dValue);
    void setCents();

  private:
    double m_dOldValue;
    bool m_displayCents;
    ControlObjectThread m_preferencesUpdated;
    ControlObjectThread m_engineKeyDistance;
};

#endif /* WKEY_H */<|MERGE_RESOLUTION|>--- conflicted
+++ resolved
@@ -12,12 +12,8 @@
     WKey(const char* group, QWidget* pParent=NULL);
     virtual ~WKey();
 
-<<<<<<< HEAD
-    virtual void onConnectedControlValueChanged(double v);
+    virtual void onConnectedControlChanged(double dParameter, double dValue);
     void setup(QDomNode node, const SkinContext& context);
-=======
-    virtual void onConnectedControlChanged(double dParameter, double dValue);
->>>>>>> 661717c5
 
   private slots:
     void setValue(double dValue);
