--- conflicted
+++ resolved
@@ -28,20 +28,12 @@
 // Static member variable definition
 QString WWidget::m_qPath;
 
-<<<<<<< HEAD
-WWidget::WWidget(QWidget* parent, Qt::WFlags flags)
+WWidget::WWidget(QWidget* parent, Qt::WindowFlags flags)
         : QWidget(parent, flags),
           m_fValue(0.0),
           m_bOff(false),
           m_activeTouchButton(Qt::NoButton) {
     m_pTouchShift = new ControlObjectThread("[Controls]", "touch_shift");
-=======
-WWidget::WWidget(QWidget * parent, Qt::WindowFlags flags) : QWidget(parent, flags)
-{
-
-    m_fValue = 0.;
-    m_bOff = false;
->>>>>>> 674a6ff2
     connect(this, SIGNAL(valueChangedLeftDown(double)), this, SLOT(slotReEmitValueDown(double)));
     connect(this, SIGNAL(valueChangedRightDown(double)), this, SLOT(slotReEmitValueDown(double)));
     connect(this, SIGNAL(valueChangedLeftUp(double)), this, SLOT(slotReEmitValueUp(double)));
