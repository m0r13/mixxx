--- conflicted
+++ resolved
@@ -239,20 +239,10 @@
     if (m_iNoStates == 1) {
         m_bPressed = (dValue == 1.0);
     }
-<<<<<<< HEAD
-    int idx = static_cast<int>(v) % m_iNoStates;
-    if (idx < m_style.size()) {
-        QString style = m_style.at(idx);
-        if (!style.isEmpty()) {
-            setStyleSheet(style);
-        }
-    }
-=======
 
     // Since we expect button connections to not change at high frequency we
     // don't try to detect whether things have changed for WPushButton, we just
     // re-render.
->>>>>>> e71ea195
     update();
 }
 
