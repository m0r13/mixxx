/***************************************************************************
                          wpushbutton.cpp  -  description
                             -------------------
    begin                : Fri Jun 21 2002
    copyright            : (C) 2002 by Tue & Ken Haste Andersen
    email                : haste@diku.dk
***************************************************************************/

/***************************************************************************
*                                                                         *
*   This program is free software; you can redistribute it and/or modify  *
*   it under the terms of the GNU General Public License as published by  *
*   the Free Software Foundation; either version 2 of the License, or     *
*   (at your option) any later version.                                   *
*                                                                         *
***************************************************************************/

#include "widget/wpushbutton.h"

#include <QStylePainter>
#include <QStyleOption>
#include <QPixmap>
#include <QtDebug>
#include <QMouseEvent>
#include <QPaintEvent>
#include <QApplication>

#include "widget/wpixmapstore.h"
#include "controlobject.h"
#include "controlpushbutton.h"
#include "control/controlbehavior.h"
#include "util/debug.h"

const int PB_SHORTKLICKTIME = 200;

WPushButton::WPushButton(QWidget* pParent)
        : WWidget(pParent),
          m_bLeftClickForcePush(false),
          m_bRightClickForcePush(false),
          m_bPressed(false),
          m_leftButtonMode(ControlPushButton::PUSH),
          m_rightButtonMode(ControlPushButton::PUSH),
          m_indicatorConnected(false) {    
    setStates(0);
}

WPushButton::WPushButton(QWidget* pParent, ControlPushButton::ButtonMode leftButtonMode,
                         ControlPushButton::ButtonMode rightButtonMode)
        : WWidget(pParent),
          m_bLeftClickForcePush(false),
          m_bRightClickForcePush(false),
          m_leftButtonMode(leftButtonMode),
          m_rightButtonMode(rightButtonMode), 
          m_indicatorConnected(false) {
    setStates(0);
}

WPushButton::~WPushButton() {
}

void WPushButton::setup(QDomNode node, const SkinContext& context) {
    // Number of states
    int iNumStates = context.selectInt(node, "NumberStates");
    setStates(iNumStates);

    // Set background pixmap if available
    if (context.hasNode(node, "BackPath")) {
        setPixmapBackground(context.getSkinPath(context.selectString(node, "BackPath")));
    }

    // Load pixmaps for associated states
    QDomNode state = context.selectNode(node, "State");
    while (!state.isNull()) {
        if (state.isElement() && state.nodeName() == "State") {
            int iState = context.selectInt(state, "Number");
            if (context.hasNode(state, "Pressed")) {
                setPixmap(iState, true,
                          context.getSkinPath(context.selectString(state, "Pressed")));
            }
            if (context.hasNode(state, "Unpressed")) {
                setPixmap(iState, false,
                          context.getSkinPath(context.selectString(state, "Unpressed")));
            }
            m_text[iState] = context.selectString(state, "Text");
        }
        state = state.nextSibling();
    }

    m_bLeftClickForcePush = context.selectBool(node, "LeftClickIsPushButton", false);
    m_bRightClickForcePush = context.selectBool(node, "RightClickIsPushButton", false);

    QDomNode con = context.selectNode(node, "Connection");
    while (!con.isNull()) {
        // Get ConfigKey
        QString key = context.selectString(con, "ConfigKey");

        ConfigKey configKey;
        configKey.group = key.left(key.indexOf(","));
        configKey.item = key.mid(key.indexOf(",")+1);

        bool isLeftButton = false;
        bool isRightButton = false;
        if (context.hasNode(con, "ButtonState")) {
            if (context.selectString(con, "ButtonState").contains("LeftButton", Qt::CaseInsensitive)) {
                isLeftButton = true;
            } else if (context.selectString(con, "ButtonState").contains("RightButton", Qt::CaseInsensitive)) {
                isRightButton = true;
            } else if (selectNodeQString(con, "ButtonState").contains("Indicator", Qt::CaseInsensitive)) {
               m_indicatorConnected = true;
            }
        }

        ControlPushButton* p = dynamic_cast<ControlPushButton*>(
            ControlObject::getControl(configKey));

        if (p) {
            // A NULL here either means that this control is not a
            // ControlPushButton or it does not exist. This logic is
            // specific to push-buttons, so skip it either way.

            // Based on whether the control is mapped to the left or right button,
            // record the button mode.
            if (isLeftButton) {
                m_leftButtonMode = p->getButtonMode();
            } else if (isRightButton) {
                m_rightButtonMode = p->getButtonMode();
            }
        }
        con = con.nextSibling();
    }
}

void WPushButton::setStates(int iStates) {
    m_bPressed = false;
    m_iNoStates = 0;

    // Clear existing pixmaps.
    m_pressedPixmaps.resize(0);
    m_unpressedPixmaps.resize(0);
    m_text.resize(0);

    if (iStates > 0) {
        m_iNoStates = iStates;
        m_pressedPixmaps.resize(iStates);
        m_unpressedPixmaps.resize(iStates);
        m_text.resize(iStates);
    }
}

void WPushButton::setPixmap(int iState, bool bPressed, const QString &filename) {

    QVector<PaintablePointer>& pixmaps = bPressed ?
            m_pressedPixmaps : m_unpressedPixmaps;

    if (iState < 0 || iState >= pixmaps.size()) {
        return;
    }

    PaintablePointer pPixmap = WPixmapStore::getPaintable(filename);

    if (pPixmap.isNull() || pPixmap->isNull()) {
        qDebug() << "WPushButton: Error loading pixmap:" << filename;
    } else {
        pixmaps[iState] = pPixmap;

        // Set size of widget equal to pixmap size
        setFixedSize(pPixmap->size());
    }
}

void WPushButton::setPixmapBackground(const QString &filename) {
    // Load background pixmap
    m_pPixmapBack = WPixmapStore::getPaintable(filename);
    if (m_pPixmapBack.isNull() || m_pPixmapBack->isNull()) {
        qDebug() << "WPushButton: Error loading background pixmap:" << filename;
    }
}

void WPushButton::onConnectedControlValueChanged(double v) {
    if (m_iNoStates == 1) {
        m_bPressed = (v == 1.0);
    }
    update();
}

<<<<<<< HEAD
void WPushButton::paintEvent(QPaintEvent *) {
    double value;
    if (m_indicatorConnected) {
        value = m_indicatorValue;
    } else {
        value = m_value;
    }

    if (m_iNoStates > 0)     {
        int idx = (((int)value % m_iNoStates) * 2) + m_bPressed;
        if (m_pPixmaps[idx]) {
            QPainter p(this);
            if(m_pPixmapBack) {
                p.drawPixmap(0, 0, *m_pPixmapBack);
            }
            p.drawPixmap(0, 0, *m_pPixmaps[idx]);
        }
=======
void WPushButton::paintEvent(QPaintEvent* e) {
    Q_UNUSED(e);
    QStyleOption option;
    option.initFrom(this);
    QStylePainter p(this);
    p.drawPrimitive(QStyle::PE_Widget, option);

    double value = getControlParameterDisplay();
    if (m_iNoStates == 0) {
        return;
    }

    const QVector<PaintablePointer>& pixmaps = m_bPressed ?
            m_pressedPixmaps : m_unpressedPixmaps;

    int idx = static_cast<int>(value) % m_iNoStates;

    // Just in case m_iNoStates is somehow different from pixmaps.size().
    if (idx < 0 || idx >= pixmaps.size()) {
        return;
    }

    if (m_pPixmapBack) {
        m_pPixmapBack->draw(0, 0, &p);
    }

    PaintablePointer pPixmap = pixmaps[idx];
    if (!pPixmap.isNull() && !pPixmap->isNull()) {
        pPixmap->draw(0, 0, &p);
    }

    QString text = m_text[idx];
    if (!text.isEmpty()) {
        p.drawText(rect(), Qt::AlignCenter, text);
>>>>>>> 574ed3b0
    }
}

void WPushButton::mousePressEvent(QMouseEvent * e) {
    const bool leftClick = e->button() == Qt::LeftButton;
    const bool rightClick = e->button() == Qt::RightButton;
    const bool leftPowerWindowStyle = m_leftButtonMode == ControlPushButton::POWERWINDOW;
    const bool leftLongPressLatchingStyle = m_leftButtonMode == ControlPushButton::LONGPRESSLATCHING;

    if (leftPowerWindowStyle && m_iNoStates == 2) {
        if (leftClick) {
            if (getControlParameterLeft() == 0.0) {
                m_clickTimer.setSingleShot(true);
                m_clickTimer.start(ControlPushButtonBehavior::kPowerWindowTimeMillis);
            }
            m_bPressed = true;
            setControlParameterLeftDown(1.0);
            update();
        }
        // discharge right clicks here, because is used for latching in POWERWINDOW mode
        return;
    }

    if (rightClick) {
        // This is the secondary button function, it does not change m_fValue
        // due the leak of visual feedback we do not allow a toggle function
        if (m_bRightClickForcePush) {
            m_bPressed = true;
            setControlParameterRightDown(1.0);
            update();
        } else if (m_iNoStates == 1) {
            // This is a Pushbutton
            m_bPressed = true;
            setControlParameterRightDown(1.0);
            update();
        }

        // Do not allow right-clicks to change button state other than when
        // forced to be a push button. This is how Mixxx <1.8.0 worked so
        // keep it that way. For a multi-state button, really only one click
        // type (left/right) should be able to change the state. One problem
        // with this is that you can get the button out of sync with its
        // underlying control. For example the PFL buttons on Jus's skins
        // could get out of sync with the button state. rryan 9/2010
        return;
    }

    if (leftClick) {
        double emitValue;
        if (m_bLeftClickForcePush || m_iNoStates == 1) {
            // This is either forced to behave like a push button on left-click
            // or this is a push button.
            emitValue = 1.0;
        } else {
            // Toggle thru the states
            emitValue = static_cast<int>(getControlParameterLeft() + 1.0) % m_iNoStates;
            if (leftLongPressLatchingStyle) {
                m_clickTimer.setSingleShot(true);
                m_clickTimer.start(ControlPushButtonBehavior::kLongPressLatchingTimeMillis);
            }
        }
        m_bPressed = true;
        setControlParameterLeftDown(emitValue);
        update();
    }
}

void WPushButton::focusOutEvent(QFocusEvent* e) {
    Q_UNUSED(e);
    m_bPressed = false;
    update();
}

void WPushButton::mouseReleaseEvent(QMouseEvent * e) {
    const bool leftClick = e->button() == Qt::LeftButton;
    const bool rightClick = e->button() == Qt::RightButton;
    const bool leftPowerWindowStyle = m_leftButtonMode == ControlPushButton::POWERWINDOW;
    const bool leftLongPressLatchingStyle = m_leftButtonMode == ControlPushButton::LONGPRESSLATCHING;

    if (leftPowerWindowStyle && m_iNoStates == 2) {
        if (leftClick) {
            const bool rightButtonDown = QApplication::mouseButtons() & Qt::RightButton;
            if (m_bPressed && !m_clickTimer.isActive() && !rightButtonDown) {
                // Release button after timer, but not if right button is clicked
                setControlParameterLeftUp(0.0);
            }
            m_bPressed = false;
        } else if (rightClick) {
            m_bPressed = false;
        }
        update();
        return;
    }

    if (rightClick) {
        // This is the secondary clickButton function, it does not change
        // m_fValue due the leak of visual feedback we do not allow a toggle
        // function
        if (m_bRightClickForcePush) {
            m_bPressed = false;
            setControlParameterRightUp(0.0);
            update();
        } else if (m_iNoStates == 1) {
            m_bPressed = false;
            setControlParameterRightUp(0.0);
            update();
        }
        return;
    }

    if (leftClick) {
        double emitValue = getControlParameterLeft();
        if (m_bLeftClickForcePush) {
            // This may a klickButton with different functions on each mouse button
            // m_fValue is changed by a separate feedback connection
            emitValue = 0.0;
        } else if (m_iNoStates == 1) {
            // This is a Pushbutton
            emitValue = 0.0;
        } else {
            if (leftLongPressLatchingStyle && m_clickTimer.isActive() && emitValue >= 1.0) {
                // revert toggle if button is released too early
                emitValue = static_cast<int>(emitValue - 1.0) % m_iNoStates;
            } else {
                // Nothing special happens when releasing a normal toggle button
            }
        }
        m_bPressed = false;
        setControlParameterLeftUp(emitValue);
        update();
    }
}

void WPushButton::fillDebugTooltip(QStringList* debug) {
    WWidget::fillDebugTooltip(debug);
    *debug << QString("NumberStates: %1").arg(m_iNoStates)
           << QString("LeftCurrentState: %1").arg(
               static_cast<int>(getControlParameterLeft()) %
               (m_iNoStates > 0 ? m_iNoStates : 1))
           << QString("Pressed: %1").arg(toDebugString(m_bPressed))
           << QString("LeftButtonMode: %1")
            .arg(ControlPushButton::buttonModeToString(m_leftButtonMode))
           << QString("RightButtonMode: %1")
            .arg(ControlPushButton::buttonModeToString(m_rightButtonMode))
           << QString("LeftClickForcePush: %1")
            .arg(toDebugString(m_bLeftClickForcePush))
           << QString("RightClickForcePush: %1")
            .arg(toDebugString(m_bRightClickForcePush));
}<|MERGE_RESOLUTION|>--- conflicted
+++ resolved
@@ -105,8 +105,6 @@
                 isLeftButton = true;
             } else if (context.selectString(con, "ButtonState").contains("RightButton", Qt::CaseInsensitive)) {
                 isRightButton = true;
-            } else if (selectNodeQString(con, "ButtonState").contains("Indicator", Qt::CaseInsensitive)) {
-               m_indicatorConnected = true;
             }
         }
 
@@ -183,25 +181,6 @@
     update();
 }
 
-<<<<<<< HEAD
-void WPushButton::paintEvent(QPaintEvent *) {
-    double value;
-    if (m_indicatorConnected) {
-        value = m_indicatorValue;
-    } else {
-        value = m_value;
-    }
-
-    if (m_iNoStates > 0)     {
-        int idx = (((int)value % m_iNoStates) * 2) + m_bPressed;
-        if (m_pPixmaps[idx]) {
-            QPainter p(this);
-            if(m_pPixmapBack) {
-                p.drawPixmap(0, 0, *m_pPixmapBack);
-            }
-            p.drawPixmap(0, 0, *m_pPixmaps[idx]);
-        }
-=======
 void WPushButton::paintEvent(QPaintEvent* e) {
     Q_UNUSED(e);
     QStyleOption option;
@@ -236,7 +215,6 @@
     QString text = m_text[idx];
     if (!text.isEmpty()) {
         p.drawText(rect(), Qt::AlignCenter, text);
->>>>>>> 574ed3b0
     }
 }
 
