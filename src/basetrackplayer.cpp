#include <QtCore>
#include <QMessageBox>

#include "basetrackplayer.h"
#include "playerinfo.h"

#include "controlobjectthreadmain.h"
#include "controlobject.h"
#include "controlpotmeter.h"
#include "trackinfoobject.h"
#include "engine/enginebuffer.h"
#include "engine/enginedeck.h"
#include "engine/enginemaster.h"
#include "soundsourceproxy.h"
#include "engine/cuecontrol.h"
#include "engine/clockcontrol.h"
#include "mathstuff.h"
#include "track/beatgrid.h"
#include "waveform/renderers/waveformwidgetrenderer.h"
#include "analyserqueue.h"

BaseTrackPlayer::BaseTrackPlayer(QObject* pParent,
                                 ConfigObject<ConfigValue>* pConfig,
                                 EngineMaster* pMixingEngine,
                                 EngineChannel::ChannelOrientation defaultOrientation,
                                 QString group,
                                 bool defaultMaster,
                                 bool defaultHeadphones) :
        BasePlayer(pParent, group),
        m_pConfig(pConfig),
        m_pLoadedTrack() {

    // Need to strdup the string because EngineChannel will save the pointer,
    // but we might get deleted before the EngineChannel. TODO(XXX)
    // pSafeGroupName is leaked. It's like 5 bytes so whatever.
    const char* pSafeGroupName = strdup(getGroup().toAscii().constData());

    m_pChannel = new EngineDeck(pSafeGroupName,
                                pConfig, defaultOrientation);

    EngineBuffer* pEngineBuffer = m_pChannel->getEngineBuffer();
    pMixingEngine->addChannel(m_pChannel);

    // Set the routing option defaults for the master and headphone mixes.
    {
        ControlObjectThreadMain* pMaster = new ControlObjectThreadMain(
                getGroup(), "master");
        pMaster->slotSet(defaultMaster);
        delete pMaster;

        ControlObjectThreadMain* pHeadphones = new ControlObjectThreadMain(
                getGroup(), "pfl");
        pHeadphones->slotSet(defaultHeadphones);
        delete pHeadphones;
    }

    ClockControl* pClockControl = new ClockControl(pSafeGroupName, pConfig);
    pEngineBuffer->addControl(pClockControl);

    CueControl* pCueControl = new CueControl(pSafeGroupName, pConfig);
    pEngineBuffer->addControl(pCueControl);

    // Connect our signals and slots with the EngineBuffer's signals and
    // slots. This will let us know when the reader is done loading a track, and
    // let us request that the reader load a track.
    connect(this, SIGNAL(loadTrack(TrackPointer, bool)),
            pEngineBuffer, SLOT(slotLoadTrack(TrackPointer, bool)));
    connect(pEngineBuffer, SIGNAL(trackLoaded(TrackPointer)),
            this, SLOT(slotFinishLoading(TrackPointer)));
    connect(pEngineBuffer, SIGNAL(trackLoadFailed(TrackPointer, QString)),
            this, SLOT(slotLoadFailed(TrackPointer, QString)));
    connect(pEngineBuffer, SIGNAL(trackUnloaded(TrackPointer)),
            this, SLOT(slotUnloadTrack(TrackPointer)));

    //Get cue point control object
    m_pCuePoint = new ControlObjectThreadMain(
            getGroup(),"cue_point");
    // Get loop point control objects
    m_pLoopInPoint = new ControlObjectThreadMain(
            getGroup(),"loop_start_position");
    m_pLoopOutPoint = new ControlObjectThreadMain(
            getGroup(),"loop_end_position");
    //Playback position within the currently loaded track (in this player).
    m_pPlayPosition = new ControlObjectThreadMain(
            getGroup(), "playposition");

    // Duration of the current song, we create this one because nothing else does.
    m_pDuration = new ControlObject(ConfigKey(getGroup(), "duration"));

    // Waveform controls
    m_pWaveformZoom = new ControlPotmeter(ConfigKey(group, "waveform_zoom"),
                                          WaveformWidgetRenderer::s_waveformMinZoom,
                                          WaveformWidgetRenderer::s_waveformMaxZoom);
    m_pWaveformZoom->set(1.0);
    m_pWaveformZoom->setStep(1.0);
    m_pWaveformZoom->setSmallStep(1.0);

    m_pEndOfTrack = new ControlObject(ConfigKey(group, "end_of_track"));
    m_pEndOfTrack->set(0.);

    //BPM of the current song
<<<<<<< HEAD
    m_pBPM = new ControlObjectThreadMain(
        ControlObject::getControl(ConfigKey(group, "file_bpm")));

    m_pKey = new ControlObjectThreadMain(
        ControlObject::getControl(ConfigKey(getGroup(), "file_key")));

    m_pReplayGain = new ControlObjectThreadMain(
        ControlObject::getControl(ConfigKey(group, "replaygain")));

    m_pPlay = new ControlObjectThreadMain(
        ControlObject::getControl(ConfigKey(group, "play")));
=======
    m_pBPM = new ControlObjectThreadMain(group, "file_bpm");
    m_pReplayGain = new ControlObjectThreadMain(group, "replaygain");
    m_pPlay = new ControlObjectThreadMain(group, "play");
>>>>>>> 602ca686
}

BaseTrackPlayer::~BaseTrackPlayer()
{
    if (m_pLoadedTrack) {
        emit(unloadingTrack(m_pLoadedTrack));
        m_pLoadedTrack.clear();
    }

    delete m_pWaveformZoom;
    delete m_pEndOfTrack;
    delete m_pCuePoint;
    delete m_pLoopInPoint;
    delete m_pLoopOutPoint;
    delete m_pPlayPosition;
    delete m_pBPM;
    delete m_pReplayGain;
    delete m_pDuration;
    delete m_pKey;
}

void BaseTrackPlayer::slotLoadTrack(TrackPointer track, bool bPlay) {

    //Disconnect the old track's signals.
    if (m_pLoadedTrack) {
        // Save the loops that are currently set in a loop cue. If no loop cue is
        // currently on the track, then create a new one.
        int loopStart = m_pLoopInPoint->get();
        int loopEnd = m_pLoopOutPoint->get();
        if (loopStart != -1 && loopEnd != -1 &&
            even(loopStart) && even(loopEnd) && loopStart <= loopEnd) {
            Cue* pLoopCue = NULL;
            QList<Cue*> cuePoints = m_pLoadedTrack->getCuePoints();
            QListIterator<Cue*> it(cuePoints);
            while (it.hasNext()) {
                Cue* pCue = it.next();
                if (pCue->getType() == Cue::LOOP) {
                    pLoopCue = pCue;
                }
            }
            if (!pLoopCue) {
                pLoopCue = m_pLoadedTrack->addCue();
                pLoopCue->setType(Cue::LOOP);
            }
            pLoopCue->setPosition(loopStart);
            pLoopCue->setLength(loopEnd - loopStart);
        }

        // WARNING: Never. Ever. call bare disconnect() on an object. Mixxx
        // relies on signals and slots to get tons of things done. Don't
        // randomly disconnect things.
        // m_pLoadedTrack->disconnect();
        disconnect(m_pLoadedTrack.data(), 0, m_pBPM, 0);
        disconnect(m_pLoadedTrack.data(), 0, this, 0);
        disconnect(m_pLoadedTrack.data(), 0, m_pKey, 0);

        m_pReplayGain->slotSet(0);

        // Causes the track's data to be saved back to the library database.
        emit(unloadingTrack(m_pLoadedTrack));
    }

    m_pLoadedTrack = track;

    // Listen for updates to the file's BPM
    connect(m_pLoadedTrack.data(), SIGNAL(bpmUpdated(double)),
            m_pBPM, SLOT(slotSet(double)));

    connect(m_pLoadedTrack.data(), SIGNAL(keyUpdated(double)),
            m_pKey, SLOT(slotSet(double)));

    // Listen for updates to the file's Replay Gain
    connect(m_pLoadedTrack.data(), SIGNAL(ReplayGainUpdated(double)),
            this, SLOT(slotSetReplayGain(double)));

    //Request a new track from the reader
    emit(loadTrack(track, bPlay));
}

void BaseTrackPlayer::slotLoadFailed(TrackPointer track, QString reason) {
    if (track != NULL) {
        qDebug() << "Failed to load track" << track->getLocation() << reason;
        emit(loadTrackFailed(track));
    } else {
        qDebug() << "Failed to load track (NULL track object)" << reason;
    }
    // Alert user.
    QMessageBox::warning(NULL, tr("Couldn't load track."), reason);
}

void BaseTrackPlayer::slotUnloadTrack(TrackPointer) {
    if (m_pLoadedTrack) {
        // WARNING: Never. Ever. call bare disconnect() on an object. Mixxx
        // relies on signals and slots to get tons of things done. Don't
        // randomly disconnect things.
        // m_pLoadedTrack->disconnect();
        disconnect(m_pLoadedTrack.data(), 0, m_pBPM, 0);
        disconnect(m_pLoadedTrack.data(), 0, this, 0);
        disconnect(m_pLoadedTrack.data(), 0, m_pKey, 0);

        // Causes the track's data to be saved back to the library database and
        // for all the widgets to unload the track and blank themselves.
        emit(unloadingTrack(m_pLoadedTrack));
    }
    m_pDuration->set(0);
    m_pBPM->slotSet(0);
    m_pKey->slotSet(0);
    m_pReplayGain->slotSet(0);
    m_pLoopInPoint->slotSet(-1);
    m_pLoopOutPoint->slotSet(-1);
    m_pLoadedTrack.clear();

    // Update the PlayerInfo class that is used in EngineShoutcast to replace
    // the metadata of a stream
    PlayerInfo::Instance().setTrackInfo(getGroup(), m_pLoadedTrack);
}

void BaseTrackPlayer::slotFinishLoading(TrackPointer pTrackInfoObject)
{
    // Read the tags if required
    if(!m_pLoadedTrack->getHeaderParsed())
        SoundSourceProxy::ParseHeader(m_pLoadedTrack.data());

    // m_pLoadedTrack->setPlayedAndUpdatePlaycount(true); // Actually the song is loaded but not played

    // Update the BPM and duration values that are stored in ControlObjects
    m_pDuration->set(m_pLoadedTrack->getDuration());
    m_pBPM->slotSet(m_pLoadedTrack->getBpm());
    m_pKey->slotSet(m_pLoadedTrack->getKey());
    m_pReplayGain->slotSet(m_pLoadedTrack->getReplayGain());

    // Update the PlayerInfo class that is used in EngineShoutcast to replace
    // the metadata of a stream
    PlayerInfo::Instance().setTrackInfo(getGroup(), m_pLoadedTrack);

    // Reset the loop points.
    m_pLoopInPoint->slotSet(-1);
    m_pLoopOutPoint->slotSet(-1);

    const QList<Cue*> trackCues = pTrackInfoObject->getCuePoints();
    QListIterator<Cue*> it(trackCues);
    while (it.hasNext()) {
        Cue* pCue = it.next();
        if (pCue->getType() == Cue::LOOP) {
            int loopStart = pCue->getPosition();
            int loopEnd = loopStart + pCue->getLength();
            if (loopStart != -1 && loopEnd != -1 && even(loopStart) && even(loopEnd)) {
                m_pLoopInPoint->slotSet(loopStart);
                m_pLoopOutPoint->slotSet(loopEnd);
                break;
            }
        }
    }

    emit(newTrackLoaded(m_pLoadedTrack));
}

TrackPointer BaseTrackPlayer::getLoadedTrack() const {
    return m_pLoadedTrack;
}

void BaseTrackPlayer::slotSetReplayGain(double replayGain) {

    // Do not change replay gain when track is playing because
    // this may lead to an unexpected volume change
    if (m_pPlay->get() == 0.0) {
        m_pReplayGain->slotSet(replayGain);
    }
}

EngineDeck* BaseTrackPlayer::getEngineDeck() const {
    return m_pChannel;
}<|MERGE_RESOLUTION|>--- conflicted
+++ resolved
@@ -99,23 +99,10 @@
     m_pEndOfTrack->set(0.);
 
     //BPM of the current song
-<<<<<<< HEAD
-    m_pBPM = new ControlObjectThreadMain(
-        ControlObject::getControl(ConfigKey(group, "file_bpm")));
-
-    m_pKey = new ControlObjectThreadMain(
-        ControlObject::getControl(ConfigKey(getGroup(), "file_key")));
-
-    m_pReplayGain = new ControlObjectThreadMain(
-        ControlObject::getControl(ConfigKey(group, "replaygain")));
-
-    m_pPlay = new ControlObjectThreadMain(
-        ControlObject::getControl(ConfigKey(group, "play")));
-=======
     m_pBPM = new ControlObjectThreadMain(group, "file_bpm");
+    m_pKey = new ControlObjectThreadMain(group, "file_key");
     m_pReplayGain = new ControlObjectThreadMain(group, "replaygain");
     m_pPlay = new ControlObjectThreadMain(group, "play");
->>>>>>> 602ca686
 }
 
 BaseTrackPlayer::~BaseTrackPlayer()
