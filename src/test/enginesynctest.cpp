// Tests for Master Sync.
// There are no tests for actual deck playback, since I don't know how to mock that out yet.
// The following manual tests should probably be performed:
// * Quantize mode nudges tracks in sync, whether internal or deck master.
// * Flinging tracks with the waveform should work.
// * vinyl??

#include <string>
#include <gtest/gtest.h>
#include <gmock/gmock.h>

#include <QtDebug>

#include "configobject.h"
#include "controlobject.h"
#include "test/mockedenginebackendtest.h"
#include "test/mixxxtest.h"
#include "track/beatfactory.h"


class EngineSyncTest : public MockedEngineBackendTest {
  public:
    std::string getMasterGroup() {
        Syncable* pMasterSyncable = m_pEngineSync->getMasterSyncable();
        if (pMasterSyncable) {
            return pMasterSyncable->getGroup().toStdString();
        }
        return "";
    }
    void assertIsMaster(QString group) {
        if (group == m_sInternalClockGroup){
            ASSERT_EQ(1,
                      ControlObject::getControl(ConfigKey(m_sInternalClockGroup,
                                                          "sync_master"))->get());
            ASSERT_EQ(NULL, m_pEngineSync->getMaster());
            ASSERT_EQ(m_sInternalClockGroup, getMasterGroup());
        } else {
            if (group == m_sGroup1) {
                ASSERT_EQ(m_pChannel1, m_pEngineSync->getMaster());
            } else if (group == m_sGroup2) {
                ASSERT_EQ(m_pChannel2, m_pEngineSync->getMaster());
            }
            ASSERT_EQ(group.toStdString(), getMasterGroup());
            ASSERT_EQ(SYNC_MASTER, ControlObject::getControl(ConfigKey(group, "sync_mode"))->get());
            ASSERT_EQ(1, ControlObject::getControl(ConfigKey(group, "sync_enabled"))->get());
            ASSERT_EQ(1, ControlObject::getControl(ConfigKey(group, "sync_master"))->get());
        }
    }

    void assertIsFollower(QString group) {
        ASSERT_EQ(SYNC_FOLLOWER, ControlObject::getControl(ConfigKey(group, "sync_mode"))->get());
        ASSERT_EQ(1, ControlObject::getControl(ConfigKey(group, "sync_enabled"))->get());
        ASSERT_EQ(0, ControlObject::getControl(ConfigKey(group, "sync_master"))->get());
    }

    void assertSyncOff(QString group) {
        if (group == m_sInternalClockGroup) {
            ASSERT_EQ(0,
                      ControlObject::getControl(ConfigKey(m_sInternalClockGroup,
                                                          "sync_master"))->get());
        } else {
            ASSERT_EQ(SYNC_NONE, ControlObject::getControl(ConfigKey(group, "sync_mode"))->get());
            ASSERT_EQ(0, ControlObject::getControl(ConfigKey(group, "sync_enabled"))->get());
            ASSERT_EQ(0, ControlObject::getControl(ConfigKey(group, "sync_master"))->get());
        }
    }

    void assertNoMaster() {
        ASSERT_EQ(NULL, m_pEngineSync->getMaster());
        ASSERT_EQ(NULL, m_pEngineSync->getMasterSyncable());
    }
};

TEST_F(EngineSyncTest, ControlObjectsExist) {
    // This isn't exhaustive, but certain COs have a habit of not being set up properly.
    ASSERT_TRUE(ControlObject::getControl(ConfigKey(m_sGroup1, "file_bpm")) != NULL);
}

TEST_F(EngineSyncTest, SetMasterSuccess) {
    // If we set the first channel to master, EngineSync should get that message.

    // Throughout these tests we use ControlObjectThreads so that we can trigger ValueChanged,
    // and not just ValueChangedFromEngine.
    QScopedPointer<ControlObjectThread> pButtonMasterSync1(getControlObjectThread(
            ConfigKey(m_sGroup1, "sync_mode")));
    pButtonMasterSync1->slotSet(SYNC_MASTER);
    ProcessBuffer();

    // The master sync should now be channel 1.
    assertIsMaster(m_sGroup1);

    QScopedPointer<ControlObjectThread> pButtonMasterSync2(getControlObjectThread(
            ConfigKey(m_sGroup2, "sync_mode")));
    pButtonMasterSync2->slotSet(SYNC_FOLLOWER);
    ProcessBuffer();

    assertIsFollower(m_sGroup2);

    // Now set channel 2 to be master.
    pButtonMasterSync2->slotSet(SYNC_MASTER);
    ProcessBuffer();

    // Now channel 2 should be master, and channel 1 should be a slave.
    assertIsMaster(m_sGroup2);
    assertIsFollower(m_sGroup1);

    // Now back again.
    pButtonMasterSync1->slotSet(SYNC_MASTER);
    ProcessBuffer();

    // Now channel 1 should be master, and channel 2 should be a slave.
    assertIsMaster(m_sGroup1);
    assertIsFollower(m_sGroup2);

    // Now set channel 1 to slave, internal will be master because no track loaded.
    pButtonMasterSync1->slotSet(SYNC_FOLLOWER);
    ProcessBuffer();

    assertIsMaster(m_sInternalClockGroup);
    assertIsFollower(m_sGroup1);
    assertIsFollower(m_sGroup2);
}

TEST_F(EngineSyncTest, SetMasterWhilePlaying) {
    // Make sure we don't get two master lights if we change masters while playing.

    QScopedPointer<ControlObjectThread> pFileBpm1(getControlObjectThread(
        ConfigKey(m_sGroup1, "file_bpm")));
    QScopedPointer<ControlObjectThread> pFileBpm2(getControlObjectThread(
        ConfigKey(m_sGroup2, "file_bpm")));
    QScopedPointer<ControlObjectThread> pFileBpm3(getControlObjectThread(
        ConfigKey(m_sGroup3, "file_bpm")));

    pFileBpm1->set(120.0);
    pFileBpm2->set(124.0);
    pFileBpm3->set(128.0);

    QScopedPointer<ControlObjectThread> pButtonMasterSync1(getControlObjectThread(
            ConfigKey(m_sGroup1, "sync_mode")));
    pButtonMasterSync1->slotSet(SYNC_MASTER);
    QScopedPointer<ControlObjectThread> pButtonMasterSync2(getControlObjectThread(
            ConfigKey(m_sGroup2, "sync_mode")));
    pButtonMasterSync2->slotSet(SYNC_FOLLOWER);
    QScopedPointer<ControlObjectThread> pButtonMasterSync3(getControlObjectThread(
            ConfigKey(m_sGroup3, "sync_mode")));
    pButtonMasterSync3->slotSet(SYNC_FOLLOWER);

    ControlObject::getControl(ConfigKey(m_sGroup1, "play"))->set(1.0);
    ControlObject::getControl(ConfigKey(m_sGroup2, "play"))->set(1.0);
    ControlObject::getControl(ConfigKey(m_sGroup3, "play"))->set(1.0);

    ProcessBuffer();

    pButtonMasterSync3->slotSet(SYNC_MASTER);

    ProcessBuffer();

    assertIsFollower(m_sGroup1);
    assertIsFollower(m_sGroup2);
    assertIsMaster(m_sGroup3);
}

TEST_F(EngineSyncTest, SetEnabledBecomesMaster) {
    // If we set the first channel to slave, it should be master.
    QScopedPointer<ControlObjectThread> pButtonMasterSync1(getControlObjectThread(
            ConfigKey(m_sGroup1, "sync_mode")));
    pButtonMasterSync1->slotSet(SYNC_FOLLOWER);
    ProcessBuffer();

    // The master sync should now be internal.
    assertIsMaster(m_sInternalClockGroup);
}

TEST_F(EngineSyncTest, DisableInternalMasterWhilePlaying) {
    QScopedPointer<ControlObjectThread> pButtonMasterSync(getControlObjectThread(
            ConfigKey(m_sInternalClockGroup, "sync_master")));
    pButtonMasterSync->slotSet(1.0);
    QScopedPointer<ControlObjectThread> pButtonSyncMode1(getControlObjectThread(
            ConfigKey(m_sGroup1, "sync_mode")));
    pButtonSyncMode1->slotSet(SYNC_FOLLOWER);
    ProcessBuffer();

    // The master sync should now be Internal.
    assertIsMaster(m_sInternalClockGroup);

    // Make sure deck 1 is playing.
    QScopedPointer<ControlObjectThread> pFileBpm1(getControlObjectThread(
        ConfigKey(m_sGroup1, "file_bpm")));
    pFileBpm1->set(80.0);
    ControlObject::getControl(ConfigKey(m_sGroup1, "play"))->set(1.0);
    ProcessBuffer();

    // Now unset Internal master.
    pButtonMasterSync->slotSet(0.0);
    ProcessBuffer();

    // This is not allowed, Internal should still be master.
    assertIsMaster(m_sInternalClockGroup);
    ASSERT_EQ(1, pButtonMasterSync->get());
}

TEST_F(EngineSyncTest, DisableSyncOnMaster) {
    // Channel 1 follower, channel 2 master.
    QScopedPointer<ControlObjectThread> pButtonSyncMode1(getControlObjectThread(
            ConfigKey(m_sGroup1, "sync_mode")));
    pButtonSyncMode1->slotSet(SYNC_FOLLOWER);

    QScopedPointer<ControlObjectThread> pButtonSyncMaster2(getControlObjectThread(
            ConfigKey(m_sGroup2, "sync_master")));
    pButtonSyncMaster2->slotSet(1.0);

    assertIsFollower(m_sGroup1);
    assertIsMaster(m_sGroup2);

    // Unset enabled on channel2, it should work.
    QScopedPointer<ControlObjectThread> pButtonSyncEnabled2(getControlObjectThread(
            ConfigKey(m_sGroup2, "sync_enabled")));
    pButtonSyncEnabled2->slotSet(0.0);

    assertIsFollower(m_sGroup1);
    ASSERT_EQ(0, ControlObject::getControl(ConfigKey(m_sGroup2, "sync_enabled"))->get());
    ASSERT_EQ(0, ControlObject::getControl(ConfigKey(m_sGroup2, "sync_master"))->get());
}

TEST_F(EngineSyncTest, InternalMasterSetSlaveSliderMoves) {
    // If internal is master, and we turn on a slave, the slider should move.
    QScopedPointer<ControlObjectThread> pButtonMasterSyncInternal(getControlObjectThread(
            ConfigKey(m_sInternalClockGroup, "sync_master")));
    pButtonMasterSyncInternal->slotSet(1);
    QScopedPointer<ControlObjectThread> pMasterSyncSlider(getControlObjectThread(
            ConfigKey(m_sInternalClockGroup, "bpm")));
    pMasterSyncSlider->set(100.0);

    // Set the file bpm of channel 1 to 160bpm.
    QScopedPointer<ControlObjectThread> pFileBpm1(getControlObjectThread(
        ConfigKey(m_sGroup1, "file_bpm")));
    pFileBpm1->set(80.0);

    QScopedPointer<ControlObjectThread> pButtonMasterSync1(getControlObjectThread(
            ConfigKey(m_sGroup1, "sync_mode")));
    pButtonMasterSync1->slotSet(SYNC_FOLLOWER);
    ProcessBuffer();

    ASSERT_FLOAT_EQ(getRateSliderValue(1.25),
                    ControlObject::getControl(ConfigKey(m_sGroup1, "rate"))->get());
    ASSERT_FLOAT_EQ(100.0, ControlObject::getControl(ConfigKey(m_sGroup1, "bpm"))->get());
}

TEST_F(EngineSyncTest, AnySyncDeckSliderStays) {
    // If there exists a sync deck, even if it's not playing, don't change the
    // master BPM if a new deck enables sync.

    QScopedPointer<ControlObjectThread> pFileBpm1(getControlObjectThread(
        ConfigKey(m_sGroup1, "file_bpm")));
    pFileBpm1->set(80.0);
    QScopedPointer<ControlObjectThread> pButtonSyncEnabled1(getControlObjectThread(
            ConfigKey(m_sGroup1, "sync_enabled")));
    pButtonSyncEnabled1->set(1.0);

    // After setting up the first deck, the internal BPM should be 80.
    ASSERT_FLOAT_EQ(80.0,
                    ControlObject::getControl(ConfigKey(m_sInternalClockGroup, "bpm"))->get());

    QScopedPointer<ControlObjectThread> pFileBpm2(getControlObjectThread(
        ConfigKey(m_sGroup2, "file_bpm")));
    pFileBpm2->set(100.0);
    QScopedPointer<ControlObjectThread> pButtonSyncEnabled2(getControlObjectThread(
            ConfigKey(m_sGroup2, "sync_enabled")));
    pButtonSyncEnabled2->set(1.0);

    // After the second one, though, the internal BPM should still be 80.
    ASSERT_FLOAT_EQ(80.0,
                    ControlObject::getControl(ConfigKey(m_sInternalClockGroup, "bpm"))->get());
}

TEST_F(EngineSyncTest, InternalClockFollowsFirstPlayingDeck) {
    // Same as above, except we use the midi lights to change state.
    QScopedPointer<ControlObjectThread> pButtonMasterSync1(getControlObjectThread(
            ConfigKey(m_sGroup1, "sync_mode")));
    QScopedPointer<ControlObjectThread> pButtonMasterSync2(getControlObjectThread(
            ConfigKey(m_sGroup2, "sync_mode")));
    QScopedPointer<ControlObjectThread> pButtonSyncEnabled1(getControlObjectThread(
            ConfigKey(m_sGroup1, "sync_enabled")));
    QScopedPointer<ControlObjectThread> pButtonSyncEnabled2(getControlObjectThread(
            ConfigKey(m_sGroup2, "sync_enabled")));
    QScopedPointer<ControlObjectThread> pButtonSyncMaster1(getControlObjectThread(
            ConfigKey(m_sGroup1, "sync_master")));
    QScopedPointer<ControlObjectThread> pButtonSyncMaster2(getControlObjectThread(
            ConfigKey(m_sGroup2, "sync_master")));

    // Set up decks so they can be playing, and start deck 1.
    QScopedPointer<ControlObjectThread> pFileBpm1(getControlObjectThread(
        ConfigKey(m_sGroup1, "file_bpm")));
    pFileBpm1->set(100.0);
    ControlObject::getControl(ConfigKey(m_sGroup1, "rate"))->set(getRateSliderValue(1.0));
    ControlObject::getControl(ConfigKey(m_sGroup1, "play"))->set(1.0);
    QScopedPointer<ControlObjectThread> pFileBpm2(getControlObjectThread(
        ConfigKey(m_sGroup2, "file_bpm")));
    pFileBpm2->set(130.0);
    ControlObject::getControl(ConfigKey(m_sGroup2, "rate"))->set(getRateSliderValue(1.0));
    ControlObject::getControl(ConfigKey(m_sGroup2, "play"))->set(0.0);
    ProcessBuffer();

    // Set channel 1 to be enabled
    pButtonSyncEnabled1->slotSet(1.0);
    ProcessBuffer();

    // The master sync should now be internal and the speed should match deck 1.
    assertIsMaster(m_sInternalClockGroup);
    assertIsFollower(m_sGroup1);
    EXPECT_FLOAT_EQ(100.0,
                    ControlObject::getControl(ConfigKey(m_sInternalClockGroup, "bpm"))->get());

    // Set channel 2 to be enabled.
    pButtonSyncEnabled2->slotSet(1);
    ProcessBuffer();

    assertIsFollower(m_sGroup2);

    // Internal should still be master.
    assertIsMaster(m_sInternalClockGroup);

    // The rate should not have changed -- deck 1 still matches deck 2.
    ASSERT_FLOAT_EQ(getRateSliderValue(1.0),
                    ControlObject::getControl(ConfigKey(m_sGroup1, "rate"))->get());

    // Reset channel 2 rate, set channel 2 to play, and process a buffer.
    ControlObject::getControl(ConfigKey(m_sGroup2, "rate"))->set(getRateSliderValue(1.0));
    ControlObject::getControl(ConfigKey(m_sGroup2, "play"))->set(1.0);
    ProcessBuffer();

    // Keep double checking these.
    assertIsMaster(m_sInternalClockGroup);
    assertIsFollower(m_sGroup1);
    assertIsFollower(m_sGroup2);

    // Now disable sync on channel 1.
    pButtonSyncEnabled1->slotSet(0);
    ProcessBuffer();

    // Rate should now match channel 2.
    ASSERT_FLOAT_EQ(130.0,
                    ControlObject::getControl(ConfigKey(m_sInternalClockGroup, "bpm"))->get());
}


TEST_F(EngineSyncTest, SetExplicitMasterByLights) {
    // Same as above, except we use the midi lights to change state.
    QScopedPointer<ControlObjectThread> pButtonMasterSync1(getControlObjectThread(
            ConfigKey(m_sGroup1, "sync_mode")));
    QScopedPointer<ControlObjectThread> pButtonMasterSync2(getControlObjectThread(
            ConfigKey(m_sGroup2, "sync_mode")));
    QScopedPointer<ControlObjectThread> pButtonSyncEnabled1(getControlObjectThread(
            ConfigKey(m_sGroup1, "sync_enabled")));
    QScopedPointer<ControlObjectThread> pButtonSyncEnabled2(getControlObjectThread(
            ConfigKey(m_sGroup2, "sync_enabled")));
    QScopedPointer<ControlObjectThread> pButtonSyncMaster1(getControlObjectThread(
            ConfigKey(m_sGroup1, "sync_master")));
    QScopedPointer<ControlObjectThread> pButtonSyncMaster2(getControlObjectThread(
            ConfigKey(m_sGroup2, "sync_master")));

    // Set channel 1 to be master.
    pButtonSyncMaster1->slotSet(1.0);
    ProcessBuffer();

    // The master sync should now be channel 1.
    assertIsMaster(m_sGroup1);

    // Set channel 2 to be slave.
    pButtonSyncEnabled2->slotSet(1);

    assertIsFollower(m_sGroup2);

    // Now set channel 2 to be master.
    pButtonSyncMaster2->slotSet(1);

    // Now channel 2 should be master, and channel 1 should be a slave.
    assertIsFollower(m_sGroup1);
    assertIsMaster(m_sGroup2);

    // Now back again.
    pButtonSyncMaster1->slotSet(1);

    // Now channel 1 should be master, and channel 2 should be a slave.
    assertIsMaster(m_sGroup1);
    assertIsFollower(m_sGroup2);

    // Now set channel 1 to not-master, internal will be master.
    pButtonSyncMaster1->slotSet(0);

    assertIsMaster(m_sInternalClockGroup);
    assertIsFollower(m_sGroup1);
    assertIsFollower(m_sGroup2);
}

TEST_F(EngineSyncTest, RateChangeTest) {
    QScopedPointer<ControlObjectThread> pButtonMasterSync1(getControlObjectThread(
            ConfigKey(m_sGroup1, "sync_mode")));
    pButtonMasterSync1->slotSet(SYNC_MASTER);
    QScopedPointer<ControlObjectThread> pButtonMasterSync2(getControlObjectThread(
            ConfigKey(m_sGroup2, "sync_mode")));
    pButtonMasterSync2->slotSet(SYNC_FOLLOWER);
    ProcessBuffer();

    // Set the file bpm of channel 1 to 160bpm.
    QScopedPointer<ControlObjectThread> pFileBpm1(getControlObjectThread(
        ConfigKey(m_sGroup1, "file_bpm")));
    pFileBpm1->set(160.0);
    ASSERT_FLOAT_EQ(160.0, ControlObject::getControl(ConfigKey(m_sGroup1, "file_bpm"))->get());
    ASSERT_FLOAT_EQ(160.0, ControlObject::getControl(ConfigKey(m_sInternalClockGroup, "bpm"))->get());

    // Set the rate of channel 1 to 1.2.
    ControlObject::getControl(ConfigKey(m_sGroup1, "rate"))->set(getRateSliderValue(1.2));
    ASSERT_FLOAT_EQ(getRateSliderValue(1.2),
                    ControlObject::getControl(ConfigKey(m_sGroup1, "rate"))->get());
    ASSERT_FLOAT_EQ(192.0, ControlObject::getControl(ConfigKey(m_sGroup1, "bpm"))->get());

    // Set the file bpm of channel 2 to 120bpm.
    QScopedPointer<ControlObjectThread> pFileBpm2(getControlObjectThread(
        ConfigKey(m_sGroup2, "file_bpm")));
    pFileBpm2->set(120.0);
    ASSERT_FLOAT_EQ(120.0, ControlObject::getControl(ConfigKey(m_sGroup2, "file_bpm"))->get());

    // rate slider for channel 2 should now be 1.6 = 160 * 1.2 / 120.
    ASSERT_FLOAT_EQ(getRateSliderValue(1.6),
                    ControlObject::getControl(ConfigKey(m_sGroup2, "rate"))->get());
    ASSERT_FLOAT_EQ(192.0, ControlObject::getControl(ConfigKey(m_sGroup2, "bpm"))->get());

    // Internal master should also be 192.
    ASSERT_FLOAT_EQ(192.0, ControlObject::getControl(ConfigKey(m_sInternalClockGroup, "bpm"))->get());
}

TEST_F(EngineSyncTest, RateChangeTestWeirdOrder) {
    // This is like the test above, but the user loads the track after the slider has been tweaked.
    QScopedPointer<ControlObjectThread> pButtonMasterSync1(getControlObjectThread(
            ConfigKey(m_sGroup1, "sync_mode")));
    pButtonMasterSync1->slotSet(SYNC_MASTER);
    QScopedPointer<ControlObjectThread> pButtonMasterSync2(getControlObjectThread(
            ConfigKey(m_sGroup2, "sync_mode")));
    pButtonMasterSync2->slotSet(SYNC_FOLLOWER);
    ProcessBuffer();

    // Set the file bpm of channel 1 to 160bpm.
    QScopedPointer<ControlObjectThread> pFileBpm1(getControlObjectThread(
        ConfigKey(m_sGroup1, "file_bpm")));
    pFileBpm1->set(160.0);
    ASSERT_FLOAT_EQ(160.0, ControlObject::getControl(ConfigKey(m_sInternalClockGroup, "bpm"))->get());

    // Set the file bpm of channel 2 to 120bpm.
    QScopedPointer<ControlObjectThread> pFileBpm2(getControlObjectThread(
        ConfigKey(m_sGroup2, "file_bpm")));
    pFileBpm2->set(120.0);

    // Set the rate slider of channel 1 to 1.2.
    ControlObject::getControl(ConfigKey(m_sGroup1, "rate"))->set(getRateSliderValue(1.2));

    // Rate slider for channel 2 should now be 1.6 = (160 * 1.2 / 120) - 1.0.
    ASSERT_FLOAT_EQ(getRateSliderValue(1.6),
                    ControlObject::getControl(ConfigKey(m_sGroup2, "rate"))->get());
    ASSERT_FLOAT_EQ(192.0, ControlObject::getControl(ConfigKey(m_sGroup2, "bpm"))->get());

    // Internal Master BPM should read the same.
    ASSERT_FLOAT_EQ(192.0, ControlObject::getControl(ConfigKey(m_sInternalClockGroup, "bpm"))->get());
}

TEST_F(EngineSyncTest, RateChangeTestOrder3) {
    // Set the file bpm of channel 1 to 160bpm.
    QScopedPointer<ControlObjectThread> pFileBpm1(getControlObjectThread(
        ConfigKey(m_sGroup1, "file_bpm")));
    pFileBpm1->set(160.0);
    ASSERT_FLOAT_EQ(160.0, ControlObject::getControl(ConfigKey(m_sGroup1, "file_bpm"))->get());

    // Set the file bpm of channel 2 to 120bpm.
    QScopedPointer<ControlObjectThread> pFileBpm2(getControlObjectThread(
        ConfigKey(m_sGroup2, "file_bpm")));
    pFileBpm2->set(120.0);
    ASSERT_FLOAT_EQ(120.0, ControlObject::getControl(ConfigKey(m_sGroup2, "file_bpm"))->get());

    // Turn on Master and Slave.
    QScopedPointer<ControlObjectThread> pButtonMasterSync1(getControlObjectThread(
            ConfigKey(m_sGroup1, "sync_mode")));
    pButtonMasterSync1->slotSet(SYNC_MASTER);
    ProcessBuffer();

    assertIsMaster(m_sGroup1);

    QScopedPointer<ControlObjectThread> pButtonMasterSync2(getControlObjectThread(
            ConfigKey(m_sGroup2, "sync_mode")));
    pButtonMasterSync2->slotSet(SYNC_FOLLOWER);
    ProcessBuffer();

    // Slave should immediately set its slider.
    ASSERT_FLOAT_EQ(getRateSliderValue(1.3333333333),
                    ControlObject::getControl(ConfigKey(m_sGroup2, "rate"))->get());
    ASSERT_FLOAT_EQ(160.0, ControlObject::getControl(ConfigKey(m_sGroup2, "bpm"))->get());
    ASSERT_FLOAT_EQ(160.0,
                    ControlObject::getControl(ConfigKey(m_sInternalClockGroup, "bpm"))->get());
}

TEST_F(EngineSyncTest, SlaveRateChange) {
    // Confirm that slaves can change master sync rate as well.
    QScopedPointer<ControlObjectThread> pButtonMasterSync1(getControlObjectThread(
            ConfigKey(m_sGroup1, "sync_mode")));
    pButtonMasterSync1->slotSet(SYNC_MASTER);
    QScopedPointer<ControlObjectThread> pButtonMasterSync2(getControlObjectThread(
            ConfigKey(m_sGroup2, "sync_mode")));
    pButtonMasterSync2->slotSet(SYNC_FOLLOWER);
    ProcessBuffer();

    // Set the file bpm of channel 1 to 160bpm.
    QScopedPointer<ControlObjectThread> pFileBpm1(getControlObjectThread(
        ConfigKey(m_sGroup1, "file_bpm")));
    pFileBpm1->set(160.0);

    // Set the file bpm of channel 2 to 120bpm.
    QScopedPointer<ControlObjectThread> pFileBpm2(getControlObjectThread(
        ConfigKey(m_sGroup2, "file_bpm")));
    pFileBpm2->set(120.0);

    // Set the rate slider of channel 1 to 1.2.
    ControlObject::getControl(ConfigKey(m_sGroup1, "rate"))->set(getRateSliderValue(1.2));

    // Rate slider for channel 2 should now be 1.6 = (160 * 1.2 / 120).
    ASSERT_FLOAT_EQ(getRateSliderValue(1.6),
                    ControlObject::getControl(ConfigKey(m_sGroup2, "rate"))->get());
    ASSERT_FLOAT_EQ(192.0, ControlObject::getControl(ConfigKey(m_sGroup2, "bpm"))->get());

    // Try to twiddle the rate slider on channel 2.
    QScopedPointer<ControlObjectThread> pSlider2(getControlObjectThread(
            ConfigKey(m_sGroup2, "rate")));
    pSlider2->slotSet(getRateSliderValue(0.8));
    ProcessBuffer();

    // Rates should still be changed even though it's a slave.
    ASSERT_FLOAT_EQ(getRateSliderValue(0.8),
                    ControlObject::getControl(ConfigKey(m_sGroup2, "rate"))->get());
    ASSERT_FLOAT_EQ(96.0, ControlObject::getControl(ConfigKey(m_sGroup2, "bpm"))->get());
    ASSERT_FLOAT_EQ(getRateSliderValue(0.6),
                    ControlObject::getControl(ConfigKey(m_sGroup1, "rate"))->get());
    ASSERT_FLOAT_EQ(96.0, ControlObject::getControl(ConfigKey(m_sGroup1, "bpm"))->get());
}

TEST_F(EngineSyncTest, InternalRateChangeTest) {
    QScopedPointer<ControlObjectThread> pButtonMasterSyncInternal(getControlObjectThread(
            ConfigKey(m_sInternalClockGroup, "sync_master")));
    pButtonMasterSyncInternal->slotSet(SYNC_MASTER);
    QScopedPointer<ControlObjectThread> pButtonMasterSync1(getControlObjectThread(
            ConfigKey(m_sGroup1, "sync_mode")));
    pButtonMasterSync1->slotSet(SYNC_FOLLOWER);
    QScopedPointer<ControlObjectThread> pButtonMasterSync2(getControlObjectThread(
            ConfigKey(m_sGroup2, "sync_mode")));
    pButtonMasterSync2->slotSet(SYNC_FOLLOWER);
    ProcessBuffer();

    assertIsMaster(m_sInternalClockGroup);
    assertIsFollower(m_sGroup1);
    assertIsFollower(m_sGroup2);

    // Set the file bpm of channel 1 to 160bpm.
    QScopedPointer<ControlObjectThread> pFileBpm1(getControlObjectThread(
        ConfigKey(m_sGroup1, "file_bpm")));
    pFileBpm1->set(160.0);
    ASSERT_FLOAT_EQ(160.0, ControlObject::getControl(ConfigKey(m_sGroup1, "file_bpm"))->get());

    // Set the file bpm of channel 2 to 120bpm.
    QScopedPointer<ControlObjectThread> pFileBpm2(getControlObjectThread(
        ConfigKey(m_sGroup2, "file_bpm")));
    pFileBpm2->set(120.0);
    ASSERT_FLOAT_EQ(120.0, ControlObject::getControl(ConfigKey(m_sGroup2, "file_bpm"))->get());

    // Set the internal rate to 150.
    QScopedPointer<ControlObjectThread> pMasterSyncSlider(getControlObjectThread(
            ConfigKey(m_sInternalClockGroup, "bpm")));
    pMasterSyncSlider->set(150.0);
    ASSERT_FLOAT_EQ(150.0, ControlObject::getControl(ConfigKey(m_sInternalClockGroup, "bpm"))->get());
    // Set decks playing, and process a buffer to update all the COs.
    ControlObject::getControl(ConfigKey(m_sGroup1, "play"))->set(1.0);
    ControlObject::getControl(ConfigKey(m_sGroup2, "play"))->set(1.0);

    ProcessBuffer();

    // Rate sliders for channels 1 and 2 should change appropriately.
    ASSERT_FLOAT_EQ(getRateSliderValue(0.9375),
                    ControlObject::getControl(ConfigKey(m_sGroup1, "rate"))->get());
    ASSERT_FLOAT_EQ(150.0, ControlObject::getControl(ConfigKey(m_sGroup1, "bpm"))->get());
    ASSERT_FLOAT_EQ(getRateSliderValue(1.25),
                    ControlObject::getControl(ConfigKey(m_sGroup2, "rate"))->get());
    ASSERT_FLOAT_EQ(150.0, ControlObject::getControl(ConfigKey(m_sGroup2, "bpm"))->get());
    // TODO(rryan): Re-enable with a true mock of SyncableFollower.
    //ASSERT_FLOAT_EQ(0.9375, ControlObject::getControl(ConfigKey(m_sGroup1, "rateEngine"))->get());
    //ASSERT_FLOAT_EQ(1.25, ControlObject::getControl(ConfigKey(m_sGroup2, "rateEngine"))->get());

    // Set the internal rate to 80.
    pMasterSyncSlider->set(80.0);

    // Update COs again.
    ProcessBuffer();

    // Rate sliders for channels 1 and 2 should change appropriately.
    ASSERT_FLOAT_EQ(getRateSliderValue(0.5),
                    ControlObject::getControl(ConfigKey(m_sGroup1, "rate"))->get());
    ASSERT_FLOAT_EQ(80.0, ControlObject::getControl(ConfigKey(m_sGroup1, "bpm"))->get());
    ASSERT_FLOAT_EQ(getRateSliderValue(0.6666667),
                    ControlObject::getControl(ConfigKey(m_sGroup2, "rate"))->get());
    ASSERT_FLOAT_EQ(80.0, ControlObject::getControl(ConfigKey(m_sGroup2, "bpm"))->get());
    // TODO(rryan): Re-enable with a true mock of SyncableFollower.
    //ASSERT_FLOAT_EQ(0.5, ControlObject::getControl(ConfigKey(m_sGroup1, "rateEngine"))->get());
    //ASSERT_FLOAT_EQ(0.6666667, ControlObject::getControl(ConfigKey(m_sGroup2, "rateEngine"))->get());

}

TEST_F(EngineSyncTest, MasterStopSliderCheck) {
    // If the master is playing, and stop is pushed, the sliders should stay the same.
    QScopedPointer<ControlObjectThread> pFileBpm1(getControlObjectThread(
        ConfigKey(m_sGroup1, "file_bpm")));
    pFileBpm1->set(120.0);
    QScopedPointer<ControlObjectThread> pFileBpm2(getControlObjectThread(
        ConfigKey(m_sGroup2, "file_bpm")));
    pFileBpm2->set(128.0);

    QScopedPointer<ControlObjectThread> pButtonMasterSync1(getControlObjectThread(
            ConfigKey(m_sGroup1, "sync_mode")));
    pButtonMasterSync1->slotSet(SYNC_MASTER);
    QScopedPointer<ControlObjectThread> pButtonMasterSync2(getControlObjectThread(
            ConfigKey(m_sGroup2, "sync_mode")));
    pButtonMasterSync2->slotSet(SYNC_FOLLOWER);
    ProcessBuffer();

    assertIsMaster(m_sGroup1);
    assertIsFollower(m_sGroup2);

    QScopedPointer<ControlObjectThread> pChannel1Play(getControlObjectThread(
            ConfigKey(m_sGroup1, "play")));
    pChannel1Play->set(1.0);
    QScopedPointer<ControlObjectThread> pChannel2Play(getControlObjectThread(
            ConfigKey(m_sGroup2, "play")));
    pChannel2Play->set(1.0);

    ProcessBuffer();

    // TODO(rryan): Re-enable with a true mock of SyncableFollower.
    //ASSERT_FLOAT_EQ(0.9375, ControlObject::getControl(ConfigKey(m_sGroup2, "rateEngine"))->get());
    ASSERT_FLOAT_EQ(120.0, ControlObject::getControl(ConfigKey(m_sGroup2, "bpm"))->get());
    ASSERT_FLOAT_EQ(getRateSliderValue(0.9375),
                    ControlObject::getControl(ConfigKey(m_sGroup2, "rate"))->get());

    pChannel1Play->set(0.0);

    ProcessBuffer();

    // TODO(rryan): Re-enable with a true mock of SyncableFollower.
    //ASSERT_FLOAT_EQ(0.0, ControlObject::getControl(ConfigKey(m_sGroup2, "rateEngine"))->get());
    EXPECT_FLOAT_EQ(120.0, ControlObject::getControl(ConfigKey(m_sGroup2, "bpm"))->get());
    EXPECT_FLOAT_EQ(getRateSliderValue(0.9375),
                    ControlObject::getControl(ConfigKey(m_sGroup2, "rate"))->get());
}

TEST_F(EngineSyncTest, EnableOneDeckInitsMaster) {
    // If Internal is master, and we turn sync on a playing deck, the playing deck sets the
    // internal master and the beat distances are now aligned.

    QScopedPointer<ControlObjectThread> pButtonMasterSyncInternal(getControlObjectThread(
            ConfigKey(m_sInternalClockGroup, "sync_master")));
    QScopedPointer<ControlObjectThread> pFileBpm1(getControlObjectThread(
        ConfigKey(m_sGroup1, "file_bpm")));

    // Set internal to master and give it a beat distance.
    ControlObject::getControl(ConfigKey(m_sInternalClockGroup, "bpm"))->set(124.0);
    ControlObject::getControl(ConfigKey(m_sInternalClockGroup, "beat_distance"))->set(0.5);
    pButtonMasterSyncInternal->slotSet(SYNC_MASTER);
    ProcessBuffer();

    // Set up the deck to play.
    pFileBpm1->set(130.0);
    ControlObject::getControl(ConfigKey(m_sGroup1, "rate"))->set(getRateSliderValue(1.0));
    ControlObject::getControl(ConfigKey(m_sGroup1, "beat_distance"))->set(0.2);
    ControlObject::getControl(ConfigKey(m_sGroup1, "play"))->set(1.0);

    // Set the deck to follower.  We have to call requestEnableSync directly
    // because calling ProcessBuffer() tries to advance the beat_distance values.
    m_pEngineSync->requestEnableSync(m_pEngineSync->getSyncableForGroup(m_sGroup1), true);

    // Internal should still be master (only one playing deck).
    assertIsMaster(m_sInternalClockGroup);

    // Internal clock rate should match master but beat distance should match follower.
    EXPECT_FLOAT_EQ(130.0,
                    ControlObject::getControl(ConfigKey(m_sInternalClockGroup, "bpm"))->get());
    EXPECT_FLOAT_EQ(130.0, ControlObject::getControl(ConfigKey(m_sGroup1, "bpm"))->get());
    EXPECT_FLOAT_EQ(0.2, ControlObject::getControl(ConfigKey(m_sGroup1, "beat_distance"))->get());
    EXPECT_FLOAT_EQ(0.2,
                    ControlObject::getControl(ConfigKey(m_sInternalClockGroup,
                                                        "beat_distance"))->get());

    // Enable second deck, beat distance should still match original setting.
    ControlObject::getControl(ConfigKey(m_sGroup2, "file_bpm"))->set(140.0);
    ControlObject::getControl(ConfigKey(m_sGroup2, "rate"))->set(getRateSliderValue(1.0));
    ControlObject::getControl(ConfigKey(m_sGroup2, "beat_distance"))->set(0.2);
    ControlObject::getControl(ConfigKey(m_sGroup2, "play"))->set(1.0);

    //pButtonSyncEnabled2->slotSet(1.0);
    m_pEngineSync->requestEnableSync(m_pEngineSync->getSyncableForGroup(m_sGroup2), true);

    EXPECT_FLOAT_EQ(130.0,
                    ControlObject::getControl(ConfigKey(m_sInternalClockGroup, "bpm"))->get());
    EXPECT_FLOAT_EQ(130.0, ControlObject::getControl(ConfigKey(m_sGroup2, "bpm"))->get());
    EXPECT_FLOAT_EQ(0.2, ControlObject::getControl(ConfigKey(m_sGroup2, "beat_distance"))->get());
    EXPECT_FLOAT_EQ(0.2,
                    ControlObject::getControl(ConfigKey(m_sInternalClockGroup,
                                                        "beat_distance"))->get());
}

TEST_F(EngineSyncTest, EnableOneDeckInitializesMaster) {
    // If we turn sync on a playing deck, the playing deck initializes the internal clock master.

    QScopedPointer<ControlObjectThread> pButtonMasterSyncInternal(getControlObjectThread(
            ConfigKey(m_sInternalClockGroup, "sync_master")));
    QScopedPointer<ControlObjectThread> pButtonSyncMasterEnabled1(getControlObjectThread(
            ConfigKey(m_sGroup1, "sync_master")));

    QScopedPointer<ControlObjectThread> pFileBpm1(getControlObjectThread(
        ConfigKey(m_sGroup1, "file_bpm")));

    // Set the deck to play.
    pFileBpm1->set(130.0);
    ControlObject::getControl(ConfigKey(m_sGroup1, "rate"))->set(getRateSliderValue(1.0));
    ControlObject::getControl(ConfigKey(m_sGroup1, "beat_distance"))->set(0.2);
    ControlObject::getControl(ConfigKey(m_sGroup1, "play"))->set(1.0);

    // Set the deck to follower.
    m_pEngineSync->requestEnableSync(m_pEngineSync->getSyncableForGroup(m_sGroup1), true);

    // Internal should still be master.
    assertIsMaster(m_sInternalClockGroup);

    // Internal clock rate should be set and beat distances reset.
    ASSERT_FLOAT_EQ(130.0,
                    ControlObject::getControl(ConfigKey(m_sInternalClockGroup, "bpm"))->get());
    ASSERT_FLOAT_EQ(130.0, ControlObject::getControl(ConfigKey(m_sGroup1, "bpm"))->get());
    ASSERT_FLOAT_EQ(0.2, ControlObject::getControl(ConfigKey(m_sGroup1, "beat_distance"))->get());
    ASSERT_FLOAT_EQ(0.2,
                    ControlObject::getControl(ConfigKey(m_sInternalClockGroup,
                                                        "beat_distance"))->get());
}

TEST_F(EngineSyncTest, EnableOneDeckSliderUpdates) {
    // If we enable a deck to be master, the internal slider should immediately update.
    QScopedPointer<ControlObjectThread> pButtonSyncEnabled1(getControlObjectThread(
            ConfigKey(m_sGroup1, "sync_enabled")));

    QScopedPointer<ControlObjectThread> pFileBpm1(getControlObjectThread(
        ConfigKey(m_sGroup1, "file_bpm")));
    pFileBpm1->set(130.0);
    ControlObject::getControl(ConfigKey(m_sGroup1, "rate"))->set(getRateSliderValue(1.0));

    // Set the deck to sync enabled.
    pButtonSyncEnabled1->slotSet(1.0);
    ProcessBuffer();

    // Internal should now be master (only one sync deck).
    assertIsMaster(m_sInternalClockGroup);

    // Internal clock rate should be set.
    ASSERT_FLOAT_EQ(130.0,
                    ControlObject::getControl(ConfigKey(m_sInternalClockGroup, "bpm"))->get());
}

TEST_F(EngineSyncTest, SyncToNonSyncDeck) {
    // If deck 1 is playing, and deck 2 presses sync, deck 2 should sync to deck 1 even if
    // deck 1 is not a sync deck.

    QScopedPointer<ControlObjectThread> pButtonSyncEnabled1(getControlObjectThread(
            ConfigKey(m_sGroup1, "sync_enabled")));
    QScopedPointer<ControlObjectThread> pButtonSyncEnabled2(getControlObjectThread(
            ConfigKey(m_sGroup2, "sync_enabled")));

    QScopedPointer<ControlObjectThread> pFileBpm1(getControlObjectThread(
        ConfigKey(m_sGroup1, "file_bpm")));
    pFileBpm1->set(130.0);
    ProcessBuffer();
    ControlObject::getControl(ConfigKey(m_sGroup1, "rate"))->set(getRateSliderValue(1.0));
    QScopedPointer<ControlObjectThread> pFileBpm2(getControlObjectThread(
        ConfigKey(m_sGroup2, "file_bpm")));
    pFileBpm2->set(100.0);
    ControlObject::getControl(ConfigKey(m_sGroup2, "rate"))->set(getRateSliderValue(1.0));

    ControlObject::getControl(ConfigKey(m_sGroup1, "play"))->set(1.0);
    ControlObject::getControl(ConfigKey(m_sGroup2, "play"))->set(1.0);

    pButtonSyncEnabled2->set(1.0);
    pButtonSyncEnabled2->set(0.0);
    ProcessBuffer();

    // There should be no master, and deck2 should match rate of deck1.  Sync slider should be
    // updated with the value, however.
    assertNoMaster();
    EXPECT_FLOAT_EQ(130.0,
                    ControlObject::getControl(ConfigKey(m_sInternalClockGroup, "bpm"))->get());
    assertSyncOff(m_sGroup2);
    EXPECT_FLOAT_EQ(getRateSliderValue(1.3),
                    ControlObject::getControl(ConfigKey(m_sGroup2, "rate"))->get());

    // Reset the pitch of deck 2.
    ControlObject::getControl(ConfigKey(m_sGroup2, "rate"))->set(getRateSliderValue(1.0));

    // The same should work in reverse.
    pButtonSyncEnabled1->set(1.0);
    pButtonSyncEnabled1->set(0.0);
    ProcessBuffer();

    // There should be no master, and deck2 should match rate of deck1.
    EXPECT_EQ(0, ControlObject::getControl(ConfigKey(m_sInternalClockGroup, "sync_master"))->get());
    EXPECT_FLOAT_EQ(100.0,
                    ControlObject::getControl(ConfigKey(m_sInternalClockGroup, "bpm"))->get());
    EXPECT_EQ(NULL, m_pEngineSync->getMaster());
    EXPECT_EQ(NULL, m_pEngineSync->getMasterSyncable());
    EXPECT_EQ(SYNC_NONE, ControlObject::getControl(ConfigKey(m_sGroup1, "sync_mode"))->get());
    EXPECT_EQ(0, ControlObject::getControl(ConfigKey(m_sGroup1, "sync_enabled"))->get());
    EXPECT_EQ(0, ControlObject::getControl(ConfigKey(m_sGroup1, "sync_master"))->get());
    EXPECT_FLOAT_EQ(getRateSliderValue(100.0 / 130.0),
                    ControlObject::getControl(ConfigKey(m_sGroup1, "rate"))->get());

    // Reset again.
    ControlObject::getControl(ConfigKey(m_sGroup1, "rate"))->set(getRateSliderValue(1.0));

    // If deck 1 is not playing, however, deck 2 should stay at the same rate.
    ControlObject::getControl(ConfigKey(m_sGroup1, "play"))->set(0.0);

    // The same should work in reverse.
    pButtonSyncEnabled1->set(1.0);
    pButtonSyncEnabled1->set(0.0);
    ProcessBuffer();

    // There should be no master, and deck2 should match rate of deck1.
    EXPECT_EQ(0, ControlObject::getControl(ConfigKey(m_sInternalClockGroup, "sync_master"))->get());
    EXPECT_FLOAT_EQ(100.0,
                    ControlObject::getControl(ConfigKey(m_sInternalClockGroup, "bpm"))->get());
    EXPECT_EQ(NULL, m_pEngineSync->getMaster());
    EXPECT_EQ(NULL, m_pEngineSync->getMasterSyncable());
    EXPECT_EQ(SYNC_NONE, ControlObject::getControl(ConfigKey(m_sGroup2, "sync_mode"))->get());
    EXPECT_EQ(0, ControlObject::getControl(ConfigKey(m_sGroup2, "sync_enabled"))->get());
    EXPECT_EQ(0, ControlObject::getControl(ConfigKey(m_sGroup2, "sync_master"))->get());
    EXPECT_FLOAT_EQ(getRateSliderValue(1.0),
                    ControlObject::getControl(ConfigKey(m_sGroup2, "rate"))->get());
}

TEST_F(EngineSyncTest, MomentarySyncDependsOnPlayingStates) {
    // Like it says -- if the current deck is playing, and the target deck is
    // playing, they should sync even if there's no sync mode enabled.

    QScopedPointer<ControlObjectThread> pButtonSyncEnabled1(getControlObjectThread(
            ConfigKey(m_sGroup1, "sync_enabled")));
    QScopedPointer<ControlObjectThread> pButtonSyncEnabled2(getControlObjectThread(
            ConfigKey(m_sGroup2, "sync_enabled")));

    // Set up decks so they can be playing, and start deck 1.
    QScopedPointer<ControlObjectThread> pFileBpm1(getControlObjectThread(
        ConfigKey(m_sGroup1, "file_bpm")));
    pFileBpm1->set(100.0);
    ControlObject::getControl(ConfigKey(m_sGroup1, "rate"))->set(getRateSliderValue(1.0));
    ControlObject::getControl(ConfigKey(m_sGroup1, "play"))->set(1.0);
    QScopedPointer<ControlObjectThread> pFileBpm2(getControlObjectThread(
        ConfigKey(m_sGroup2, "file_bpm")));
    pFileBpm2->set(130.0);
    ControlObject::getControl(ConfigKey(m_sGroup2, "rate"))->set(getRateSliderValue(1.0));
    ControlObject::getControl(ConfigKey(m_sGroup2, "play"))->set(1.0);
    ProcessBuffer();

    // Set channel 1 to be enabled momentarily.
    pButtonSyncEnabled1->slotSet(1.0);
    pButtonSyncEnabled1->slotSet(0.0);
    ProcessBuffer();

    // The master sync should still be off and the speed should match deck 2.
    assertNoMaster();
    assertSyncOff(m_sGroup1);
    assertSyncOff(m_sGroup2);
    EXPECT_FLOAT_EQ(130.0,
                    ControlObject::getControl(ConfigKey(m_sInternalClockGroup, "bpm"))->get());

    // Also works if deck 1 is not playing.
    ControlObject::getControl(ConfigKey(m_sGroup1, "rate"))->set(getRateSliderValue(1.0));
    ControlObject::getControl(ConfigKey(m_sGroup1, "play"))->set(0.0);
    ControlObject::getControl(ConfigKey(m_sGroup2, "play"))->set(1.0);
    ProcessBuffer();
    pButtonSyncEnabled1->slotSet(1.0);
    pButtonSyncEnabled1->slotSet(0.0);
    ProcessBuffer();
    assertNoMaster();
    assertSyncOff(m_sGroup1);
    assertSyncOff(m_sGroup2);
    EXPECT_FLOAT_EQ(130.0,
                    ControlObject::getControl(ConfigKey(m_sInternalClockGroup, "bpm"))->get());

    // Also works if neither deck is playing.
    ControlObject::getControl(ConfigKey(m_sGroup1, "rate"))->set(getRateSliderValue(1.0));
    ControlObject::getControl(ConfigKey(m_sGroup1, "play"))->set(0.0);
    ControlObject::getControl(ConfigKey(m_sGroup2, "play"))->set(0.0);
    ProcessBuffer();
    pButtonSyncEnabled1->slotSet(1.0);
    pButtonSyncEnabled1->slotSet(0.0);
    ProcessBuffer();
    assertNoMaster();
    assertSyncOff(m_sGroup1);
    assertSyncOff(m_sGroup2);
    EXPECT_FLOAT_EQ(130.0,
                    ControlObject::getControl(ConfigKey(m_sInternalClockGroup, "bpm"))->get());


    // But it doesn't work if deck 2 isn't playing and deck 1 is. (This would
    // cause deck1 to suddenly change bpm while playing back).
    ControlObject::getControl(ConfigKey(m_sGroup1, "rate"))->set(getRateSliderValue(1.0));
    ControlObject::getControl(ConfigKey(m_sGroup1, "play"))->set(1.0);
    ControlObject::getControl(ConfigKey(m_sGroup2, "play"))->set(0.0);
    ProcessBuffer();
    pButtonSyncEnabled1->slotSet(1.0);
    pButtonSyncEnabled1->slotSet(0.0);
    ProcessBuffer();
    assertNoMaster();
    assertSyncOff(m_sGroup1);
    assertSyncOff(m_sGroup2);
    EXPECT_FLOAT_EQ(100.0,
                    ControlObject::getControl(ConfigKey(m_sInternalClockGroup, "bpm"))->get());
}

TEST_F(EngineSyncTest, EjectTrackSyncRemains) {
    QScopedPointer<ControlObjectThread> pButtonMasterSyncInternal(getControlObjectThread(
            ConfigKey(m_sInternalClockGroup, "sync_master")));
    QScopedPointer<ControlObjectThread> pButtonSyncEnabled1(getControlObjectThread(
            ConfigKey(m_sGroup1, "sync_enabled")));
    QScopedPointer<ControlObjectThread> pButtonEject1(getControlObjectThread(
            ConfigKey(m_sGroup1, "eject")));

    pButtonMasterSyncInternal->slotSet(1.0);

    QScopedPointer<ControlObjectThread> pFileBpm1(getControlObjectThread(
            ConfigKey(m_sGroup1, "file_bpm")));
    pFileBpm1->set(120.0);
    pButtonSyncEnabled1->slotSet(1.0);

    ProcessBuffer();
    pButtonEject1->slotSet(1.0);
    // When an eject happens, the bpm gets set to zero.
    pFileBpm1->set(0.0);
    ProcessBuffer();

    assertIsFollower(m_sGroup1);
}

TEST_F(EngineSyncTest, FileBpmChangesDontAffectMaster) {
    // If filebpm changes, don't treat it like a rate change.
    QScopedPointer<ControlObjectThread> pFileBpm1(getControlObjectThread(
        ConfigKey(m_sGroup1, "file_bpm")));
    pFileBpm1->set(100.0);
    QScopedPointer<ControlObjectThread> pButtonSyncEnabled1(getControlObjectThread(
            ConfigKey(m_sGroup1, "sync_enabled")));
    pButtonSyncEnabled1->set(1.0);
    ProcessBuffer();

    QScopedPointer<ControlObjectThread> pFileBpm2(getControlObjectThread(
        ConfigKey(m_sGroup2, "file_bpm")));
    pFileBpm2->set(120.0);
    QScopedPointer<ControlObjectThread> pButtonSyncEnabled2(getControlObjectThread(
            ConfigKey(m_sGroup2, "sync_enabled")));
    pButtonSyncEnabled2->set(1.0);
    ProcessBuffer();

    pFileBpm1->set(160.0);
    EXPECT_FLOAT_EQ(100.0,
                    ControlObject::getControl(ConfigKey(m_sInternalClockGroup,
                                                        "bpm"))->get());
}

TEST_F(EngineSyncTest, ExplicitMasterPostProcessed) {
    // Regression test thanks to a bug.  Make sure that an explicit master
    // channel gets post-processed.
    QScopedPointer<ControlObjectThread> pButtonMasterSync1(getControlObjectThread(
            ConfigKey(m_sGroup1, "sync_mode")));
    QScopedPointer<ControlObjectThread> pFileBpm1(getControlObjectThread(
        ConfigKey(m_sGroup1, "file_bpm")));
    pButtonMasterSync1->slotSet(SYNC_MASTER);
    pFileBpm1->set(160.0);
    ProcessBuffer();
    ControlObject::getControl(ConfigKey(m_sGroup1, "play"))->set(1.0);
    ProcessBuffer();

    EXPECT_FLOAT_EQ(0.0046439911, m_pChannel1->getEngineBuffer()->getVisualPlayPos());
}

TEST_F(EngineSyncTest, ZeroBPMRateAdjustIgnored) {
    // If a track isn't loaded (0 bpm), but the deck has sync enabled,
    // don't pay attention to rate changes.
    QScopedPointer<ControlObjectThread> pFileBpm1(getControlObjectThread(
        ConfigKey(m_sGroup1, "file_bpm")));
    pFileBpm1->set(0.0);
    QScopedPointer<ControlObjectThread> pButtonSyncEnabled1(getControlObjectThread(
            ConfigKey(m_sGroup1, "sync_enabled")));
    pButtonSyncEnabled1->set(1.0);
    ControlObject::getControl(ConfigKey(m_sGroup1, "rate"))->set(getRateSliderValue(1.0));
    ProcessBuffer();

    QScopedPointer<ControlObjectThread> pFileBpm2(getControlObjectThread(
        ConfigKey(m_sGroup2, "file_bpm")));
    pFileBpm2->set(120.0);
    QScopedPointer<ControlObjectThread> pButtonSyncEnabled2(getControlObjectThread(
            ConfigKey(m_sGroup2, "sync_enabled")));
    pButtonSyncEnabled2->set(1.0);
    ProcessBuffer();

    ControlObject::getControl(ConfigKey(m_sGroup1, "rate"))->set(getRateSliderValue(1.3));

    EXPECT_FLOAT_EQ(getRateSliderValue(1.0),
                    ControlObject::getControl(
                            ConfigKey(m_sGroup2, "rate"))->get());

    // Also try with explicit master/follower setting
    pButtonSyncEnabled1->set(0.0);
    ControlObject::getControl(ConfigKey(m_sGroup1, "sync_mode"))->set(SYNC_MASTER);

    ControlObject::getControl(ConfigKey(m_sGroup1, "rate"))->set(getRateSliderValue(1.4));
    EXPECT_FLOAT_EQ(getRateSliderValue(1.0),
                    ControlObject::getControl(
                            ConfigKey(m_sGroup2, "rate"))->get());

    pButtonSyncEnabled1->set(0.0);
    ControlObject::getControl(ConfigKey(m_sGroup1, "sync_mode"))->set(SYNC_FOLLOWER);

    ControlObject::getControl(ConfigKey(m_sGroup1, "rate"))->set(getRateSliderValue(0.9));
    EXPECT_FLOAT_EQ(getRateSliderValue(1.0),
                    ControlObject::getControl(
                            ConfigKey(m_sGroup2, "rate"))->get());
}

<<<<<<< HEAD
TEST_F(EngineSyncTest, HalfDoubleBpmTest) {
    ControlObject::getControl(ConfigKey(m_sGroup1, "file_bpm"))->set(70);
    BeatsPointer pBeats1 = BeatFactory::makeBeatGrid(m_pTrack1.data(), 70, 0.0);
    m_pTrack1->setBeats(pBeats1);
    ControlObject::getControl(ConfigKey(m_sGroup2, "file_bpm"))->set(140);
    BeatsPointer pBeats2 = BeatFactory::makeBeatGrid(m_pTrack2.data(), 140, 0.0);
=======
TEST_F(EngineSyncTest, ZeroLatencyRateChange) {
    // Confirm that a rate change in an explicit master is instantly communicated
    // to followers.
    ControlObject::getControl(ConfigKey(m_sGroup1, "file_bpm"))->set(128.0);
    ControlObject::getControl(ConfigKey(m_sGroup2, "file_bpm"))->set(128.0);
    BeatsPointer pBeats1 = BeatFactory::makeBeatGrid(m_pTrack1.data(), 128, 0.0);
    m_pTrack1->setBeats(pBeats1);
    BeatsPointer pBeats2 = BeatFactory::makeBeatGrid(m_pTrack2.data(), 128, 0.0);
>>>>>>> 0b92d528
    m_pTrack2->setBeats(pBeats2);

    ControlObject::getControl(ConfigKey(m_sGroup1, "quantize"))->set(1.0);
    ControlObject::getControl(ConfigKey(m_sGroup2, "quantize"))->set(1.0);
    // Make Channel2 master to weed out any channel ordering issues.
    ControlObject::getControl(ConfigKey(m_sGroup2, "sync_mode"))->set(SYNC_MASTER);
    ControlObject::getControl(ConfigKey(m_sGroup1, "sync_mode"))->set(SYNC_FOLLOWER);
    // Exaggerate the effect with a high rate.
    ControlObject::getControl(ConfigKey(m_sGroup2, "rate"))->set(getRateSliderValue(10.0));

    ControlObject::getControl(ConfigKey(m_sGroup1, "play"))->set(1.0);
    ControlObject::getControl(ConfigKey(m_sGroup2, "play"))->set(1.0);

    EXPECT_EQ(ControlObject::getControl(ConfigKey(m_sGroup2, "beat_distance"))->get(),
              ControlObject::getControl(ConfigKey(m_sGroup1, "beat_distance"))->get());

    ProcessBuffer();
    ProcessBuffer();
    ProcessBuffer();

<<<<<<< HEAD
    EXPECT_EQ(ControlObject::getControl(ConfigKey(m_sGroup2, "beat_distance"))->get(),
              ControlObject::getControl(ConfigKey(m_sGroup1, "beat_distance"))->get() * 2);
=======
    // Make sure we're actually going somewhere!
    EXPECT_GT(ControlObject::getControl(ConfigKey(m_sGroup1, "beat_distance"))->get(),
              0);
    // Buffers should be in sync.
    EXPECT_EQ(ControlObject::getControl(ConfigKey(m_sGroup2, "beat_distance"))->get(),
              ControlObject::getControl(ConfigKey(m_sGroup1, "beat_distance"))->get());
>>>>>>> 0b92d528
}<|MERGE_RESOLUTION|>--- conflicted
+++ resolved
@@ -1031,14 +1031,6 @@
                             ConfigKey(m_sGroup2, "rate"))->get());
 }
 
-<<<<<<< HEAD
-TEST_F(EngineSyncTest, HalfDoubleBpmTest) {
-    ControlObject::getControl(ConfigKey(m_sGroup1, "file_bpm"))->set(70);
-    BeatsPointer pBeats1 = BeatFactory::makeBeatGrid(m_pTrack1.data(), 70, 0.0);
-    m_pTrack1->setBeats(pBeats1);
-    ControlObject::getControl(ConfigKey(m_sGroup2, "file_bpm"))->set(140);
-    BeatsPointer pBeats2 = BeatFactory::makeBeatGrid(m_pTrack2.data(), 140, 0.0);
-=======
 TEST_F(EngineSyncTest, ZeroLatencyRateChange) {
     // Confirm that a rate change in an explicit master is instantly communicated
     // to followers.
@@ -1047,7 +1039,6 @@
     BeatsPointer pBeats1 = BeatFactory::makeBeatGrid(m_pTrack1.data(), 128, 0.0);
     m_pTrack1->setBeats(pBeats1);
     BeatsPointer pBeats2 = BeatFactory::makeBeatGrid(m_pTrack2.data(), 128, 0.0);
->>>>>>> 0b92d528
     m_pTrack2->setBeats(pBeats2);
 
     ControlObject::getControl(ConfigKey(m_sGroup1, "quantize"))->set(1.0);
@@ -1068,15 +1059,40 @@
     ProcessBuffer();
     ProcessBuffer();
 
-<<<<<<< HEAD
-    EXPECT_EQ(ControlObject::getControl(ConfigKey(m_sGroup2, "beat_distance"))->get(),
-              ControlObject::getControl(ConfigKey(m_sGroup1, "beat_distance"))->get() * 2);
-=======
     // Make sure we're actually going somewhere!
     EXPECT_GT(ControlObject::getControl(ConfigKey(m_sGroup1, "beat_distance"))->get(),
               0);
     // Buffers should be in sync.
     EXPECT_EQ(ControlObject::getControl(ConfigKey(m_sGroup2, "beat_distance"))->get(),
               ControlObject::getControl(ConfigKey(m_sGroup1, "beat_distance"))->get());
->>>>>>> 0b92d528
+}
+
+TEST_F(EngineSyncTest, HalfDoubleBpmTest) {
+    ControlObject::getControl(ConfigKey(m_sGroup1, "file_bpm"))->set(70);
+    BeatsPointer pBeats1 = BeatFactory::makeBeatGrid(m_pTrack1.data(), 70, 0.0);
+    m_pTrack1->setBeats(pBeats1);
+    ControlObject::getControl(ConfigKey(m_sGroup2, "file_bpm"))->set(140);
+    BeatsPointer pBeats2 = BeatFactory::makeBeatGrid(m_pTrack2.data(), 140, 0.0);
+    m_pTrack2->setBeats(pBeats2);
+
+    ControlObject::getControl(ConfigKey(m_sGroup1, "quantize"))->set(1.0);
+    ControlObject::getControl(ConfigKey(m_sGroup2, "quantize"))->set(1.0);
+    // Make Channel2 master to weed out any channel ordering issues.
+    ControlObject::getControl(ConfigKey(m_sGroup2, "sync_mode"))->set(SYNC_MASTER);
+    ControlObject::getControl(ConfigKey(m_sGroup1, "sync_mode"))->set(SYNC_FOLLOWER);
+    // Exaggerate the effect with a high rate.
+    ControlObject::getControl(ConfigKey(m_sGroup2, "rate"))->set(getRateSliderValue(10.0));
+
+    ControlObject::getControl(ConfigKey(m_sGroup1, "play"))->set(1.0);
+    ControlObject::getControl(ConfigKey(m_sGroup2, "play"))->set(1.0);
+
+    EXPECT_EQ(ControlObject::getControl(ConfigKey(m_sGroup2, "beat_distance"))->get(),
+              ControlObject::getControl(ConfigKey(m_sGroup1, "beat_distance"))->get());
+
+    ProcessBuffer();
+    ProcessBuffer();
+    ProcessBuffer();
+
+    EXPECT_EQ(ControlObject::getControl(ConfigKey(m_sGroup2, "beat_distance"))->get(),
+              ControlObject::getControl(ConfigKey(m_sGroup1, "beat_distance"))->get() * 2);
 }