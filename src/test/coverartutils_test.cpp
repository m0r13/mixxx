#include <gtest/gtest.h>
#include <QStringBuilder>
#include <QFileInfo>

#include "sources/soundsourceproxy.h"
#include "library/coverartcache.h"
#include "library/coverartutils.h"
#include "library/trackcollection.h"
#include "test/mixxxtest.h"

namespace {

const QDir kTestDir(QDir::current().absoluteFilePath("src/test/id3-test-data"));
const QString kReferencePNGLocationTest(kTestDir.absoluteFilePath("reference_cover.png"));
const QString kReferenceJPGLocationTest(kTestDir.absoluteFilePath("cover_test.jpg"));

bool isSupportedFileExtension(const QString& fileExtension) {
    return 0 < SoundSourceProxy::getSupportedFileExtensions().count(fileExtension);
}

void extractEmbeddedCover(
        const QString& trackLocation,
        const SecurityTokenPointer& pToken,
        const QImage& expectedImage) {
    const QImage actualImage(
            CoverArtUtils::extractEmbeddedCover(trackLocation, pToken));
    ASSERT_FALSE(actualImage.isNull());
    EXPECT_EQ(expectedImage, actualImage);
}

} // anonymous namespace

// first inherit from MixxxTest to construct a QApplication to be able to
// construct the default QPixmap in CoverArtCache
class CoverArtUtilTest : public MixxxTest, public CoverArtCache {
  protected:
    virtual void SetUp() {
        m_pTrackCollection = new TrackCollection(config());
    }

    virtual void TearDown() {
        // make sure we clean up the db
        QSqlQuery query(m_pTrackCollection->getDatabase());
        query.prepare("DELETE FROM " % DIRECTORYDAO_TABLE);
        ASSERT_TRUE(query.exec());
        query.prepare("DELETE FROM library");
        ASSERT_TRUE(query.exec());
        query.prepare("DELETE FROM track_locations");
        ASSERT_TRUE(query.exec());

        delete m_pTrackCollection;
    }

    TrackCollection* m_pTrackCollection;
};

TEST_F(CoverArtUtilTest, extractEmbeddedCover) {
    QImage cover;
    QImage referencePNGImage = QImage(kReferencePNGLocationTest);
    QImage referenceJPGImage = QImage(kReferenceJPGLocationTest);

    // We never need to acquire security tokens for tests since we don't run
    // them in a sandboxed environment.

    SecurityTokenPointer pToken;

    if (isSupportedFileExtension("aiff")) {
        extractEmbeddedCover(
                kTestDir.absoluteFilePath("cover-test.aiff"), pToken, referencePNGImage);
    }

    if (isSupportedFileExtension("flac")) {
        extractEmbeddedCover(
                kTestDir.absoluteFilePath("cover-test.flac"), pToken, referencePNGImage);
    }

    if (isSupportedFileExtension("m4a")) {
        extractEmbeddedCover(
                kTestDir.absoluteFilePath("cover-test.m4a"), pToken, referencePNGImage);
    }

    if (isSupportedFileExtension("mp3")) {
        // PNG
        extractEmbeddedCover(
                kTestDir.absoluteFilePath("cover-test-png.mp3"), pToken, referencePNGImage);
        // JPEG
        extractEmbeddedCover(
                kTestDir.absoluteFilePath("cover-test-jpg.mp3"), pToken, referenceJPGImage);
    }

    if (isSupportedFileExtension("ogg")) {
        extractEmbeddedCover(
                kTestDir.absoluteFilePath("cover-test.ogg"), pToken, referencePNGImage);
    }

    if (isSupportedFileExtension("opus")) {
        // opus
        extractEmbeddedCover(
                kTestDir.absoluteFilePath("cover-test.opus"), pToken, referencePNGImage);
    }

    if (isSupportedFileExtension("wav")) {
        extractEmbeddedCover(
                kTestDir.absoluteFilePath("cover-test.wav"), pToken, referencePNGImage);
    }

    if (isSupportedFileExtension("wv")) {
        extractEmbeddedCover(
                kTestDir.absoluteFilePath("cover-test.wv"), pToken, referencePNGImage);
    }
}

TEST_F(CoverArtUtilTest, searchImage) {
    // creating a temp track directory
    QString trackdir(QDir::tempPath() % "/TrackDir");
    ASSERT_FALSE(QDir().exists(trackdir)); // it must start empty
    ASSERT_TRUE(QDir().mkpath(trackdir));

    const QString kTrackLocationTest(kTestDir.absoluteFilePath("cover-test-png.mp3"));

    TrackPointer pTrack(Track::newTemporary(kTrackLocationTest));
    SoundSourceProxy(pTrack).loadTrackMetadata();
    QLinkedList<QFileInfo> covers;
    CoverInfo res;
    // looking for cover in an empty directory
    res = CoverArtUtils::selectCoverArtForTrack(pTrack.data(), covers);
    CoverInfo expected1;
    expected1.source = CoverInfo::GUESSED;
    expected1.trackLocation = pTrack->getLocation();
    EXPECT_EQ(expected1, res);

    // Looking for a track with embedded cover.
    pTrack = TrackPointer(Track::newTemporary(kTrackLocationTest));
    SoundSourceProxy(pTrack).loadTrackMetadataAndCoverArt();
    CoverInfo result = pTrack->getCoverInfo();
    EXPECT_EQ(result.type, CoverInfo::METADATA);
    EXPECT_EQ(result.source, CoverInfo::GUESSED);
    EXPECT_EQ(result.coverLocation, QString());
    EXPECT_NE(result.hash, CoverInfo::kNullImageHash);

    const char* format("jpg");
    const QString qFormat(format);

    // Since we already parsed this image from the metadata in
    // kTrackLocationTest, hang on to it since we use it as a template for
    // stuff below.

    result.trackLocation = kTrackLocationTest;
    const QImage img = CoverArtUtils::loadCover(result);
    EXPECT_EQ(img.isNull(), false);

    QString trackBaseName = "cover-test";
    QString trackAlbum = "album_name";

    // Search Strategy
    // 0. If we have just one file, we will get it.
    // 1. %track-file-base%.jpg in the track directory for %track-file-base%.mp3
    // 2. %album%.jpg
    // 3. cover.jpg
    // 4. front.jpg
    // 5. album.jpg
    // 6. folder.jpg
    // 7. if just one file exists take that otherwise none.

    // All the following expect the same image/hash to be selected.
    CoverInfoRelative expected2;
    expected2.hash = 0;

    // All the following expect FILE and GUESSED.
    expected2.type = CoverInfo::FILE;
    expected2.source = CoverInfo::GUESSED;

    // 0. saving just one cover in our temp track dir
    QString cLoc_foo = QString(trackdir % "/" % "foo." % qFormat);
    EXPECT_TRUE(img.save(cLoc_foo, format));

    // looking for cover in an directory with one image will select that one.
    expected2.coverLocation = "foo.jpg";
    expected2.hash = CoverArtUtils::calculateHash(QImage(cLoc_foo));
    covers << QFileInfo(cLoc_foo);
    CoverInfoRelative res2 = CoverArtUtils::selectCoverArtForTrack(
            trackBaseName, trackAlbum, covers);
    EXPECT_EQ(expected2, res2);
    QFile::remove(cLoc_foo);

    QStringList extraCovers;
    // adding some extra images (bigger) just to populate the track dir.
    QString cLoc_big1 = QString(trackdir % "/" % "big1." % qFormat);
    EXPECT_TRUE(img.scaled(1000,1000).save(cLoc_big1, format));
    extraCovers << cLoc_big1;
    QString cLoc_big2 = QString(trackdir % "/" % "big2." % qFormat);
    EXPECT_TRUE(img.scaled(900,900).save(cLoc_big2, format));
    extraCovers << cLoc_big2;
    QString cLoc_big3 = QString(trackdir % "/" % "big3." % qFormat);
    EXPECT_TRUE(img.scaled(800,800).save(cLoc_big3, format));
    extraCovers << cLoc_big3;

    // saving more covers using the preferred names in the right order
    QLinkedList<QFileInfo> prefCovers;
    // 1. track_filename.jpg
    QString cLoc_filename = QString(trackdir % "/cover-test." % qFormat);
    EXPECT_TRUE(img.scaled(500,500).save(cLoc_filename, format));
    prefCovers << QFileInfo(cLoc_filename);
    // 2. album_name.jpg
    QString cLoc_albumName = QString(trackdir % "/album_name." % qFormat);
    EXPECT_TRUE(img.scaled(500,500).save(cLoc_albumName, format));
    prefCovers << QFileInfo(cLoc_albumName);
    // 3. cover.jpg
    QString cLoc_cover = QString(trackdir % "/" % "cover." % qFormat);
    EXPECT_TRUE(img.scaled(400,400).save(cLoc_cover, format));
    prefCovers << QFileInfo(cLoc_cover);
    // 4. front.jpg
    QString cLoc_front = QString(trackdir % "/" % "front." % qFormat);
    EXPECT_TRUE(img.scaled(300,300).save(cLoc_front, format));
    prefCovers << QFileInfo(cLoc_front);
    // 5. album.jpg
    QString cLoc_album = QString(trackdir % "/" % "album." % qFormat);
    EXPECT_TRUE(img.scaled(100,100).save(cLoc_album, format));
    prefCovers << QFileInfo(cLoc_album);
    // 6. folder.jpg
    QString cLoc_folder = QString(trackdir % "/" % "folder." % qFormat);
    EXPECT_TRUE(img.scaled(100,100).save(cLoc_folder, format));
    prefCovers << QFileInfo(cLoc_folder);
    // 8. other1.jpg
    QString cLoc_other1 = QString(trackdir % "/" % "other1." % qFormat);
    EXPECT_TRUE(img.scaled(10,10).save(cLoc_other1, format));
    prefCovers << QFileInfo(cLoc_other1);
    // 7. other2.jpg
    QString cLoc_other2 = QString(trackdir % "/" % "other2." % qFormat);
    EXPECT_TRUE(img.scaled(10,10).save(cLoc_other2, format));
    prefCovers << QFileInfo(cLoc_other2);

    // we must find covers in the right order
    EXPECT_EQ(8, prefCovers.size());

    // Remove the covers one by one from the front, checking that each one is
    // selected as we remove the previously-most-preferable cover.
    while (!prefCovers.isEmpty()) {
        QFileInfo cover = prefCovers.first();

        // We expect no cover selected for other1 since there are 2 covers,
        // neither of which match our preferred cover names. other2 will be
        // selected once we get to it since it is the only cover available.
        if (cover.baseName() == "other1") {
<<<<<<< HEAD
            expected2.type = CoverInfo::NONE;
            expected2.coverLocation = QString();
            expected2.hash = 0;
=======
            expected2.image = QImage();
            expected2.info.type = CoverInfo::NONE;
            expected2.info.coverLocation = QString();
            expected2.info.hash = CoverInfo::kNullImageHash;
>>>>>>> 0e388e67
        } else {
            expected2.type = CoverInfo::FILE;
            expected2.coverLocation = cover.fileName();
            expected2.hash = CoverArtUtils::calculateHash(QImage(cover.filePath()));
        }
        res2 = CoverArtUtils::selectCoverArtForTrack(trackBaseName, trackAlbum,
                                                    prefCovers);
        EXPECT_QSTRING_EQ(expected2.coverLocation, res2.coverLocation);
        EXPECT_EQ(expected2.hash, res2.hash);
        EXPECT_EQ(expected2, res2);

        QFile::remove(cover.filePath());
        prefCovers.pop_front();
    }

    //
    // Additional tests
    //

    // what is chosen when cover.jpg and cover.JPG exists?
    // (it must always prefer the lighter cover)
    QString cLoc_coverJPG = trackdir % "/" % "cover." % "JPG";
    EXPECT_TRUE(img.scaled(200,200).save(cLoc_coverJPG, "JPG"));
    prefCovers.append(QFileInfo(cLoc_coverJPG));
    QString cLoc_coverjpg = trackdir % "/" % "cover." % "jpg";
    EXPECT_TRUE(img.scaled(400,400).save(cLoc_coverjpg, "jpg"));
    prefCovers.append(QFileInfo(cLoc_coverjpg));
    extraCovers << cLoc_coverJPG << cLoc_coverjpg;

    res2 = CoverArtUtils::selectCoverArtForTrack(trackBaseName, trackAlbum,
                                                prefCovers);
    expected2.hash = CoverArtUtils::calculateHash(QImage(cLoc_coverJPG));
    expected2.coverLocation = "cover.JPG";
    EXPECT_EQ(expected2, res2);

    // As we are looking for %album%.jpg and %base_track.jpg%,
    // we need to check if everything works with UTF8 chars.
    trackBaseName = QString::fromUtf8("track_ðÑöæäî");
    trackAlbum = QString::fromUtf8("öæäîðÑ_album");

    prefCovers.clear();

    // 2. album_name.jpg
    cLoc_albumName = QString(trackdir % "/" % trackAlbum % "." % qFormat);
    EXPECT_TRUE(img.save(cLoc_albumName, format));
    prefCovers.append(QFileInfo(cLoc_albumName));
    res2 = CoverArtUtils::selectCoverArtForTrack(trackBaseName, trackAlbum,
                                                prefCovers);
    expected2.hash = CoverArtUtils::calculateHash(QImage(cLoc_albumName));
    expected2.coverLocation = trackAlbum % ".jpg";
    EXPECT_EQ(expected2, res2);

    // 1. track_filename.jpg
    cLoc_filename = QString(trackdir % "/" % trackBaseName % "." % qFormat);
    EXPECT_TRUE(img.save(cLoc_filename, format));
    prefCovers.append(QFileInfo(cLoc_filename));
    res2 = CoverArtUtils::selectCoverArtForTrack(trackBaseName, trackAlbum,
                                                prefCovers);

    expected2.hash = CoverArtUtils::calculateHash(QImage(cLoc_filename));
    expected2.coverLocation = trackBaseName % ".jpg";
    EXPECT_EQ(expected2, res2);

    QFile::remove(cLoc_filename);
    QFile::remove(cLoc_albumName);

    // cleaning temp dir
    foreach (QString loc, extraCovers) {
        QFile::remove(loc);
    }
    EXPECT_TRUE(QDir(trackdir).rmdir(trackdir));
}<|MERGE_RESOLUTION|>--- conflicted
+++ resolved
@@ -136,7 +136,7 @@
     EXPECT_EQ(result.type, CoverInfo::METADATA);
     EXPECT_EQ(result.source, CoverInfo::GUESSED);
     EXPECT_EQ(result.coverLocation, QString());
-    EXPECT_NE(result.hash, CoverInfo::kNullImageHash);
+    EXPECT_NE(result.hash, CoverInfoRelative::kNullImageHash);
 
     const char* format("jpg");
     const QString qFormat(format);
@@ -164,7 +164,7 @@
 
     // All the following expect the same image/hash to be selected.
     CoverInfoRelative expected2;
-    expected2.hash = 0;
+    expected2.hash = CoverInfoRelative::kNullImageHash;
 
     // All the following expect FILE and GUESSED.
     expected2.type = CoverInfo::FILE;
@@ -242,16 +242,9 @@
         // neither of which match our preferred cover names. other2 will be
         // selected once we get to it since it is the only cover available.
         if (cover.baseName() == "other1") {
-<<<<<<< HEAD
             expected2.type = CoverInfo::NONE;
             expected2.coverLocation = QString();
-            expected2.hash = 0;
-=======
-            expected2.image = QImage();
-            expected2.info.type = CoverInfo::NONE;
-            expected2.info.coverLocation = QString();
-            expected2.info.hash = CoverInfo::kNullImageHash;
->>>>>>> 0e388e67
+            expected2.hash = CoverInfoRelative::kNullImageHash;
         } else {
             expected2.type = CoverInfo::FILE;
             expected2.coverLocation = cover.fileName();
