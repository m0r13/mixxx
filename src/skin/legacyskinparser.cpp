--- conflicted
+++ resolved
@@ -789,13 +789,8 @@
     if (!pPlayer)
         return NULL;
 
-<<<<<<< HEAD
     WTrackText* p = new WTrackText(pSafeChannelStr, m_pConfig, m_pParent);
 
-    connect(p, SIGNAL(trackDropped(QString,QString)),
-            m_pPlayerManager, SLOT(slotLoadToPlayer(QString,QString)));
-
-    setupWidget(node, p);
     // NOTE(rryan): To support color schemes, the WWidget::setup() call must
     // come first. This is because WNumber/WLabel both change the palette based
     // on the node and setupWidget() will set the widget style. If the style is
@@ -808,15 +803,15 @@
     setupConnections(node, p);
     p->installEventFilter(m_pKeyboard);
     p->installEventFilter(m_pControllerManager->getControllerLearningEventFilter());
-=======
-    WTrackText* p = new WTrackText(m_pParent);
-    setupLabelWidget(node, p);
->>>>>>> 23251796
 
     connect(pPlayer, SIGNAL(newTrackLoaded(TrackPointer)),
             p, SLOT(slotTrackLoaded(TrackPointer)));
     connect(pPlayer, SIGNAL(unloadingTrack(TrackPointer)),
             p, SLOT(slotTrackUnloaded(TrackPointer)));
+    connect(p, SIGNAL(trackDropped(QString,QString)),
+            m_pPlayerManager, SLOT(slotLoadToPlayer(QString,QString)));
+
+    setupLabelWidget(node, p);
 
     TrackPointer pTrack = pPlayer->getLoadedTrack();
     if (pTrack) {
@@ -835,13 +830,8 @@
     if (!pPlayer)
         return NULL;
 
-<<<<<<< HEAD
     WTrackProperty* p = new WTrackProperty(pSafeChannelStr, m_pConfig, m_pParent);
 
-    connect(p, SIGNAL(trackDropped(QString,QString)),
-            m_pPlayerManager, SLOT(slotLoadToPlayer(QString,QString)));
-
-    setupWidget(node, p);
     // NOTE(rryan): To support color schemes, the WWidget::setup() call must
     // come first. This is because WNumber/WLabel both change the palette based
     // on the node and setupWidget() will set the widget style. If the style is
@@ -854,15 +844,15 @@
     setupConnections(node, p);
     p->installEventFilter(m_pKeyboard);
     p->installEventFilter(m_pControllerManager->getControllerLearningEventFilter());
-=======
-    WTrackProperty* p = new WTrackProperty(m_pParent);
-    setupLabelWidget(node, p);
->>>>>>> 23251796
 
     connect(pPlayer, SIGNAL(newTrackLoaded(TrackPointer)),
             p, SLOT(slotTrackLoaded(TrackPointer)));
     connect(pPlayer, SIGNAL(unloadingTrack(TrackPointer)),
             p, SLOT(slotTrackUnloaded(TrackPointer)));
+    connect(p, SIGNAL(trackDropped(QString,QString)),
+            m_pPlayerManager, SLOT(slotLoadToPlayer(QString,QString)));
+
+    setupLabelWidget(node, p);
 
     TrackPointer pTrack = pPlayer->getLoadedTrack();
     if (pTrack) {
