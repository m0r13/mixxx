<?xml version="1.0" encoding="UTF-8"?>
<ui version="4.0">
 <class>DlgPrefEQDlg</class>
 <widget class="QWidget" name="DlgPrefEQDlg">
  <property name="geometry">
   <rect>
    <x>0</x>
    <y>0</y>
    <width>529</width>
    <height>436</height>
   </rect>
  </property>
  <property name="windowTitle">
   <string>Equalizer Preferences</string>
  </property>
  <layout class="QVBoxLayout" name="verticalLayout">
   <item>
    <layout class="QVBoxLayout" name="verticalLayout_2">
     <item>
<<<<<<< HEAD
      <widget class="QCheckBox" name="CheckBoxBypass">
=======
      <widget class="QCheckBox" name="bEqAutoReset">
       <property name="toolTip">
        <string>Resets the equalizers to their default values when loading a track.</string>
       </property>
>>>>>>> 7804e388
       <property name="text">
        <string>Reset equalizers on track load</string>
       </property>
<<<<<<< HEAD
      </widget>
     </item>
     <item>
      <widget class="QCheckBox" name="CheckBoxShowAllEffects">
       <property name="text">
        <string>Show All Effects</string>
=======
      </widget>
     </item>
     <item>
      <widget class="QCheckBox" name="CheckBoxBypass">
       <property name="text">
        <string>Bypass</string>
       </property>
      </widget>
     </item>
     <item>
      <widget class="QCheckBox" name="CheckBoxHideEffects">
       <property name="text">
        <string>Fill menus with the best suited effects only</string>
       </property>
       <property name="checked">
        <bool>true</bool>
>>>>>>> 7804e388
       </property>
      </widget>
     </item>
     <item>
      <widget class="QLabel" name="label">
       <property name="font">
        <font>
         <weight>75</weight>
         <bold>true</bold>
        </font>
       </property>
       <property name="text">
        <string>Effect Rack Configuration</string>
       </property>
      </widget>
     </item>
    </layout>
   </item>
   <item>
    <widget class="QGroupBox" name="GroupBoxHiEQ">
     <property name="title">
      <string>High Shelf EQ</string>
     </property>
     <layout class="QGridLayout" name="gridLayout_2">
      <item row="0" column="0" colspan="4">
       <spacer>
        <property name="orientation">
         <enum>Qt::Horizontal</enum>
        </property>
        <property name="sizeHint" stdset="0">
         <size>
          <width>40</width>
          <height>20</height>
         </size>
        </property>
       </spacer>
      </item>
      <item row="0" column="4">
       <widget class="QLabel" name="TextHiEQ">
        <property name="text">
         <string notr="true">textLabel1</string>
        </property>
        <property name="wordWrap">
         <bool>false</bool>
        </property>
        <property name="buddy">
         <cstring>SliderHiEQ</cstring>
        </property>
       </widget>
      </item>
      <item row="1" column="0" colspan="5">
       <widget class="QSlider" name="SliderHiEQ">
        <property name="minimum">
         <number>80</number>
        </property>
        <property name="maximum">
         <number>480</number>
        </property>
        <property name="singleStep">
         <number>1</number>
        </property>
        <property name="pageStep">
         <number>1</number>
        </property>
        <property name="value">
         <number>80</number>
        </property>
        <property name="orientation">
         <enum>Qt::Horizontal</enum>
        </property>
        <property name="tickInterval">
         <number>5</number>
        </property>
       </widget>
      </item>
      <item row="2" column="0">
       <widget class="QLabel" name="TextLabel8_3">
        <property name="font">
         <font/>
        </property>
        <property name="text">
         <string>16 Hz</string>
        </property>
        <property name="wordWrap">
         <bool>false</bool>
        </property>
       </widget>
      </item>
      <item row="2" column="1">
       <spacer>
        <property name="orientation">
         <enum>Qt::Horizontal</enum>
        </property>
        <property name="sizeHint" stdset="0">
         <size>
          <width>40</width>
          <height>20</height>
         </size>
        </property>
       </spacer>
      </item>
      <item row="2" column="2">
       <widget class="QLabel" name="TextLabel8_2_3">
        <property name="font">
         <font/>
        </property>
        <property name="text">
         <string>1.014 kHz</string>
        </property>
        <property name="wordWrap">
         <bool>false</bool>
        </property>
       </widget>
      </item>
      <item row="2" column="3">
       <spacer>
        <property name="orientation">
         <enum>Qt::Horizontal</enum>
        </property>
        <property name="sizeHint" stdset="0">
         <size>
          <width>40</width>
          <height>20</height>
         </size>
        </property>
       </spacer>
      </item>
      <item row="2" column="4">
       <widget class="QLabel" name="TextLabel8_2_2">
        <property name="font">
         <font/>
        </property>
        <property name="text">
         <string>20.05 kHz</string>
        </property>
        <property name="wordWrap">
         <bool>false</bool>
        </property>
       </widget>
      </item>
     </layout>
    </widget>
   </item>
   <item>
    <widget class="QGroupBox" name="GroupBoxLoEQ">
     <property name="title">
      <string>Low Shelf EQ</string>
     </property>
     <layout class="QGridLayout" name="gridLayout">
      <item row="0" column="0">
       <spacer>
        <property name="orientation">
         <enum>Qt::Horizontal</enum>
        </property>
        <property name="sizeHint" stdset="0">
         <size>
          <width>40</width>
          <height>20</height>
         </size>
        </property>
       </spacer>
      </item>
      <item row="0" column="1">
       <widget class="QLabel" name="TextLoEQ">
        <property name="text">
         <string notr="true">textLabel2</string>
        </property>
        <property name="wordWrap">
         <bool>false</bool>
        </property>
        <property name="buddy">
         <cstring>SliderLoEQ</cstring>
        </property>
       </widget>
      </item>
      <item row="1" column="0" colspan="2">
       <widget class="QSlider" name="SliderLoEQ">
        <property name="minimum">
         <number>80</number>
        </property>
        <property name="maximum">
         <number>480</number>
        </property>
        <property name="singleStep">
         <number>1</number>
        </property>
        <property name="pageStep">
         <number>1</number>
        </property>
        <property name="value">
         <number>80</number>
        </property>
        <property name="orientation">
         <enum>Qt::Horizontal</enum>
        </property>
        <property name="tickInterval">
         <number>5</number>
        </property>
       </widget>
      </item>
      <item row="2" column="0" colspan="2">
       <layout class="QHBoxLayout">
        <item>
         <widget class="QLabel" name="TextLabel8_3_2">
          <property name="font">
           <font/>
          </property>
          <property name="text">
           <string>16 Hz</string>
          </property>
          <property name="wordWrap">
           <bool>false</bool>
          </property>
         </widget>
        </item>
        <item>
         <spacer>
          <property name="orientation">
           <enum>Qt::Horizontal</enum>
          </property>
          <property name="sizeHint" stdset="0">
           <size>
            <width>40</width>
            <height>20</height>
           </size>
          </property>
         </spacer>
        </item>
        <item>
         <widget class="QLabel" name="TextLabel8_2_4">
          <property name="font">
           <font/>
          </property>
          <property name="text">
           <string>1.014 kHz</string>
          </property>
          <property name="wordWrap">
           <bool>false</bool>
          </property>
         </widget>
        </item>
        <item>
         <spacer>
          <property name="orientation">
           <enum>Qt::Horizontal</enum>
          </property>
          <property name="sizeHint" stdset="0">
           <size>
            <width>40</width>
            <height>20</height>
           </size>
          </property>
         </spacer>
        </item>
        <item>
         <widget class="QLabel" name="TextLabel8_2_2_2">
          <property name="font">
           <font/>
          </property>
          <property name="text">
           <string>20.05 kHz</string>
          </property>
          <property name="wordWrap">
           <bool>false</bool>
          </property>
         </widget>
        </item>
       </layout>
      </item>
     </layout>
    </widget>
   </item>
   <item>
    <spacer>
     <property name="orientation">
      <enum>Qt::Vertical</enum>
     </property>
     <property name="sizeHint" stdset="0">
      <size>
       <width>20</width>
       <height>40</height>
      </size>
     </property>
    </spacer>
   </item>
  </layout>
 </widget>
 <layoutdefault spacing="6" margin="11"/>
 <resources/>
 <connections/>
</ui><|MERGE_RESOLUTION|>--- conflicted
+++ resolved
@@ -17,25 +17,13 @@
    <item>
     <layout class="QVBoxLayout" name="verticalLayout_2">
      <item>
-<<<<<<< HEAD
-      <widget class="QCheckBox" name="CheckBoxBypass">
-=======
       <widget class="QCheckBox" name="bEqAutoReset">
        <property name="toolTip">
         <string>Resets the equalizers to their default values when loading a track.</string>
        </property>
->>>>>>> 7804e388
        <property name="text">
         <string>Reset equalizers on track load</string>
        </property>
-<<<<<<< HEAD
-      </widget>
-     </item>
-     <item>
-      <widget class="QCheckBox" name="CheckBoxShowAllEffects">
-       <property name="text">
-        <string>Show All Effects</string>
-=======
       </widget>
      </item>
      <item>
@@ -52,7 +40,6 @@
        </property>
        <property name="checked">
         <bool>true</bool>
->>>>>>> 7804e388
        </property>
       </widget>
      </item>
