--- conflicted
+++ resolved
@@ -395,7 +395,7 @@
         bool isOutput = mode.second;
         ++devicesAttempted;
         m_pErrorDevice = device;
-        err = device->open(pNewMasterClockRef == device);
+        err = device->open(true); // (pNewMasterClockRef == device);
         if (err != OK) {
             goto closeAndError;
         } else {
@@ -485,37 +485,22 @@
     // latency checks itself for validity on SMConfig::setLatency()
 }
 
-<<<<<<< HEAD
 void SoundManager::onDeviceOutputCallback(const unsigned int iFramesPerBuffer) {
     // Only generate a new buffer for the clock reference card
     //qDebug() << "New buffer for" << device->getDisplayName() << "of size" << iFramesPerBuffer;
 
     // Produce a block of samples for output. EngineMaster expects stereo
     // samples so multiply iFramesPerBuffer by 2.
-    m_pMaster->process(iFramesPerBuffer * 2);
-=======
-void SoundManager::onDeviceOutputCallback(SoundDevice* pDevice,
-                                          const unsigned long iFramesPerBuffer) {
-    //qDebug() << pDevice->getInternalName() << "onDeviceOutputCallback";
-    // When the clock reference device requests a buffer...
-    if (pDevice == m_pClkRefDevice) {
-        // Only generate a new buffer for the clock reference card
-        //qDebug() << "New buffer for" << device->getDisplayName() << "of size" << iFramesPerBuffer;
-
-        // Produce a block of samples for output. EngineMaster expects stereo
-        // samples so multiply iFramesPerBuffer by 2.
-        m_pMaster->process(iFramesPerBuffer*2);
-
-        for (QList<SoundDevice*>::iterator it = m_devices.begin();
-             it != m_devices.end(); ++it) {
-            SoundDevice* pOtherDevice = *it;
-            if (pOtherDevice == pDevice) {
-                continue;
-            }
-            pOtherDevice->onOutputBuffersReady(iFramesPerBuffer);
-        }
-    }
->>>>>>> 4d719349
+    m_pMaster->process(iFramesPerBuffer*2);
+
+    for (QList<SoundDevice*>::iterator it = m_devices.begin();
+         it != m_devices.end(); ++it) {
+        SoundDevice* pOtherDevice = *it;
+        if (pOtherDevice == m_pClkRefDevice) {
+            continue;
+         }
+         pOtherDevice->onOutputBuffersReady(iFramesPerBuffer);
+    }
 }
 
 void SoundManager::pushBuffer(const QList<AudioInputBuffer>& inputs, const CSAMPLE* inputBuffer,
