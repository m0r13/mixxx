/***************************************************************************
                          mixxx.cpp  -  description
                             -------------------
    begin                : Mon Feb 18 09:48:17 CET 2002
    copyright            : (C) 2002 by Tue and Ken Haste Andersen
    email                :
***************************************************************************/

/***************************************************************************
*                                                                         *
*   This program is free software; you can redistribute it and/or modify  *
*   it under the terms of the GNU General Public License as published by  *
*   the Free Software Foundation; either version 2 of the License, or     *
*   (at your option) any later version.                                   *
*                                                                         *
***************************************************************************/

#include "mixxx.h"

#include <QDesktopServices>
#include <QDesktopWidget>
#include <QFileDialog>
#include <QGLWidget>
#include <QUrl>
#include <QtDebug>

#include "analyzer/analyzerqueue.h"
#include "dlgabout.h"
<<<<<<< HEAD
#include "dlgpreferences.h"
=======
#include "preferences/dialog/dlgpreferences.h"
#include "preferences/dialog/dlgprefeq.h"
>>>>>>> f765a696
#include "dlgdevelopertools.h"
#include "engine/enginemaster.h"
#include "effects/effectsmanager.h"
#include "effects/native/nativebackend.h"
#include "library/coverartcache.h"
#include "library/library.h"
#include "library/library_preferences.h"
#include "library/scanner/libraryscanner.h"
#include "controllers/controllermanager.h"
#include "mixxxkeyboard.h"
#include "mixer/playermanager.h"
#include "recording/recordingmanager.h"
#include "shoutcast/shoutcastmanager.h"
#include "skin/legacyskinparser.h"
#include "skin/skinloader.h"
#include "soundio/soundmanager.h"
#include "soundsourceproxy.h"
#include "trackinfoobject.h"
#include "waveform/waveformwidgetfactory.h"
#include "waveform/sharedglcontext.h"
#include "util/debug.h"
#include "util/statsmanager.h"
#include "util/timer.h"
#include "util/time.h"
#include "util/version.h"
#include "controlpushbutton.h"
#include "util/compatibility.h"
#include "util/sandbox.h"
#include "mixer/playerinfo.h"
#include "waveform/guitick.h"
#include "util/math.h"
#include "util/experiment.h"
#include "util/font.h"
#include "util/translations.h"
#include "skin/launchimage.h"
#include "preferences/settingsmanager.h"
#include "widget/wmainmenubar.h"

#ifdef __VINYLCONTROL__
#include "vinylcontrol/vinylcontrolmanager.h"
#endif

#ifdef __MODPLUG__
#include "preferences/dialog/dlgprefmodplug.h"
#endif

// static
const int MixxxMainWindow::kMicrophoneCount = 4;
// static
const int MixxxMainWindow::kAuxiliaryCount = 4;

MixxxMainWindow::MixxxMainWindow(QApplication* pApp, const CmdlineArgs& args)
        : m_pWidgetParent(nullptr),
          m_pLaunchImage(nullptr),
          m_pSettingsManager(nullptr),
          m_pEffectsManager(nullptr),
          m_pEngine(nullptr),
          m_pSkinLoader(nullptr),
          m_pSoundManager(nullptr),
          m_pPlayerManager(nullptr),
          m_pRecordingManager(nullptr),
#ifdef __SHOUTCAST__
          m_pShoutcastManager(nullptr),
#endif
          m_pControllerManager(nullptr),
          m_pGuiTick(nullptr),
#ifdef __VINYLCONTROL__
          m_pVCManager(nullptr),
#endif
          m_pKeyboard(nullptr),
          m_pLibraryScanner(nullptr),
          m_pLibrary(nullptr),
          m_pMenuBar(nullptr),
          m_pDeveloperToolsDlg(nullptr),
          m_pPrefDlg(nullptr),
          m_NativeMenuBarSupport(false),
          m_pKbdConfig(nullptr),
          m_pKbdConfigEmpty(nullptr),
          m_toolTipsCfg(1), // TODO(rryan); enum
          m_runtime_timer("MixxxMainWindow::runtime"),
          m_cmdLineArgs(args),
          m_pTouchShift(nullptr) {
    m_runtime_timer.start();
    Time::start();

    Version::logBuildDetails();

    // Only record stats in developer mode.
    if (m_cmdLineArgs.getDeveloper()) {
        StatsManager::create();
    }

    m_pSettingsManager = new SettingsManager(this, args.getSettingsPath());

    initializeKeyboard();
    initMenuBar();

    initializeWindow();

    // First load launch image to show a the user a quick responds
    m_pSkinLoader = new SkinLoader(m_pSettingsManager->settings());
    m_pLaunchImage = m_pSkinLoader->loadLaunchImage(this);
    m_pWidgetParent = (QWidget*)m_pLaunchImage;
    setCentralWidget(m_pWidgetParent);
    // move the app in the center of the primary screen
    slotToCenterOfPrimaryScreen();

    show();
#if defined(Q_WS_X11)
    // In asynchronous X11, the window will be mapped to screen
    // some time after being asked to show itself on the screen.
    extern void qt_x11_wait_for_window_manager(QWidget *mainWin);
    qt_x11_wait_for_window_manager(this);
#endif
    pApp->processEvents();

    initialize(pApp, args);
}

MixxxMainWindow::~MixxxMainWindow() {
    // SkinLoader depends on Config;
    delete m_pSkinLoader;
}

void MixxxMainWindow::initialize(QApplication* pApp, const CmdlineArgs& args) {
    ScopedTimer t("MixxxMainWindow::initialize");

    // Register custom data types for signal processing
    qRegisterMetaType<TrackId>("TrackId");
    qRegisterMetaType<QSet<TrackId>>("QSet<TrackId>");
    qRegisterMetaType<TrackPointer>("TrackPointer");
    qRegisterMetaType<Mixxx::ReplayGain>("Mixxx::ReplayGain");
    qRegisterMetaType<Mixxx::Bpm>("Mixxx::Bpm");

    UserSettingsPointer pConfig = m_pSettingsManager->settings();

    Sandbox::initialize(QDir(pConfig->getSettingsPath()).filePath("sandbox.cfg"));

    QString resourcePath = pConfig->getResourcePath();

    mixxx::Translations::initializeTranslations(
        pConfig, pApp, args.getLocale());

    FontUtils::initializeFonts(resourcePath); // takes a long time

    launchProgress(2);

    // Set the visibility of tooltips, default "1" = ON
    m_toolTipsCfg = static_cast<mixxx::TooltipsPreference>(
        pConfig->getValueString(ConfigKey("[Controls]", "Tooltips"), "1").toInt());

    setAttribute(Qt::WA_AcceptTouchEvents);
    m_pTouchShift = new ControlPushButton(ConfigKey("[Controls]", "touch_shift"));

    // Create the Effects subsystem.
    m_pEffectsManager = new EffectsManager(this, pConfig);

    // Starting the master (mixing of the channels and effects):
    m_pEngine = new EngineMaster(pConfig, "[Master]", m_pEffectsManager,
                                 true, true);

    // Create effect backends. We do this after creating EngineMaster to allow
    // effect backends to refer to controls that are produced by the engine.
    NativeBackend* pNativeBackend = new NativeBackend(m_pEffectsManager);
    m_pEffectsManager->addEffectsBackend(pNativeBackend);

    // Sets up the default EffectChains and EffectRacks (long)
    m_pEffectsManager->setupDefaults();

    launchProgress(8);

    // Initialize player device
    // while this is created here, setupDevices needs to be called sometime
    // after the players are added to the engine (as is done currently) -- bkgood
    // (long)
    m_pSoundManager = new SoundManager(pConfig, m_pEngine);

<<<<<<< HEAD
    m_pRecordingManager = new RecordingManager(pConfig.data(), m_pEngine);
    connect(m_pRecordingManager, SIGNAL(isRecording(bool)),
            m_pMenuBar, SLOT(onRecordingStateChange(bool)));
    connect(m_pMenuBar, SIGNAL(toggleRecording(bool)),
            m_pRecordingManager, SLOT(slotSetRecording(bool)));
    m_pMenuBar->onRecordingStateChange(m_pRecordingManager->isRecordingActive());
#ifdef __SHOUTCAST__
    m_pShoutcastManager = new ShoutcastManager(pConfig.data(), m_pSoundManager);
    connect(m_pShoutcastManager, SIGNAL(shoutcastEnabled(bool)),
            m_pMenuBar, SLOT(onBroadcastingStateChange(bool)));
    connect(m_pMenuBar, SIGNAL(toggleBroadcasting(bool)),
            m_pShoutcastManager, SLOT(setEnabled(bool)));

    m_pMenuBar->onBroadcastingStateChange(m_pShoutcastManager->isEnabled());
=======
    m_pRecordingManager = new RecordingManager(pConfig, m_pEngine);
#ifdef __SHOUTCAST__
    m_pShoutcastManager = new ShoutcastManager(pConfig, m_pSoundManager);
>>>>>>> f765a696
#endif

    launchProgress(11);

<<<<<<< HEAD
    m_pGuiTick = new GuiTick();

#ifdef __VINYLCONTROL__
    m_pVCManager = new VinylControlManager(this, pConfig.data(), m_pSoundManager);
    connect(m_pMenuBar, SIGNAL(toggleVinylControl(int)),
            m_pVCManager, SLOT(toggleVinylControl(int)));
    connect(m_pVCManager, SIGNAL(vinylControlDeckEnabled(int, bool)),
            m_pMenuBar, SLOT(onVinylControlDeckEnabledStateChange(int, bool)));
=======
    m_PassthroughMapper = new QSignalMapper(this);
    connect(m_PassthroughMapper, SIGNAL(mapped(int)),
            this, SLOT(slotControlPassthrough(int)));

    m_AuxiliaryMapper = new QSignalMapper(this);
    connect(m_AuxiliaryMapper, SIGNAL(mapped(int)),
            this, SLOT(slotControlAuxiliary(int)));

    // Needs to be created before CueControl (decks) and WTrackTableView.
    m_pGuiTick = new GuiTick();

#ifdef __VINYLCONTROL__
    m_pVCManager = new VinylControlManager(this, pConfig, m_pSoundManager);
>>>>>>> f765a696
#else
    m_pVCManager = NULL;
#endif

    // Create the player manager. (long)
    m_pPlayerManager = new PlayerManager(pConfig, m_pSoundManager,
                                         m_pEffectsManager, m_pEngine);
    connect(m_pPlayerManager, SIGNAL(noMicrophoneInputConfigured()),
            this, SLOT(slotNoMicrophoneInputConfigured()));
    connect(m_pPlayerManager, SIGNAL(noDeckPassthroughInputConfigured()),
            this, SLOT(slotNoDeckPassthroughInputConfigured()));
    connect(m_pPlayerManager, SIGNAL(noVinylControlInputConfigured()),
            this, SLOT(slotNoVinylControlInputConfigured()));

    for (int i = 0; i < kMicrophoneCount; ++i) {
        m_pPlayerManager->addMicrophone();
    }

    for (int i = 0; i < kAuxiliaryCount; ++i) {
        m_pPlayerManager->addAuxiliary();
    }

    m_pPlayerManager->addConfiguredDecks();
    m_pPlayerManager->addSampler();
    m_pPlayerManager->addSampler();
    m_pPlayerManager->addSampler();
    m_pPlayerManager->addSampler();
    m_pPlayerManager->addPreviewDeck();

    launchProgress(30);

#ifdef __VINYLCONTROL__
    m_pVCManager->init();
#endif

#ifdef __MODPLUG__
    // restore the configuration for the modplug library before trying to load a module
    DlgPrefModplug* pModplugPrefs = new DlgPrefModplug(0, pConfig);
    pModplugPrefs->loadSettings();
    pModplugPrefs->applySettings();
    delete pModplugPrefs; // not needed anymore
#endif

    CoverArtCache::create();

    // (long)
    m_pLibrary = new Library(this, pConfig,
                             m_pPlayerManager,
                             m_pRecordingManager);
    m_pPlayerManager->bindToLibrary(m_pLibrary);
    connect(m_pMenuBar, SIGNAL(createCrate()),
            m_pLibrary, SLOT(slotCreateCrate()));
    connect(m_pMenuBar, SIGNAL(createPlaylist()),
            m_pLibrary, SLOT(slotCreatePlaylist()));

    launchProgress(35);

    // Get Music dir
    bool hasChanged_MusicDir = false;

    QStringList dirs = m_pLibrary->getDirs();
    if (dirs.size() < 1) {
        // TODO(XXX) this needs to be smarter, we can't distinguish between an empty
        // path return value (not sure if this is normally possible, but it is
        // possible with the Windows 7 "Music" library, which is what
        // QDesktopServices::storageLocation(QDesktopServices::MusicLocation)
        // resolves to) and a user hitting 'cancel'. If we get a blank return
        // but the user didn't hit cancel, we need to know this and let the
        // user take some course of action -- bkgood
        QString fd = QFileDialog::getExistingDirectory(
            this, tr("Choose music library directory"),
            QDesktopServices::storageLocation(QDesktopServices::MusicLocation));
        if (!fd.isEmpty()) {
            // adds Folder to database.
            m_pLibrary->slotRequestAddDir(fd);
            hasChanged_MusicDir = true;
        }
    }

    // Call inits to invoke all other construction parts

    // Initialize controller sub-system,
    // but do not set up controllers until the end of the application startup
    // (long)
    qDebug() << "Creating ControllerManager";
    m_pControllerManager = new ControllerManager(pConfig);

    launchProgress(47);

    WaveformWidgetFactory::create(); // takes a long time
    WaveformWidgetFactory::instance()->startVSync(m_pGuiTick);
    WaveformWidgetFactory::instance()->setConfig(pConfig);

    launchProgress(52);

    connect(this, SIGNAL(newSkinLoaded()),
            m_pLibrary, SLOT(onSkinLoadFinished()));

    // Initialize preference dialog
    m_pPrefDlg = new DlgPreferences(this, m_pSkinLoader, m_pSoundManager, m_pPlayerManager,
                                    m_pControllerManager, m_pVCManager, m_pEffectsManager,
                                    pConfig, m_pLibrary);
    m_pPrefDlg->setWindowIcon(QIcon(":/images/ic_mixxx_window.png"));
    m_pPrefDlg->setHidden(true);

    launchProgress(60);

    // Before creating the first skin we need to create a QGLWidget so that all
    // the QGLWidget's we create can use it as a shared QGLContext.
    QGLWidget* pContextWidget = new QGLWidget(this);
    pContextWidget->hide();
    SharedGLContext::setWidget(pContextWidget);

    launchProgress(63);

    QWidget* oldWidget = m_pWidgetParent;

    // Load skin to a QWidget that we set as the central widget. Assignment
    // intentional in next line.
    if (!(m_pWidgetParent = m_pSkinLoader->loadDefaultSkin(this, m_pKeyboard,
                                                           m_pPlayerManager,
                                                           m_pControllerManager,
                                                           m_pLibrary,
                                                           m_pVCManager,
                                                           m_pEffectsManager))) {
        reportCriticalErrorAndQuit(
                "default skin cannot be loaded see <b>mixxx</b> trace for more information.");

        m_pWidgetParent = oldWidget;
        //TODO (XXX) add dialog to warn user and launch skin choice page
    }

    // Fake a 100 % progress here.
    // At a later place it will newer shown up, since it is
    // immediately replaced by the real widget.
    launchProgress(100);

    // Check direct rendering and warn user if they don't have it
    checkDirectRendering();

    // Install an event filter to catch certain QT events, such as tooltips.
    // This allows us to turn off tooltips.
    pApp->installEventFilter(this); // The eventfilter is located in this
                                    // Mixxx class as a callback.

    // If we were told to start in fullscreen mode on the command-line or if
    // user chose always starts in fullscreen mode, then turn on fullscreen
    // mode.
    bool fullscreenPref = pConfig->getValueString(
        ConfigKey("[Config]", "StartInFullscreen")).toInt()==1;
    if (args.getStartInFullscreen() || fullscreenPref) {
        slotViewFullScreen(true);
    }
    emit(newSkinLoaded());

    // Wait until all other ControlObjects are set up before initializing
    // controllers
    m_pControllerManager->setUpDevices();

    // Scan the library for new files and directories
    bool rescan = pConfig->getValueString(
            ConfigKey("[Library]","RescanOnStartup")).toInt();
    // rescan the library if we get a new plugin
    QSet<QString> prev_plugins = QSet<QString>::fromList(
            pConfig->getValueString(
                    ConfigKey("[Library]", "SupportedFileExtensions")).split(
                    ",", QString::SkipEmptyParts));
    QSet<QString> curr_plugins = QSet<QString>::fromList(
        SoundSourceProxy::getSupportedFileExtensions());
    rescan = rescan || (prev_plugins != curr_plugins);
    pConfig->set(ConfigKey("[Library]", "SupportedFileExtensions"),
            QStringList(SoundSourceProxy::getSupportedFileExtensions()).join(","));

    // Scan the library directory. Initialize this after the skinloader has
    // loaded a skin, see Bug #1047435
    // TODO(rryan): Move LibraryScanner into Library.
    m_pLibraryScanner = new LibraryScanner(this,
                                           m_pLibrary->getTrackCollection(),
<<<<<<< HEAD
                                           pConfig.data());
    connect(m_pLibraryScanner, SIGNAL(scanStarted()),
            this, SIGNAL(libraryScanStarted()));
    connect(m_pLibraryScanner, SIGNAL(scanFinished()),
            this, SIGNAL(libraryScanFinished()));
    connect(m_pLibraryScanner, SIGNAL(scanStarted()),
            m_pMenuBar, SLOT(onLibraryScanStarted()));
=======
                                           pConfig);
>>>>>>> f765a696
    connect(m_pLibraryScanner, SIGNAL(scanFinished()),
            m_pMenuBar, SLOT(onLibraryScanFinished()));
    connect(m_pMenuBar, SIGNAL(rescanLibrary()),
            m_pLibraryScanner, SLOT(scan()));

    // Refresh the library models when the library (re)scan is finished.
    connect(m_pLibraryScanner, SIGNAL(scanFinished()),
            m_pLibrary, SLOT(slotRefreshLibraryModels()));

    if (rescan || hasChanged_MusicDir || m_pSettingsManager->shouldRescanLibrary()) {
        m_pLibraryScanner->scan();
    }

    // Try open player device If that fails, the preference panel is opened.
    int setupDevices = m_pSoundManager->setupDevices();
    unsigned int numDevices = m_pSoundManager->getConfig().getOutputs().count();
    // test for at least one out device, if none, display another dlg that
    // says "mixxx will barely work with no outs"
    while (setupDevices != OK || numDevices == 0) {
        // Exit when we press the Exit button in the noSoundDlg dialog
        // only call it if setupDevices != OK
        if (setupDevices != OK) {
            if (noSoundDlg() != 0) {
                exit(0);
            }
        } else if (numDevices == 0) {
            bool continueClicked = false;
            int noOutput = noOutputDlg(&continueClicked);
            if (continueClicked) break;
            if (noOutput != 0) {
                exit(0);
            }
        }
        numDevices = m_pSoundManager->getConfig().getOutputs().count();
    }

    // Load tracks in args.qlMusicFiles (command line arguments) into player
    // 1 and 2:
    const QList<QString>& musicFiles = args.getMusicFiles();
    for (int i = 0; i < (int)m_pPlayerManager->numDecks()
            && i < musicFiles.count(); ++i) {
        if (SoundSourceProxy::isFileNameSupported(musicFiles.at(i))) {
            m_pPlayerManager->slotLoadToDeck(musicFiles.at(i), i+1);
        }
    }

    connect(&PlayerInfo::instance(),
            SIGNAL(currentPlayingTrackChanged(TrackPointer)),
            this, SLOT(slotUpdateWindowTitle(TrackPointer)));

    // this has to be after the OpenGL widgets are created or depending on a
    // million different variables the first waveform may be horribly
    // corrupted. See bug 521509 -- bkgood ?? -- vrince
    setCentralWidget(m_pWidgetParent);
    // The old central widget is automatically disposed.
}

void MixxxMainWindow::finalize() {
    Timer t("MixxxMainWindow::~finalize");
    t.start();

    setCentralWidget(NULL);

    qDebug() << "Destroying MixxxMainWindow";

    qDebug() << t.elapsed(false).formatMillisWithUnit() << "saving configuration";
    m_pSettingsManager->save();

    // SoundManager depend on Engine and Config
    qDebug() << t.elapsed(false).formatMillisWithUnit() << "deleting SoundManager";
    delete m_pSoundManager;

    // GUI depends on MixxxKeyboard, PlayerManager, Library
    qDebug() << t.elapsed(false).formatMillisWithUnit() << "deleting Skin";
    delete m_pWidgetParent;

    // ControllerManager depends on Config
    qDebug() << t.elapsed(false).formatMillisWithUnit() << "deleting ControllerManager";
    delete m_pControllerManager;

#ifdef __VINYLCONTROL__
    // VinylControlManager depends on a CO the engine owns
    // (vinylcontrol_enabled in VinylControlControl)
    qDebug() << t.elapsed(false).formatMillisWithUnit() << "deleting VinylControlManager";
    delete m_pVCManager;
#endif

    // LibraryScanner depends on Library
    qDebug() << t.elapsed(false).formatMillisWithUnit() << "deleting LibraryScanner";
    delete m_pLibraryScanner;

    // CoverArtCache is fairly independent of everything else.
    CoverArtCache::destroy();

    // Delete the library after the view so there are no dangling pointers to
    // the data models.
    // Depends on RecordingManager and PlayerManager
    qDebug() << t.elapsed(false).formatMillisWithUnit() << "deleting Library";
    delete m_pLibrary;

    // PlayerManager depends on Engine, SoundManager, VinylControlManager, and Config
    qDebug() << t.elapsed(false).formatMillisWithUnit() << "deleting PlayerManager";
    delete m_pPlayerManager;

    // RecordingManager depends on config, engine
    qDebug() << t.elapsed(false).formatMillisWithUnit() << "deleting RecordingManager";
    delete m_pRecordingManager;

#ifdef __SHOUTCAST__
    // ShoutcastManager depends on config, engine
    qDebug() << t.elapsed(false).formatMillisWithUnit() << "deleting ShoutcastManager";
    delete m_pShoutcastManager;
#endif

    // EngineMaster depends on Config and m_pEffectsManager.
    qDebug() << t.elapsed(false).formatMillisWithUnit() << "deleting EngineMaster";
    delete m_pEngine;

    qDebug() << t.elapsed(false).formatMillisWithUnit() << "deleting DlgPreferences";
    delete m_pPrefDlg;

    // Must delete after EngineMaster and DlgPrefEq.
    qDebug() << t.elapsed(false).formatMillisWithUnit() << "deleting EffectsManager";
    delete m_pEffectsManager;

    delete m_pTouchShift;

    PlayerInfo::destroy();
    WaveformWidgetFactory::destroy();

    delete m_pGuiTick;

    // Check for leaked ControlObjects and give warnings.
    QList<QSharedPointer<ControlDoublePrivate> > leakedControls;
    QList<ConfigKey> leakedConfigKeys;

    ControlDoublePrivate::getControls(&leakedControls);

    if (leakedControls.size() > 0) {
        qDebug() << "WARNING: The following" << leakedControls.size()
                 << "controls were leaked:";
        foreach (QSharedPointer<ControlDoublePrivate> pCDP, leakedControls) {
            if (pCDP.isNull()) {
                continue;
            }
            ConfigKey key = pCDP->getKey();
            qDebug() << key.group << key.item << pCDP->getCreatorCO();
            leakedConfigKeys.append(key);
        }

        // Deleting leaked objects helps to satisfy valgrind.
        // These delete calls could cause crashes if a destructor for a control
        // we thought was leaked is triggered after this one exits.
        // So, only delete so if developer mode is on.
        if (CmdlineArgs::Instance().getDeveloper()) {
            foreach (ConfigKey key, leakedConfigKeys) {
                // A deletion early in the list may trigger a destructor
                // for a control later in the list, so we check for a null
                // pointer each time.
                ControlObject* pCo = ControlObject::getControl(key, false);
                if (pCo) {
                    delete pCo;
                }
            }
        }
        leakedControls.clear();
    }

    // HACK: Save config again. We saved it once before doing some dangerous
    // stuff. We only really want to save it here, but the first one was just
    // a precaution. The earlier one can be removed when stuff is more stable
    // at exit.
    m_pSettingsManager->save();

    Sandbox::shutdown();

    qDebug() << t.elapsed(false).formatMillisWithUnit() << "deleting SettingsManager";
    delete m_pSettingsManager;

    delete m_pKeyboard;
    delete m_pKbdConfig;
    delete m_pKbdConfigEmpty;

    t.elapsed(true);
    // Report the total time we have been running.
    m_runtime_timer.elapsed(true);
    StatsManager::destroy();
}

void MixxxMainWindow::initializeWindow() {
    // be sure initMenuBar() is called first
    DEBUG_ASSERT(m_pMenuBar != nullptr);

    QPalette Pal(palette());
    // safe default QMenuBar background
    QColor MenuBarBackground(m_pMenuBar->palette().color(QPalette::Background));
    Pal.setColor(QPalette::Background, QColor(0x202020));
    setAutoFillBackground(true);
    setPalette(Pal);
    // restore default QMenuBar background
    Pal.setColor(QPalette::Background, MenuBarBackground);
    m_pMenuBar->setPalette(Pal);

    setWindowIcon(QIcon(":/images/ic_mixxx_window.png"));
    slotUpdateWindowTitle(TrackPointer());
}

void MixxxMainWindow::initializeKeyboard() {
    UserSettingsPointer pConfig = m_pSettingsManager->settings();
    QString resourcePath = pConfig->getResourcePath();

    // Set the default value in settings file
    if (pConfig->getValueString(ConfigKey("[Keyboard]","Enabled")).length() == 0)
        pConfig->set(ConfigKey("[Keyboard]","Enabled"), ConfigValue(1));

    // Read keyboard configuration and set kdbConfig object in WWidget
    // Check first in user's Mixxx directory
    QString userKeyboard = QDir(m_cmdLineArgs.getSettingsPath()).filePath("Custom.kbd.cfg");

    //Empty keyboard configuration
    m_pKbdConfigEmpty = new ConfigObject<ConfigValueKbd>("");

    if (QFile::exists(userKeyboard)) {
        qDebug() << "Found and will use custom keyboard preset" << userKeyboard;
        m_pKbdConfig = new ConfigObject<ConfigValueKbd>(userKeyboard);
    } else {
        // Default to the locale for the main input method (e.g. keyboard).
        QLocale locale = inputLocale();

        // check if a default keyboard exists
        QString defaultKeyboard = QString(resourcePath).append("keyboard/");
        defaultKeyboard += locale.name();
        defaultKeyboard += ".kbd.cfg";

        if (!QFile::exists(defaultKeyboard)) {
            qDebug() << defaultKeyboard << " not found, using en_US.kbd.cfg";
            defaultKeyboard = QString(resourcePath).append("keyboard/").append("en_US.kbd.cfg");
            if (!QFile::exists(defaultKeyboard)) {
                qDebug() << defaultKeyboard << " not found, starting without shortcuts";
                defaultKeyboard = "";
            }
        }
        m_pKbdConfig = new ConfigObject<ConfigValueKbd>(defaultKeyboard);
    }

    // TODO(XXX) leak pKbdConfig, MixxxKeyboard owns it? Maybe roll all keyboard
    // initialization into MixxxKeyboard
    // Workaround for today: MixxxKeyboard calls delete
    bool keyboardShortcutsEnabled = pConfig->getValueString(
        ConfigKey("[Keyboard]", "Enabled")) == "1";
    m_pKeyboard = new MixxxKeyboard(keyboardShortcutsEnabled ? m_pKbdConfig : m_pKbdConfigEmpty);
}

int MixxxMainWindow::noSoundDlg(void) {
    QMessageBox msgBox;
    msgBox.setIcon(QMessageBox::Warning);
    msgBox.setWindowTitle(tr("Sound Device Busy"));
    msgBox.setText(
        "<html>" +
        tr("Mixxx was unable to access all the configured sound devices. "
        "Another application is using a sound device Mixxx is configured to "
        "use or a device is not plugged in.") +
        "<ul>"
            "<li>" +
                tr("<b>Retry</b> after closing the other application "
                "or reconnecting a sound device") +
            "</li>"
            "<li>" +
                tr("<b>Reconfigure</b> Mixxx's sound device settings.") +
            "</li>"
            "<li>" +
                tr("Get <b>Help</b> from the Mixxx Wiki.") +
            "</li>"
            "<li>" +
                tr("<b>Exit</b> Mixxx.") +
            "</li>"
        "</ul></html>"
    );

    QPushButton *retryButton = msgBox.addButton(tr("Retry"),
        QMessageBox::ActionRole);
    QPushButton *reconfigureButton = msgBox.addButton(tr("Reconfigure"),
        QMessageBox::ActionRole);
    QPushButton *wikiButton = msgBox.addButton(tr("Help"),
        QMessageBox::ActionRole);
    QPushButton *exitButton = msgBox.addButton(tr("Exit"),
        QMessageBox::ActionRole);

    while (true)
    {
        msgBox.exec();

        if (msgBox.clickedButton() == retryButton) {
            m_pSoundManager->clearAndQueryDevices();
            return 0;
        } else if (msgBox.clickedButton() == wikiButton) {
            QDesktopServices::openUrl(QUrl(
                "http://mixxx.org/wiki/doku.php/troubleshooting"
                "#i_can_t_select_my_sound_card_in_the_sound_hardware_preferences"));
            wikiButton->setEnabled(false);
        } else if (msgBox.clickedButton() == reconfigureButton) {
            msgBox.hide();

            // This way of opening the dialog allows us to use it synchronously
            m_pPrefDlg->setWindowModality(Qt::ApplicationModal);
            m_pPrefDlg->exec();
            if (m_pPrefDlg->result() == QDialog::Accepted) {
                return 0;
            }

            msgBox.show();

        } else if (msgBox.clickedButton() == exitButton) {
            return 1;
        }
    }
}

int MixxxMainWindow::noOutputDlg(bool *continueClicked) {
    QMessageBox msgBox;
    msgBox.setIcon(QMessageBox::Warning);
    msgBox.setWindowTitle(tr("No Output Devices"));
    msgBox.setText( "<html>" + tr("Mixxx was configured without any output sound devices. "
                    "Audio processing will be disabled without a configured output device.") +
                    "<ul>"
                        "<li>" +
                            tr("<b>Continue</b> without any outputs.") +
                        "</li>"
                        "<li>" +
                            tr("<b>Reconfigure</b> Mixxx's sound device settings.") +
                        "</li>"
                        "<li>" +
                            tr("<b>Exit</b> Mixxx.") +
                        "</li>"
                    "</ul></html>"
    );

    QPushButton *continueButton = msgBox.addButton(tr("Continue"), QMessageBox::ActionRole);
    QPushButton *reconfigureButton = msgBox.addButton(tr("Reconfigure"), QMessageBox::ActionRole);
    QPushButton *exitButton = msgBox.addButton(tr("Exit"), QMessageBox::ActionRole);

    while (true)
    {
        msgBox.exec();

        if (msgBox.clickedButton() == continueButton) {
            *continueClicked = true;
            return 0;
        } else if (msgBox.clickedButton() == reconfigureButton) {
            msgBox.hide();

            // This way of opening the dialog allows us to use it synchronously
            m_pPrefDlg->setWindowModality(Qt::ApplicationModal);
            m_pPrefDlg->exec();
            if (m_pPrefDlg->result() == QDialog::Accepted) {
                return 0;
            }

            msgBox.show();

        } else if (msgBox.clickedButton() == exitButton) {
            return 1;
        }
    }
}

void MixxxMainWindow::slotUpdateWindowTitle(TrackPointer pTrack) {
    QString appTitle = Version::applicationTitle();

    // If we have a track, use getInfo() to format a summary string and prepend
    // it to the title.
    // TODO(rryan): Does this violate Mac App Store policies?
    if (pTrack) {
        QString trackInfo = pTrack->getInfo();
        if (!trackInfo.isEmpty()) {
            appTitle = QString("%1 | %2")
                    .arg(trackInfo)
                    .arg(appTitle);
        }
    }
    this->setWindowTitle(appTitle);
}

void MixxxMainWindow::initMenuBar() {
    ScopedTimer t("MixxxMainWindow::initMenuBar");
    DEBUG_ASSERT(m_pKbdConfig != nullptr);
    m_pMenuBar = new WMainMenuBar(this, m_pSettingsManager->settings(),
                                  m_pKbdConfig);

    connect(this, SIGNAL(newSkinLoaded()),
            m_pMenuBar, SLOT(onNewSkinLoaded()));

    // Misc
    connect(m_pMenuBar, SIGNAL(quit()),
            this, SLOT(slotFileQuit()));
    connect(m_pMenuBar, SIGNAL(showPreferences()),
            this, SLOT(slotOptionsPreferences()));
    connect(m_pMenuBar, SIGNAL(loadTrackToDeck(int)),
            this, SLOT(slotFileLoadSongPlayer(int)));

    // Fullscreen
    connect(m_pMenuBar, SIGNAL(toggleFullScreen(bool)),
            this, SLOT(slotViewFullScreen(bool)));
    connect(this, SIGNAL(fullScreenChanged(bool)),
            m_pMenuBar, SLOT(onFullScreenStateChange(bool)));

    // Keyboard shortcuts
    connect(m_pMenuBar, SIGNAL(toggleKeyboardShortcuts(bool)),
            this, SLOT(slotOptionsKeyboard(bool)));

    // Help
    connect(m_pMenuBar, SIGNAL(showAbout()),
            this, SLOT(slotHelpAbout()));

    // Developer
    connect(m_pMenuBar, SIGNAL(reloadSkin()),
            this, SLOT(rebootMixxxView()));
    connect(m_pMenuBar, SIGNAL(toggleDeveloperTools(bool)),
            this, SLOT(slotDeveloperTools(bool)));

    setMenuBar(m_pMenuBar);
}

void MixxxMainWindow::slotFileLoadSongPlayer(int deck) {
    QString group = m_pPlayerManager->groupForDeck(deck-1);

    QString loadTrackText = tr("Load track to Deck %1").arg(QString::number(deck));
    QString deckWarningMessage = tr("Deck %1 is currently playing a track.")
            .arg(QString::number(deck));
    QString areYouSure = tr("Are you sure you want to load a new track?");

    if (ControlObject::get(ConfigKey(group, "play")) > 0.0) {
        int ret = QMessageBox::warning(this, Version::applicationName(),
            deckWarningMessage + "\n" + areYouSure,
            QMessageBox::Yes | QMessageBox::No,
            QMessageBox::No);

        if (ret != QMessageBox::Yes)
            return;
    }

    UserSettingsPointer pConfig = m_pSettingsManager->settings();
    QString trackPath =
        QFileDialog::getOpenFileName(
            this,
            loadTrackText,
            pConfig->getValueString(PREF_LEGACY_LIBRARY_DIR),
            QString("Audio (%1)")
                .arg(SoundSourceProxy::getSupportedFileNamePatterns().join(" ")));


    if (!trackPath.isNull()) {
        // The user has picked a file via a file dialog. This means the system
        // sandboxer (if we are sandboxed) has granted us permission to this
        // folder. Create a security bookmark while we have permission so that
        // we can access the folder on future runs. We need to canonicalize the
        // path so we first wrap the directory string with a QDir.
        QFileInfo trackInfo(trackPath);
        Sandbox::createSecurityToken(trackInfo);

        m_pPlayerManager->slotLoadToDeck(trackPath, deck);
    }
}

void MixxxMainWindow::slotFileQuit() {
    if (!confirmExit()) {
        return;
    }
    hide();
    qApp->quit();
}

void MixxxMainWindow::slotOptionsKeyboard(bool toggle) {
    UserSettingsPointer pConfig = m_pSettingsManager->settings();
    if (toggle) {
        //qDebug() << "Enable keyboard shortcuts/mappings";
        m_pKeyboard->setKeyboardConfig(m_pKbdConfig);
        pConfig->set(ConfigKey("[Keyboard]","Enabled"), ConfigValue(1));
    } else {
        //qDebug() << "Disable keyboard shortcuts/mappings";
        m_pKeyboard->setKeyboardConfig(m_pKbdConfigEmpty);
        pConfig->set(ConfigKey("[Keyboard]","Enabled"), ConfigValue(0));
    }
}

void MixxxMainWindow::slotDeveloperTools(bool visible) {
    if (visible) {
        if (m_pDeveloperToolsDlg == nullptr) {
            UserSettingsPointer pConfig = m_pSettingsManager->settings();
            m_pDeveloperToolsDlg = new DlgDeveloperTools(this, pConfig);
            connect(m_pDeveloperToolsDlg, SIGNAL(destroyed()),
                    this, SLOT(slotDeveloperToolsClosed()));
            connect(this, SIGNAL(closeDeveloperToolsDlgChecked(int)),
                    m_pDeveloperToolsDlg, SLOT(done(int)));
            connect(m_pDeveloperToolsDlg, SIGNAL(destroyed()),
                    m_pMenuBar, SLOT(onDeveloperToolsHidden()));
        }
        m_pMenuBar->onDeveloperToolsShown();
        m_pDeveloperToolsDlg->show();
        m_pDeveloperToolsDlg->activateWindow();
    } else {
        emit(closeDeveloperToolsDlgChecked(0));
    }
}

void MixxxMainWindow::slotDeveloperToolsClosed() {
    m_pDeveloperToolsDlg = NULL;
}

void MixxxMainWindow::slotViewFullScreen(bool toggle) {
    if (isFullScreen() == toggle) {
        return;
    }

    if (toggle) {
        showFullScreen();
#ifdef __LINUX__
        // Fix for "No menu bar with ubuntu unity in full screen mode" Bug #885890
        // Not for Mac OS because the native menu bar will unhide when moving
        // the mouse to the top of screen

        //menuBar()->setNativeMenuBar(false);
        // ^ This leaves a broken native Menu Bar with Ubuntu Unity Bug #1076789#
        // it is only allowed to change this prior initMenuBar()

        m_NativeMenuBarSupport = m_pMenuBar->isNativeMenuBar();
        if (m_NativeMenuBarSupport) {
            m_pMenuBar->setNativeMenuBar(false);
        }
#endif
    } else {
#ifdef __LINUX__
        if (m_NativeMenuBarSupport) {
            initMenuBar();
            m_pMenuBar->setNativeMenuBar(m_NativeMenuBarSupport);
        }
#endif
        showNormal();
    }
    emit(fullScreenChanged(toggle));
}

void MixxxMainWindow::slotOptionsPreferences() {
    m_pPrefDlg->setHidden(false);
    m_pPrefDlg->activateWindow();
}

void MixxxMainWindow::slotNoVinylControlInputConfigured() {
    QMessageBox::warning(
        this,
        Version::applicationName(),
        tr("There is no input device selected for this vinyl control.\n"
           "Please select an input device in the sound hardware preferences first."),
        QMessageBox::Ok, QMessageBox::Ok);
    m_pPrefDlg->show();
    m_pPrefDlg->showSoundHardwarePage();
}

void MixxxMainWindow::slotNoDeckPassthroughInputConfigured() {
    QMessageBox::warning(
        this,
        Version::applicationName(),
        tr("There is no input device selected for this passthrough control.\n"
           "Please select an input device in the sound hardware preferences first."),
        QMessageBox::Ok, QMessageBox::Ok);
    m_pPrefDlg->show();
    m_pPrefDlg->showSoundHardwarePage();
}

void MixxxMainWindow::slotNoMicrophoneInputConfigured() {
    QMessageBox::warning(
        this,
        Version::applicationName(),
        tr("There is no input device selected for this microphone.\n"
           "Please select an input device in the sound hardware preferences first."),
        QMessageBox::Ok, QMessageBox::Ok);
    m_pPrefDlg->show();
    m_pPrefDlg->showSoundHardwarePage();
}

void MixxxMainWindow::slotHelpAbout() {
    DlgAbout* about = new DlgAbout(this);
    about->show();
}

<<<<<<< HEAD
void MixxxMainWindow::setToolTipsCfg(int tt) {
=======
void MixxxMainWindow::slotHelpSupport() {
    QUrl qSupportURL;
    qSupportURL.setUrl(MIXXX_SUPPORT_URL);
    QDesktopServices::openUrl(qSupportURL);
}

void MixxxMainWindow::slotHelpFeedback() {
    QUrl qFeedbackUrl;
    qFeedbackUrl.setUrl(MIXXX_FEEDBACK_URL);
    QDesktopServices::openUrl(qFeedbackUrl);
}

void MixxxMainWindow::slotHelpTranslation() {
    QUrl qTranslationUrl;
    qTranslationUrl.setUrl(MIXXX_TRANSLATION_URL);
    QDesktopServices::openUrl(qTranslationUrl);
}

void MixxxMainWindow::slotHelpShortcuts() {
    QUrl qShortcutsUrl;
    qShortcutsUrl.setUrl(MIXXX_SHORTCUTS_URL);
    QDesktopServices::openUrl(qShortcutsUrl);
}

void MixxxMainWindow::slotHelpManual() {
    UserSettingsPointer pConfig = m_pSettingsManager->settings();
    QDir resourceDir(pConfig->getResourcePath());
    // Default to the mixxx.org hosted version of the manual.
    QUrl qManualUrl(MIXXX_MANUAL_URL);
#if defined(__APPLE__)
    // FIXME: We don't include the PDF manual in the bundle on OSX.
    // Default to the web-hosted version.
#elif defined(__WINDOWS__)
    // On Windows, the manual PDF sits in the same folder as the 'skins' folder.
    if (resourceDir.exists(MIXXX_MANUAL_FILENAME)) {
        qManualUrl = QUrl::fromLocalFile(
                resourceDir.absoluteFilePath(MIXXX_MANUAL_FILENAME));
    }
#elif defined(__LINUX__)
    // On GNU/Linux, the manual is installed to e.g. /usr/share/mixxx/doc/
    if (resourceDir.cd("../doc/mixxx") && resourceDir.exists(MIXXX_MANUAL_FILENAME)) {
        qManualUrl = QUrl::fromLocalFile(
                resourceDir.absoluteFilePath(MIXXX_MANUAL_FILENAME));
    }
#else
    // No idea, default to the mixxx.org hosted version.
#endif
    QDesktopServices::openUrl(qManualUrl);
}

void MixxxMainWindow::setToolTipsCfg(mixxx::TooltipsPreference tt) {
>>>>>>> f765a696
    UserSettingsPointer pConfig = m_pSettingsManager->settings();
    pConfig->set(ConfigKey("[Controls]","Tooltips"),
                 ConfigValue(static_cast<int>(tt)));
    m_toolTipsCfg = tt;
}

void MixxxMainWindow::rebootMixxxView() {
    qDebug() << "Now in rebootMixxxView...";

    QPoint initPosition = pos();
    QSize initSize = size();

    if (m_pWidgetParent) {
        m_pWidgetParent->hide();
        WaveformWidgetFactory::instance()->destroyWidgets();
        delete m_pWidgetParent;
        m_pWidgetParent = NULL;
    }

    // Workaround for changing skins while fullscreen, just go out of fullscreen
    // mode. If you change skins while in fullscreen (on Linux, at least) the
    // window returns to 0,0 but and the backdrop disappears so it looks as if
    // it is not fullscreen, but acts as if it is.
    bool wasFullScreen = isFullScreen();
    slotViewFullScreen(false);

    // Load skin to a QWidget that we set as the central widget. Assignment
    // intentional in next line.
    if (!(m_pWidgetParent = m_pSkinLoader->loadDefaultSkin(this,
                                                           m_pKeyboard,
                                                           m_pPlayerManager,
                                                           m_pControllerManager,
                                                           m_pLibrary,
                                                           m_pVCManager,
                                                           m_pEffectsManager))) {

        QMessageBox::critical(this,
                              tr("Error in skin file"),
                              tr("The selected skin cannot be loaded."));
        // m_pWidgetParent is NULL, we can't continue.
        return;
    }

    setCentralWidget(m_pWidgetParent);
    adjustSize();

    if (wasFullScreen) {
        slotViewFullScreen(true);
    } else {
        move(initPosition.x() + (initSize.width() - m_pWidgetParent->width()) / 2,
             initPosition.y() + (initSize.height() - m_pWidgetParent->height()) / 2);
    }

    qDebug() << "rebootMixxxView DONE";
    emit(newSkinLoaded());
}

bool MixxxMainWindow::eventFilter(QObject* obj, QEvent* event) {
    if (event->type() == QEvent::ToolTip) {
        // return true for no tool tips
        switch (m_toolTipsCfg) {
            case mixxx::TooltipsPreference::TOOLTIPS_ONLY_IN_LIBRARY:
                return dynamic_cast<WBaseWidget*>(obj) != nullptr;
            case mixxx::TooltipsPreference::TOOLTIPS_ON:
                return false;
            case mixxx::TooltipsPreference::TOOLTIPS_OFF:
                return true;
        }
    } else {
        // standard event processing
        return QObject::eventFilter(obj, event);
    }
}

bool MixxxMainWindow::event(QEvent* e) {
    switch(e->type()) {
    case QEvent::TouchBegin:
    case QEvent::TouchUpdate:
    case QEvent::TouchEnd:
    {
        // If the touch event falls through to the main widget, no touch widget
        // was touched, so we resend it as a mouse event.
        // We have to accept it here, so QApplication will continue to deliver
        // the following events of this touch point as well.
        QTouchEvent* touchEvent = static_cast<QTouchEvent*>(e);
        touchEvent->accept();
        return true;
    }
    default:
        break;
    }
    return QWidget::event(e);
}

void MixxxMainWindow::closeEvent(QCloseEvent *event) {
    if (!confirmExit()) {
        event->ignore();
    }
}

void MixxxMainWindow::slotScanLibrary() {
    m_pLibraryScanner->scan();
}

void MixxxMainWindow::slotToCenterOfPrimaryScreen() {
    if (!m_pWidgetParent)
        return;

    QDesktopWidget* desktop = QApplication::desktop();
    int primaryScreen = desktop->primaryScreen();
    QRect primaryScreenRect = desktop->availableGeometry(primaryScreen);

    move(primaryScreenRect.left() + (primaryScreenRect.width() - m_pWidgetParent->width()) / 2,
         primaryScreenRect.top() + (primaryScreenRect.height() - m_pWidgetParent->height()) / 2);
}

void MixxxMainWindow::checkDirectRendering() {
    // IF
    //  * A waveform viewer exists
    // AND
    //  * The waveform viewer is an OpenGL waveform viewer
    // AND
    //  * The waveform viewer does not have direct rendering enabled.
    // THEN
    //  * Warn user

    WaveformWidgetFactory* factory = WaveformWidgetFactory::instance();
    if (!factory)
        return;

    UserSettingsPointer pConfig = m_pSettingsManager->settings();

    if (!factory->isOpenGLAvailable() &&
        pConfig->getValueString(ConfigKey("[Direct Rendering]", "Warned")) != QString("yes")) {
        QMessageBox::warning(
            0, tr("OpenGL Direct Rendering"),
            tr("Direct rendering is not enabled on your machine.<br><br>"
               "This means that the waveform displays will be very<br>"
               "<b>slow and may tax your CPU heavily</b>. Either update your<br>"
               "configuration to enable direct rendering, or disable<br>"
               "the waveform displays in the Mixxx preferences by selecting<br>"
               "\"Empty\" as the waveform display in the 'Interface' section.<br><br>"
               "NOTE: If you use NVIDIA hardware,<br>"
               "direct rendering may not be present, but you should<br>"
               "not experience degraded performance."));
        pConfig->set(ConfigKey("[Direct Rendering]", "Warned"), QString("yes"));
    }
}

bool MixxxMainWindow::confirmExit() {
    bool playing(false);
    bool playingSampler(false);
    unsigned int deckCount = m_pPlayerManager->numDecks();
    unsigned int samplerCount = m_pPlayerManager->numSamplers();
    for (unsigned int i = 0; i < deckCount; ++i) {
        if (ControlObject::get(
                ConfigKey(PlayerManager::groupForDeck(i), "play"))) {
            playing = true;
            break;
        }
    }
    for (unsigned int i = 0; i < samplerCount; ++i) {
        if (ControlObject::get(
                ConfigKey(PlayerManager::groupForSampler(i), "play"))) {
            playingSampler = true;
            break;
        }
    }
    if (playing) {
        QMessageBox::StandardButton btn = QMessageBox::question(this,
            tr("Confirm Exit"),
            tr("A deck is currently playing. Exit Mixxx?"),
            QMessageBox::Yes | QMessageBox::No, QMessageBox::No);
        if (btn == QMessageBox::No) {
            return false;
        }
    } else if (playingSampler) {
        QMessageBox::StandardButton btn = QMessageBox::question(this,
            tr("Confirm Exit"),
            tr("A sampler is currently playing. Exit Mixxx?"),
            QMessageBox::Yes | QMessageBox::No, QMessageBox::No);
        if (btn == QMessageBox::No) {
            return false;
        }
    }
    if (m_pPrefDlg->isVisible()) {
        QMessageBox::StandardButton btn = QMessageBox::question(
            this, tr("Confirm Exit"),
            tr("The preferences window is still open.") + "<br>" +
            tr("Discard any changes and exit Mixxx?"),
            QMessageBox::Yes | QMessageBox::No, QMessageBox::No);
        if (btn == QMessageBox::No) {
            return false;
        }
        else {
            m_pPrefDlg->close();
        }
    }

    finalize();

    return true;
}

void MixxxMainWindow::launchProgress(int progress) {
    m_pLaunchImage->progress(progress);
    qApp->processEvents();
}<|MERGE_RESOLUTION|>--- conflicted
+++ resolved
@@ -26,12 +26,8 @@
 
 #include "analyzer/analyzerqueue.h"
 #include "dlgabout.h"
-<<<<<<< HEAD
-#include "dlgpreferences.h"
-=======
 #include "preferences/dialog/dlgpreferences.h"
 #include "preferences/dialog/dlgprefeq.h"
->>>>>>> f765a696
 #include "dlgdevelopertools.h"
 #include "engine/enginemaster.h"
 #include "effects/effectsmanager.h"
@@ -110,7 +106,7 @@
           m_NativeMenuBarSupport(false),
           m_pKbdConfig(nullptr),
           m_pKbdConfigEmpty(nullptr),
-          m_toolTipsCfg(1), // TODO(rryan); enum
+          m_toolTipsCfg(mixxx::TooltipsPreference::TOOLTIPS_ON),
           m_runtime_timer("MixxxMainWindow::runtime"),
           m_cmdLineArgs(args),
           m_pTouchShift(nullptr) {
@@ -209,54 +205,33 @@
     // (long)
     m_pSoundManager = new SoundManager(pConfig, m_pEngine);
 
-<<<<<<< HEAD
-    m_pRecordingManager = new RecordingManager(pConfig.data(), m_pEngine);
+    m_pRecordingManager = new RecordingManager(pConfig, m_pEngine);
     connect(m_pRecordingManager, SIGNAL(isRecording(bool)),
             m_pMenuBar, SLOT(onRecordingStateChange(bool)));
     connect(m_pMenuBar, SIGNAL(toggleRecording(bool)),
             m_pRecordingManager, SLOT(slotSetRecording(bool)));
     m_pMenuBar->onRecordingStateChange(m_pRecordingManager->isRecordingActive());
 #ifdef __SHOUTCAST__
-    m_pShoutcastManager = new ShoutcastManager(pConfig.data(), m_pSoundManager);
+    m_pShoutcastManager = new ShoutcastManager(pConfig, m_pSoundManager);
     connect(m_pShoutcastManager, SIGNAL(shoutcastEnabled(bool)),
             m_pMenuBar, SLOT(onBroadcastingStateChange(bool)));
     connect(m_pMenuBar, SIGNAL(toggleBroadcasting(bool)),
             m_pShoutcastManager, SLOT(setEnabled(bool)));
 
     m_pMenuBar->onBroadcastingStateChange(m_pShoutcastManager->isEnabled());
-=======
-    m_pRecordingManager = new RecordingManager(pConfig, m_pEngine);
-#ifdef __SHOUTCAST__
-    m_pShoutcastManager = new ShoutcastManager(pConfig, m_pSoundManager);
->>>>>>> f765a696
 #endif
 
     launchProgress(11);
 
-<<<<<<< HEAD
+    // Needs to be created before CueControl (decks) and WTrackTableView.
     m_pGuiTick = new GuiTick();
 
 #ifdef __VINYLCONTROL__
-    m_pVCManager = new VinylControlManager(this, pConfig.data(), m_pSoundManager);
+    m_pVCManager = new VinylControlManager(this, pConfig, m_pSoundManager);
     connect(m_pMenuBar, SIGNAL(toggleVinylControl(int)),
             m_pVCManager, SLOT(toggleVinylControl(int)));
     connect(m_pVCManager, SIGNAL(vinylControlDeckEnabled(int, bool)),
             m_pMenuBar, SLOT(onVinylControlDeckEnabledStateChange(int, bool)));
-=======
-    m_PassthroughMapper = new QSignalMapper(this);
-    connect(m_PassthroughMapper, SIGNAL(mapped(int)),
-            this, SLOT(slotControlPassthrough(int)));
-
-    m_AuxiliaryMapper = new QSignalMapper(this);
-    connect(m_AuxiliaryMapper, SIGNAL(mapped(int)),
-            this, SLOT(slotControlAuxiliary(int)));
-
-    // Needs to be created before CueControl (decks) and WTrackTableView.
-    m_pGuiTick = new GuiTick();
-
-#ifdef __VINYLCONTROL__
-    m_pVCManager = new VinylControlManager(this, pConfig, m_pSoundManager);
->>>>>>> f765a696
 #else
     m_pVCManager = NULL;
 #endif
@@ -435,17 +410,13 @@
     // TODO(rryan): Move LibraryScanner into Library.
     m_pLibraryScanner = new LibraryScanner(this,
                                            m_pLibrary->getTrackCollection(),
-<<<<<<< HEAD
-                                           pConfig.data());
+                                           pConfig);
     connect(m_pLibraryScanner, SIGNAL(scanStarted()),
             this, SIGNAL(libraryScanStarted()));
     connect(m_pLibraryScanner, SIGNAL(scanFinished()),
             this, SIGNAL(libraryScanFinished()));
     connect(m_pLibraryScanner, SIGNAL(scanStarted()),
             m_pMenuBar, SLOT(onLibraryScanStarted()));
-=======
-                                           pConfig);
->>>>>>> f765a696
     connect(m_pLibraryScanner, SIGNAL(scanFinished()),
             m_pMenuBar, SLOT(onLibraryScanFinished()));
     connect(m_pMenuBar, SIGNAL(rescanLibrary()),
@@ -1031,61 +1002,7 @@
     about->show();
 }
 
-<<<<<<< HEAD
-void MixxxMainWindow::setToolTipsCfg(int tt) {
-=======
-void MixxxMainWindow::slotHelpSupport() {
-    QUrl qSupportURL;
-    qSupportURL.setUrl(MIXXX_SUPPORT_URL);
-    QDesktopServices::openUrl(qSupportURL);
-}
-
-void MixxxMainWindow::slotHelpFeedback() {
-    QUrl qFeedbackUrl;
-    qFeedbackUrl.setUrl(MIXXX_FEEDBACK_URL);
-    QDesktopServices::openUrl(qFeedbackUrl);
-}
-
-void MixxxMainWindow::slotHelpTranslation() {
-    QUrl qTranslationUrl;
-    qTranslationUrl.setUrl(MIXXX_TRANSLATION_URL);
-    QDesktopServices::openUrl(qTranslationUrl);
-}
-
-void MixxxMainWindow::slotHelpShortcuts() {
-    QUrl qShortcutsUrl;
-    qShortcutsUrl.setUrl(MIXXX_SHORTCUTS_URL);
-    QDesktopServices::openUrl(qShortcutsUrl);
-}
-
-void MixxxMainWindow::slotHelpManual() {
-    UserSettingsPointer pConfig = m_pSettingsManager->settings();
-    QDir resourceDir(pConfig->getResourcePath());
-    // Default to the mixxx.org hosted version of the manual.
-    QUrl qManualUrl(MIXXX_MANUAL_URL);
-#if defined(__APPLE__)
-    // FIXME: We don't include the PDF manual in the bundle on OSX.
-    // Default to the web-hosted version.
-#elif defined(__WINDOWS__)
-    // On Windows, the manual PDF sits in the same folder as the 'skins' folder.
-    if (resourceDir.exists(MIXXX_MANUAL_FILENAME)) {
-        qManualUrl = QUrl::fromLocalFile(
-                resourceDir.absoluteFilePath(MIXXX_MANUAL_FILENAME));
-    }
-#elif defined(__LINUX__)
-    // On GNU/Linux, the manual is installed to e.g. /usr/share/mixxx/doc/
-    if (resourceDir.cd("../doc/mixxx") && resourceDir.exists(MIXXX_MANUAL_FILENAME)) {
-        qManualUrl = QUrl::fromLocalFile(
-                resourceDir.absoluteFilePath(MIXXX_MANUAL_FILENAME));
-    }
-#else
-    // No idea, default to the mixxx.org hosted version.
-#endif
-    QDesktopServices::openUrl(qManualUrl);
-}
-
 void MixxxMainWindow::setToolTipsCfg(mixxx::TooltipsPreference tt) {
->>>>>>> f765a696
     UserSettingsPointer pConfig = m_pSettingsManager->settings();
     pConfig->set(ConfigKey("[Controls]","Tooltips"),
                  ConfigValue(static_cast<int>(tt)));
