--- conflicted
+++ resolved
@@ -76,12 +76,8 @@
 #endif
 
 MixxxMainWindow::MixxxMainWindow(QApplication* pApp, const CmdlineArgs& args)
-<<<<<<< HEAD
-        : m_runtime_timer("MixxxMainWindow::runtime"),
-=======
         : m_pWidgetParent(NULL),
           m_runtime_timer("MixxxMainWindow::runtime"),
->>>>>>> 2dd938fd
           m_cmdLineArgs(args),
           m_iNumConfiguredDecks(0) {
     logBuildDetails();
@@ -411,12 +407,7 @@
     slotNumDecksChanged(m_pNumDecks->get());
 }
 
-<<<<<<< HEAD
-MixxxMainWindow::~MixxxMainWindow()
-{
-=======
 MixxxMainWindow::~MixxxMainWindow() {
->>>>>>> 2dd938fd
     // TODO(rryan): Get rid of QTime here.
     QTime qTime;
     qTime.start();
@@ -524,13 +515,8 @@
                delete pCo;
            }
        }
-<<<<<<< HEAD
-   }
-   qDebug() << "~MixxxMainWindow: All leaking controls deleted.";
-=======
     }
     qDebug() << "~MixxxMainWindow: All leaking controls deleted.";
->>>>>>> 2dd938fd
 
     delete m_pKeyboard;
     delete m_pKbdConfig;
@@ -543,11 +529,7 @@
     StatsManager::destroy();
 }
 
-<<<<<<< HEAD
-bool loadTranslations(const QLocale& systemLocale, QString userLocale,
-=======
 bool MixxxMainWindow::loadTranslations(const QLocale& systemLocale, QString userLocale,
->>>>>>> 2dd938fd
                       const QString& translation, const QString& prefix,
                       const QString& translationPath, QTranslator* pTranslator) {
     if (userLocale.size() == 0) {
@@ -679,11 +661,7 @@
     } else {
         // Default to the locale for the main input method (e.g. keyboard).
         QLocale locale = inputLocale();
-<<<<<<< HEAD
-   
-=======
-
->>>>>>> 2dd938fd
+
         // check if a default keyboard exists
         QString defaultKeyboard = QString(resourcePath).append("keyboard/");
         defaultKeyboard += locale.name();
@@ -1410,12 +1388,7 @@
     m_pPrefDlg->activateWindow();
 }
 
-<<<<<<< HEAD
-void MixxxMainWindow::slotControlVinylControl(double toggle)
-{
-=======
 void MixxxMainWindow::slotControlVinylControl(int deck) {
->>>>>>> 2dd938fd
 #ifdef __VINYLCONTROL__
     if (deck >= m_iNumConfiguredDecks) {
         qWarning() << "Tried to activate vinyl control on a deck that we "
@@ -1446,34 +1419,6 @@
 #endif
 }
 
-<<<<<<< HEAD
-void MixxxMainWindow::slotCheckboxVinylControl(bool toggle)
-{
-#ifdef __VINYLCONTROL__
-    m_pVinylcontrol1Enabled->set((double)toggle);
-#endif
-}
-
-void MixxxMainWindow::slotControlVinylControl2(double toggle)
-{
-#ifdef __VINYLCONTROL__
-    if (m_pPlayerManager->hasVinylInput(1)) {
-        m_pOptionsVinylControl2->setChecked((bool)toggle);
-    } else {
-        m_pOptionsVinylControl2->setChecked(false);
-        if (toggle) {
-            QMessageBox::warning(this, tr("Mixxx"),
-                tr("No input device(s) select.\nPlease select your soundcard(s) "
-                    "in the sound hardware preferences."),
-                QMessageBox::Ok,
-                QMessageBox::Ok);
-            m_pPrefDlg->show();
-            m_pPrefDlg->showSoundHardwarePage();
-            ControlObject::set(ConfigKey(
-                    "[Channel2]", "vinylcontrol_status"), (double)VINYL_STATUS_DISABLED);
-            m_pVinylcontrol2Enabled->set(0.0);
-          }
-=======
 void MixxxMainWindow::slotCheckboxVinylControl(int deck) {
 #ifdef __VINYLCONTROL__
     if (deck >= m_iNumConfiguredDecks) {
@@ -1481,7 +1426,6 @@
                       "haven't configured -- ignoring request.";
         m_pOptionsVinylControl[deck]->setChecked(false);
         return;
->>>>>>> 2dd938fd
     }
     bool toggle = m_pOptionsVinylControl[deck]->isChecked();
     m_pVinylControlEnabled[deck]->set((double) toggle);
@@ -1489,13 +1433,6 @@
 #endif
 }
 
-<<<<<<< HEAD
-void MixxxMainWindow::slotCheckboxVinylControl2(bool toggle)
-{
-#ifdef __VINYLCONTROL__
-    m_pVinylcontrol2Enabled->set((double)toggle);
-#endif
-=======
 void MixxxMainWindow::slotNumDecksChanged(double dNumDecks) {
     int num_decks =
             static_cast<int>(math_min(dNumDecks, kMaximumVinylControlInputs));
@@ -1517,7 +1454,6 @@
         m_pOptionsVinylControl[i]->setVisible(false);
     }
     m_iNumConfiguredDecks = num_decks;
->>>>>>> 2dd938fd
 }
 
 void MixxxMainWindow::slotHelpAbout() {
@@ -1576,13 +1512,6 @@
 }
 
 void MixxxMainWindow::rebootMixxxView() {
-<<<<<<< HEAD
-
-    if (!m_pWidgetParent || !m_pView)
-        return;
-
-=======
->>>>>>> 2dd938fd
     qDebug() << "Now in rebootMixxxView...";
 
     QPoint initPosition = pos();
@@ -1644,11 +1573,7 @@
   * to disable tooltips if the user specifies in the preferences that they
   * want them off. This is a callback function.
   */
-<<<<<<< HEAD
 bool MixxxMainWindow::eventFilter(QObject* obj, QEvent* event)
-=======
-bool MixxxMainWindow::eventFilter(QObject *obj, QEvent *event)
->>>>>>> 2dd938fd
 {
     if (event->type() == QEvent::ToolTip) {
         // return true for no tool tips
@@ -1669,7 +1594,6 @@
     }
 }
 
-<<<<<<< HEAD
 bool MixxxMainWindow::event(QEvent* e) {
     switch(e->type()) {
     case QEvent::TouchBegin:
@@ -1677,7 +1601,7 @@
     case QEvent::TouchEnd:
     {
         // If the touch event falls trough to the main Widget, no touch widget
-        // was touched, so we resent it as a mouse events.
+        // was touched, so we resend it as a mouse events.
         // We have to accept it here, so QApplication will continue to deliver
         // the following events of this touch point as well.
         QTouchEvent* touchEvent = static_cast<QTouchEvent*>(e);
@@ -1690,38 +1614,22 @@
     return QWidget::event(e);
 }
 
-=======
->>>>>>> 2dd938fd
 void MixxxMainWindow::closeEvent(QCloseEvent *event) {
     if (!confirmExit()) {
         event->ignore();
     }
 }
 
-<<<<<<< HEAD
-void MixxxMainWindow::slotScanLibrary()
-{
-=======
 void MixxxMainWindow::slotScanLibrary() {
->>>>>>> 2dd938fd
     m_pLibraryRescan->setEnabled(false);
     m_pLibraryScanner->scan(this);
 }
 
-<<<<<<< HEAD
-void MixxxMainWindow::slotEnableRescanLibraryAction()
-{
-    m_pLibraryRescan->setEnabled(true);
-}
-
-void MixxxMainWindow::slotOptionsMenuShow(){
-=======
 void MixxxMainWindow::slotEnableRescanLibraryAction() {
     m_pLibraryRescan->setEnabled(true);
 }
 
 void MixxxMainWindow::slotOptionsMenuShow() {
->>>>>>> 2dd938fd
     // Check recording if it is active.
     m_pOptionsRecord->setChecked(m_pRecordingManager->isRecordingActive());
 #ifdef __SHOUTCAST__
@@ -1730,11 +1638,7 @@
 }
 
 void MixxxMainWindow::slotToCenterOfPrimaryScreen() {
-<<<<<<< HEAD
-    if (!m_pView)
-=======
     if (!m_pWidgetParent)
->>>>>>> 2dd938fd
         return;
 
     QDesktopWidget* desktop = QApplication::desktop();
