--- conflicted
+++ resolved
@@ -653,22 +653,14 @@
     ControlDoublePrivate::getControls(&leakedControls);
 
     if (leakedControls.size() > 0) {
-<<<<<<< HEAD
-        qDebug() << "WARNING: The following" << leakedControls.size()
+        qDebug() << "WARNING: The following" << leakedControls.size() 
                  << "controls were leaked:";
-        foreach (ControlDoublePrivate* pCOP, leakedControls)
-        {
-            ConfigKey key = pCOP->getKey();
-            qDebug() << key.group << key.item << pCOP->getCreatorCO();
-=======
-        qDebug() << "WARNING: The following" << leakedControls.size() << "controls were leaked:";
         foreach (QSharedPointer<ControlDoublePrivate> pCDP, leakedControls) {
             if (pCDP.isNull()) {
                 continue;
             }
             ConfigKey key = pCDP->getKey();
             qDebug() << key.group << key.item << pCDP->getCreatorCO();
->>>>>>> 1ee1246d
             leakedConfigKeys.append(key);
         }
 
