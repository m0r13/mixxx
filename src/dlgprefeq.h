/***************************************************************************
                          dlgprefeq.h  -  description
                             -------------------
    begin                : Thu Jun 7 2007
    copyright            : (C) 2007 by John Sully
    email                : jsully@scs.ryerson.ca
 ***************************************************************************/

/***************************************************************************
 *                                                                         *
 *   This program is free software; you can redistribute it and/or modify  *
 *   it under the terms of the GNU General Public License as published by  *
 *   the Free Software Foundation; either version 2 of the License, or     *
 *   (at your option) any later version.                                   *
 *                                                                         *
 ***************************************************************************/

#ifndef DLGPREFEQ_H
#define DLGPREFEQ_H

#include <QWidget>
#include <QComboBox>

#include "ui_dlgprefeqdlg.h"
#include "configobject.h"
<<<<<<< HEAD
#include "engine/enginefilterblock.h"
#include "controlobjectthread.h"
=======
>>>>>>> af55f34e
#include "controlobjectslave.h"
#include "preferences/dlgpreferencepage.h"
#include "effects/effectsmanager.h"

/**
  *@author John Sully
  */

class DlgPrefEQ : public DlgPreferencePage, public Ui::DlgPrefEQDlg  {
    Q_OBJECT
  public:
    DlgPrefEQ(QWidget *parent, EffectsManager* pEffectsManager,
              ConfigObject<ConfigValue>* _config);
    virtual ~DlgPrefEQ();

  public slots:
<<<<<<< HEAD
    void slotEqChanged();
=======
    void slotEqEffectChangedOnDeck(int effectIndex);
    void slotFilterEffectChangedOnDeck(int effectIndex);
    void slotAddComboBox(double numDecks);
    // Slot for toggling between advanced and basic views
    void slotPopulateDeckEffectSelectors();
>>>>>>> af55f34e
    // Update Hi EQ
    void slotUpdateHiEQ();
    // Update Lo EQ
    void slotUpdateLoEQ();
    // Apply changes to widget
    void slotApply();
    void slotUpdate();
    void slotResetToDefaults();
<<<<<<< HEAD
    // Update the Master EQ
    void slotUpdateFilter(int value);
=======
    void slotBypass(int state);
>>>>>>> af55f34e

  signals:
    void apply(const QString &);
    void effectOnChainSlot(const unsigned int, const unsigned int, QString);

  private:
    void loadSettings();
    void setDefaultShelves();
    double getEqFreq(int value, int minimum, int maximum);
    int getSliderPosition(double eqFreq, int minimum, int maximum);
    void validate_levels();
    void updateBandFilter(int index, double value);
    void setUpMasterEQ();

    ControlObjectSlave m_COLoFreq;
    ControlObjectSlave m_COHiFreq;
    ConfigObject<ConfigValue>* m_pConfig;
    double m_lowEqFreq, m_highEqFreq;

<<<<<<< HEAD
    // Members needed for the Master EQ
    QList<QSlider*> m_masterEQSliders;
    EffectsManager* m_pEffectsManager;
    EngineEffect* m_pEngineEffectMasterEQ;
=======
    // Members needed for changing the effects loaded on the EQ Effect Rack
    EffectsManager* m_pEffectsManager;
    EffectRack* m_pEQEffectRack;
    QList<QComboBox*> m_deckEqEffectSelectors;
    QList<QComboBox*> m_deckFilterEffectSelectors;
    QList<ControlObject*> m_enableWaveformEqCOs;
    ControlObjectSlave* m_pNumDecks;
    QString m_eqRackGroup;

    bool m_inSlotPopulateDeckEffectSelectors;
>>>>>>> af55f34e
};

#endif<|MERGE_RESOLUTION|>--- conflicted
+++ resolved
@@ -23,11 +23,6 @@
 
 #include "ui_dlgprefeqdlg.h"
 #include "configobject.h"
-<<<<<<< HEAD
-#include "engine/enginefilterblock.h"
-#include "controlobjectthread.h"
-=======
->>>>>>> af55f34e
 #include "controlobjectslave.h"
 #include "preferences/dlgpreferencepage.h"
 #include "effects/effectsmanager.h"
@@ -44,15 +39,11 @@
     virtual ~DlgPrefEQ();
 
   public slots:
-<<<<<<< HEAD
-    void slotEqChanged();
-=======
     void slotEqEffectChangedOnDeck(int effectIndex);
     void slotFilterEffectChangedOnDeck(int effectIndex);
     void slotAddComboBox(double numDecks);
     // Slot for toggling between advanced and basic views
     void slotPopulateDeckEffectSelectors();
->>>>>>> af55f34e
     // Update Hi EQ
     void slotUpdateHiEQ();
     // Update Lo EQ
@@ -61,12 +52,9 @@
     void slotApply();
     void slotUpdate();
     void slotResetToDefaults();
-<<<<<<< HEAD
+    void slotBypass(int state);
     // Update the Master EQ
     void slotUpdateFilter(int value);
-=======
-    void slotBypass(int state);
->>>>>>> af55f34e
 
   signals:
     void apply(const QString &);
@@ -86,12 +74,6 @@
     ConfigObject<ConfigValue>* m_pConfig;
     double m_lowEqFreq, m_highEqFreq;
 
-<<<<<<< HEAD
-    // Members needed for the Master EQ
-    QList<QSlider*> m_masterEQSliders;
-    EffectsManager* m_pEffectsManager;
-    EngineEffect* m_pEngineEffectMasterEQ;
-=======
     // Members needed for changing the effects loaded on the EQ Effect Rack
     EffectsManager* m_pEffectsManager;
     EffectRack* m_pEQEffectRack;
@@ -102,7 +84,10 @@
     QString m_eqRackGroup;
 
     bool m_inSlotPopulateDeckEffectSelectors;
->>>>>>> af55f34e
+
+    // Members needed for the Master EQ
+    QList<QSlider*> m_masterEQSliders;
+    EngineEffect* m_pEngineEffectMasterEQ;
 };
 
 #endif