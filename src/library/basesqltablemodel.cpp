// Created by RJ Ryan (rryan@mit.edu) 1/29/2010

#include <QtAlgorithms>
#include <QtDebug>
#include <QTime>
#include <QUrl>

#include "library/basesqltablemodel.h"

#include "library/stardelegate.h"
#include "library/starrating.h"
#include "library/bpmdelegate.h"
#include "library/previewbuttondelegate.h"
#include "library/queryutil.h"
#include "mixxxutils.cpp"
#include "playermanager.h"
#include "playerinfo.h"
#include "track/keyutils.h"

const bool sDebug = false;

BaseSqlTableModel::BaseSqlTableModel(QObject* pParent,
                                     TrackCollection* pTrackCollection,
                                     const char* settingsNamespace)
        : QAbstractTableModel(pParent),
          TrackModel(pTrackCollection->getDatabase(), settingsNamespace),
          m_pTrackCollection(pTrackCollection),
          m_trackDAO(pTrackCollection->getTrackDAO()),
          m_database(pTrackCollection->getDatabase()),
          m_previewDeckGroup(PlayerManager::groupForPreviewDeck(0)),
          m_iPreviewDeckTrackId(-1),
          m_currentSearch("") {
    m_bInitialized = false;
    m_iSortColumn = 0;
    m_eSortOrder = Qt::AscendingOrder;
    connect(&PlayerInfo::instance(), SIGNAL(trackLoaded(QString, TrackPointer)),
            this, SLOT(trackLoaded(QString, TrackPointer)));
    trackLoaded(m_previewDeckGroup, PlayerInfo::instance().getTrackInfo(m_previewDeckGroup));
}

BaseSqlTableModel::~BaseSqlTableModel() {
}

void BaseSqlTableModel::initHeaderData() {
    // Set the column heading labels, rename them for translations and have
    // proper capitalization
    setHeaderData(fieldIndex(LIBRARYTABLE_TIMESPLAYED),
                  Qt::Horizontal, tr("Played"));
    setHeaderData(fieldIndex(LIBRARYTABLE_ARTIST),
                  Qt::Horizontal, tr("Artist"));
    setHeaderData(fieldIndex(LIBRARYTABLE_TITLE),
                  Qt::Horizontal, tr("Title"));
    setHeaderData(fieldIndex(LIBRARYTABLE_ALBUM),
                  Qt::Horizontal, tr("Album"));
    setHeaderData(fieldIndex(LIBRARYTABLE_ALBUMARTIST),
                  Qt::Horizontal, tr("Album Artist"));
    setHeaderData(fieldIndex(LIBRARYTABLE_GENRE),
                  Qt::Horizontal, tr("Genre"));
    setHeaderData(fieldIndex(LIBRARYTABLE_COMPOSER),
                  Qt::Horizontal, tr("Composer"));
    setHeaderData(fieldIndex(LIBRARYTABLE_GROUPING),
                  Qt::Horizontal, tr("Grouping"));
    setHeaderData(fieldIndex(LIBRARYTABLE_YEAR),
                  Qt::Horizontal, tr("Year"));
    setHeaderData(fieldIndex(LIBRARYTABLE_FILETYPE),
                  Qt::Horizontal, tr("Type"));
    setHeaderData(fieldIndex(LIBRARYTABLE_LOCATION),
                  Qt::Horizontal, tr("Location"));
    setHeaderData(fieldIndex(LIBRARYTABLE_COMMENT),
                  Qt::Horizontal, tr("Comment"));
    setHeaderData(fieldIndex(LIBRARYTABLE_DURATION),
                  Qt::Horizontal, tr("Duration"));
    setHeaderData(fieldIndex(LIBRARYTABLE_RATING),
                  Qt::Horizontal, tr("Rating"));
    setHeaderData(fieldIndex(LIBRARYTABLE_BITRATE),
                  Qt::Horizontal, tr("Bitrate"));
    setHeaderData(fieldIndex(LIBRARYTABLE_BPM),
                  Qt::Horizontal, tr("BPM"));
    setHeaderData(fieldIndex(LIBRARYTABLE_TRACKNUMBER),
                  Qt::Horizontal, tr("Track #"));
    setHeaderData(fieldIndex(LIBRARYTABLE_DATETIMEADDED),
                  Qt::Horizontal, tr("Date Added"));
    setHeaderData(fieldIndex(PLAYLISTTRACKSTABLE_POSITION),
                  Qt::Horizontal, tr("#"));
    setHeaderData(fieldIndex(PLAYLISTTRACKSTABLE_DATETIMEADDED),
                  Qt::Horizontal, tr("Timestamp"));
    setHeaderData(fieldIndex(LIBRARYTABLE_KEY),
                  Qt::Horizontal, tr("Key"));
    setHeaderData(fieldIndex(LIBRARYTABLE_BPM_LOCK),
                  Qt::Horizontal, tr("BPM Lock"));

    setHeaderData(fieldIndex("preview"),
                  Qt::Horizontal, tr("Preview"));


#define CLM_VIEW_ORDER "view_order"
#define CLM_ARTIST "artist"
#define CLM_TITLE "title"
#define CLM_DURATION "duration"
#define CLM_URI "uri"
#define CLM_ALBUM "album"
#define CLM_ALBUM_ARTIST "album_artist"
#define CLM_YEAR "year"
#define CLM_RATING "rating"
#define CLM_GENRE "genre"
#define CLM_GROUPING "grouping"
#define CLM_TRACKNUMBER "tracknumber"
#define CLM_DATEADDED "dateadded"
#define CLM_BPM "bpm"
#define CLM_BITRATE "bitrate"
#define CLM_COMMENT "comment"
#define CLM_PLAYCOUNT "playcount"
#define CLM_COMPOSER "composer"
#define CLM_PREVIEW "preview"


}

QSqlDatabase BaseSqlTableModel::database() const {
    return m_database;
}

bool BaseSqlTableModel::setHeaderData(int section, Qt::Orientation orientation,
                                      const QVariant &value, int role) {
    int numColumns = columnCount();
    if (section < 0 || section >= numColumns) {
        return false;
    }

    if (orientation != Qt::Horizontal) {
        // We only care about horizontal headers.
        return false;
    }

    if (m_headerInfo.size() != numColumns) {
        m_headerInfo.resize(numColumns);
    }

    m_headerInfo[section][role] = value;
    emit(headerDataChanged(orientation, section, section));
    return true;
}

QVariant BaseSqlTableModel::headerData(int section, Qt::Orientation orientation,
                                       int role) const {
    if (role != Qt::DisplayRole)
        return QAbstractTableModel::headerData(section, orientation, role);

    if (orientation == Qt::Horizontal) {
        QVariant headerValue = m_headerInfo.value(section).value(role);
        if (!headerValue.isValid() && role == Qt::DisplayRole) {
            // Try EditRole if DisplayRole wasn't present
            headerValue = m_headerInfo.value(section).value(Qt::EditRole);
        }
        if (!headerValue.isValid()) {
            headerValue = QVariant(section).toString();
        }
        return headerValue;
    }
    return QAbstractTableModel::headerData(section, orientation, role);
}

QString BaseSqlTableModel::orderByClause() const {
    bool tableColumnSort = m_iSortColumn < m_tableColumns.size();

    if (m_iSortColumn < 0 || !tableColumnSort) {
        return "";
    }

    QString field = m_idColumn;
    if (m_iSortColumn != 0) {
        field = m_tableColumns[m_iSortColumn];
    }

    QString s;
    s.append(QLatin1String("ORDER BY "));
    QString sort_field = QString("%1.%2").arg(m_tableName, field);
    s.append(sort_field);

    s.append((m_eSortOrder == Qt::AscendingOrder) ? QLatin1String(" ASC") :
             QLatin1String(" DESC"));
    return s;
}

void BaseSqlTableModel::select() {
    if (!m_bInitialized) {
        return;
    }
    // We should be able to detect when a select() would be a no-op. The DAO's
    // do not currently broadcast signals for when common things happen. In the
    // future, we can turn this check on and avoid a lot of needless
    // select()'s. rryan 9/2011
    // if (!m_bDirty) {
    //     if (sDebug) {
    //         qDebug() << this << "Skipping non-dirty select()";
    //     }
    //     return;
    // }

    if (sDebug) {
        qDebug() << this << "select()";
    }

    QTime time;
    time.start();

    QString columns = m_tableColumnsJoined;
    QString orderBy = orderByClause();
    QString queryString = QString("SELECT %1 FROM %2 %3")
            .arg(columns, m_tableName, orderBy);

    if (sDebug) {
        qDebug() << this << "select() executing:" << queryString;
    }

    QSqlQuery query(m_database);
    // This causes a memory savings since QSqlCachedResult (what QtSQLite uses)
    // won't allocate a giant in-memory table that we won't use at all.
    query.setForwardOnly(true);
    query.prepare(queryString);

    if (!query.exec()) {
        LOG_FAILED_QUERY(query);
        return;
    }

    // Remove all the rows from the table. We wait to do this until after the
    // table query has succeeded. See Bug #1090888.
    // TODO(rryan) we could edit the table in place instead of clearing it?
    if (m_rowInfo.size() > 0) {
        beginRemoveRows(QModelIndex(), 0, m_rowInfo.size()-1);
        m_rowInfo.clear();
        m_trackIdToRows.clear();
        endRemoveRows();
    }

    QSqlRecord record = query.record();
    int idColumn = record.indexOf(m_idColumn);

    QLinkedList<int> tableColumnIndices;
    foreach (QString column, m_tableColumns) {
        Q_ASSERT(record.indexOf(column) == m_tableColumnIndex[column]);
        tableColumnIndices.push_back(record.indexOf(column));
    }

    // sqlite does not set size and m_rowInfo was just cleared
    //if (sDebug) {
    //    qDebug() << "Rows returned" << rows << m_rowInfo.size();
    //}

    QVector<RowInfo> rowInfo;
    QSet<int> trackIds;
    while (query.next()) {
        int id = query.value(idColumn).toInt();
        trackIds.insert(id);

        RowInfo thisRowInfo;
        thisRowInfo.trackId = id;
        thisRowInfo.order = rowInfo.size(); // save rows where this currently track id is located
        // Get all the table columns and store them in the hash for this
        // row-info section.

        foreach (int tableColumnIndex, tableColumnIndices) {
            thisRowInfo.metadata[tableColumnIndex] =
                    query.value(tableColumnIndex);
        }
        rowInfo.push_back(thisRowInfo);
    }

    if (sDebug) {
        qDebug() << "Rows actually received:" << rowInfo.size();
    }

    // Adjust sort column to remove table columns and add 1 to add an id column.
    int sortColumn = m_iSortColumn - m_tableColumns.size() + 1;

    if (sortColumn < 0) {
        sortColumn = 0;
    }

    if (m_trackSource) {
        // If we were sorting a table column, then secondary sort by id. TODO(rryan)
        // we should look into being able to drop the secondary sort to save time
        // but going for correctness first.
        m_trackSource->filterAndSort(trackIds, m_currentSearch,
                                     m_currentSearchFilter,
                                     sortColumn, m_eSortOrder,
                                     &m_trackSortOrder);

        // Re-sort the track IDs since filterAndSort can change their order or mark
        // them for removal (by setting their row to -1).
        for (QVector<RowInfo>::iterator it = rowInfo.begin();
             it != rowInfo.end(); ++it) {
            // If the sort column is not a track column then we will sort only to
            // separate removed tracks (order == -1) from present tracks (order ==
            // 0). Otherwise we sort by the order that filterAndSort returned to us.
            if (sortColumn == 0) {
                it->order = m_trackSortOrder.contains(it->trackId) ? 0 : -1;
            } else {
                it->order = m_trackSortOrder.value(it->trackId, -1);
            }
        }
    }

    // RowInfo::operator< sorts by the order field, except -1 is placed at the
    // end so we can easily slice off rows that are no longer present. Stable
    // sort is necessary because the tracks may be in pre-sorted order so we
    // should not disturb that if we are only removing tracks.
    qStableSort(rowInfo.begin(), rowInfo.end());

    m_trackIdToRows.clear();
    for (int i = 0; i < rowInfo.size(); ++i) {
        const RowInfo& row = rowInfo[i];

        if (row.order == -1) {
            // We've reached the end of valid rows. Resize rowInfo to cut off
            // this and all further elements.
            rowInfo.resize(i);
            break;
        }
        QLinkedList<int>& rows = m_trackIdToRows[row.trackId];
        rows.push_back(i);
    }

    // We're done! Issue the update signals and replace the master maps.
    beginInsertRows(QModelIndex(), 0, rowInfo.size()-1);
    m_rowInfo = rowInfo;
    endInsertRows();

    int elapsed = time.elapsed();
    qDebug() << this << "select() took" << elapsed << "ms" << rowInfo.size();
}

void BaseSqlTableModel::setTable(const QString& tableName,
                                 const QString& idColumn,
                                 const QStringList& tableColumns,
                                 QSharedPointer<BaseTrackCache> trackSource) {
    if (sDebug) {
        qDebug() << this << "setTable" << tableName << tableColumns << idColumn;
    }
    m_tableName = tableName;
    m_idColumn = idColumn;
    m_tableColumns = tableColumns;
    m_tableColumnsJoined = tableColumns.join(",");

    if (m_trackSource) {
        disconnect(m_trackSource.data(), SIGNAL(tracksChanged(QSet<int>)),
                   this, SLOT(tracksChanged(QSet<int>)));
    }
    m_trackSource = trackSource;
    if (m_trackSource) {
        connect(m_trackSource.data(), SIGNAL(tracksChanged(QSet<int>)),
                this, SLOT(tracksChanged(QSet<int>)));
    }

    // Build a map from the column names to their indices, used by fieldIndex()
    m_tableColumnIndex.clear();
    for (int i = 0; i < m_tableColumns.size(); ++i) {
        m_tableColumnIndex[m_tableColumns[i]] = i;
    }

    initHeaderData();

    m_bInitialized = true;
}

const QString BaseSqlTableModel::currentSearch() const {
    return m_currentSearch;
}

void BaseSqlTableModel::setSearch(const QString& searchText, const QString& extraFilter) {
    if (sDebug) {
        qDebug() << this << "setSearch" << searchText;
    }

    bool searchIsDifferent = m_currentSearch.isNull() || m_currentSearch != searchText;
    bool filterDisabled = (m_currentSearchFilter.isNull() && extraFilter.isNull());
    bool searchFilterIsDifferent = m_currentSearchFilter != extraFilter;

    if (!searchIsDifferent && (filterDisabled || !searchFilterIsDifferent)) {
        // Do nothing if the filters are no different.
        return;
    }

    m_currentSearch = searchText;
    m_currentSearchFilter = extraFilter;
}

void BaseSqlTableModel::search(const QString& searchText, const QString& extraFilter) {
    if (sDebug) {
        qDebug() << this << "search" << searchText;
    }
    setSearch(searchText, extraFilter);
    select();
}

void BaseSqlTableModel::setSort(int column, Qt::SortOrder order) {
    if (sDebug) {
        qDebug() << this << "setSort()" << column << order;
    }

    bool sortColumnChanged = m_iSortColumn != column;
    bool sortOrderChanged = m_eSortOrder != order;

    if (!sortColumnChanged && !sortOrderChanged) {
        // Do nothing if the sort is not different.
        return;
    }

    // TODO(rryan) optimization: if the sort column has not changed but the
    // order has, just reverse our ordering of the rows.

    m_iSortColumn = column;
    m_eSortOrder = order;
}

void BaseSqlTableModel::sort(int column, Qt::SortOrder order) {
    if (sDebug) {
        qDebug() << this << "sort()" << column << order;
    }
    setSort(column, order);
    select();
}

int BaseSqlTableModel::rowCount(const QModelIndex& parent) const {
    int count = parent.isValid() ? 0 : m_rowInfo.size();
    //qDebug() << "rowCount()" << parent << count;
    return count;
}

int BaseSqlTableModel::columnCount(const QModelIndex& parent) const {
    if (parent.isValid()) {
        return 0;
    }

    // Subtract one from trackSource::columnCount to ignore the id column
    int count = m_tableColumns.size() +
                (m_trackSource ? m_trackSource->columnCount() - 1: 0);
    return count;
}

int BaseSqlTableModel::fieldIndex(const QString& fieldName) const {
    int tableIndex = m_tableColumnIndex.value(fieldName, -1);
    if (tableIndex > -1) {
        return tableIndex;
    }

    if (m_trackSource) {
        // We need to account for the case where the field name is not a table
        // column or a source column.
        int sourceTableIndex = m_trackSource->fieldIndex(fieldName);
        if (sourceTableIndex > -1) {
            // Subtract one from the fieldIndex() result to account for the id column
            return m_tableColumns.size() + sourceTableIndex - 1;
        }
    }
    return -1;
}

QVariant BaseSqlTableModel::data(const QModelIndex& index, int role) const {
    //qDebug() << this << "data()";
    if (!index.isValid() || (role != Qt::DisplayRole &&
                             role != Qt::EditRole &&
                             role != Qt::CheckStateRole &&
                             role != Qt::ToolTipRole)) {
        return QVariant();
    }

    int row = index.row();
    int column = index.column();

    // This value is the value in its most raw form. It was looked up either
    // from the SQL table or from the cached track layer.
    QVariant value = getBaseValue(index, role);

    // Format the value based on whether we are in a tooltip, display, or edit
    // role
    switch (role) {
        case Qt::ToolTipRole:
        case Qt::DisplayRole:
            if (column == fieldIndex(LIBRARYTABLE_DURATION)) {
                int duration = value.toInt();
                if (duration > 0) {
                    value = MixxxUtils::secondsToMinutes(duration);
                } else {
                    value = QString();
                }
            } else if (column == fieldIndex(LIBRARYTABLE_RATING)) {
                if (qVariantCanConvert<int>(value))
                    value = qVariantFromValue(StarRating(value.toInt()));
            } else if (column == fieldIndex(LIBRARYTABLE_TIMESPLAYED)) {
                if (qVariantCanConvert<int>(value))
                    value =  QString("(%1)").arg(value.toInt());
            } else if (column == fieldIndex(LIBRARYTABLE_PLAYED)) {
                value = value.toBool();
            } else if (column == fieldIndex(LIBRARYTABLE_DATETIMEADDED)) {
                QDateTime gmtDate = value.toDateTime();
                gmtDate.setTimeSpec(Qt::UTC);
                value = gmtDate.toLocalTime();
            } else if (column == fieldIndex(PLAYLISTTRACKSTABLE_DATETIMEADDED)) {
                QDateTime gmtDate = value.toDateTime();
                gmtDate.setTimeSpec(Qt::UTC);
                value = gmtDate.toLocalTime();
            } else if (column == fieldIndex(LIBRARYTABLE_BPM_LOCK)) {
                value = value.toBool();
<<<<<<< HEAD
            } else if (column == fieldIndex(LIBRARYTABLE_YEAR)) {
                int year = value.toInt();
                if (year <= 0) {
                    // clear invalid values
                    value = QString();
                }
            } else if (column == fieldIndex(LIBRARYTABLE_TRACKNUMBER)) {
                int track_number = value.toInt();
                if (track_number <= 0) {
                    // clear invalid values
                    value = QString();
                }
            } else if (column == fieldIndex(LIBRARYTABLE_BITRATE)) {
                int bitrate = value.toInt();
                if (bitrate <= 0) {
                    // clear invalid values
                    value = QString();
                }
=======
            } else if (column == fieldIndex(LIBRARYTABLE_KEY)) {
                // If we know the semantic key via the LIBRARYTABLE_KEY_ID
                // column (as opposed to the string representation of the key
                // currently stored in the DB) then lookup the key and render it
                // using the user's selected notation.
                int keyIdColumn = fieldIndex(LIBRARYTABLE_KEY_ID);
                if (keyIdColumn != -1) {
                    mixxx::track::io::key::ChromaticKey key =
                            KeyUtils::keyFromNumericValue(
                                index.sibling(row, keyIdColumn).data().toInt());

                    if (key != mixxx::track::io::key::INVALID) {
                        // Render this key with the user-provided notation.
                        value = KeyUtils::keyToString(key);
                    }
                }
                // Otherwise, just use the column value.
>>>>>>> 32afb098
            }

            break;
        case Qt::EditRole:
            if (column == fieldIndex(LIBRARYTABLE_BPM)) {
                value = value.toDouble();
            } else if (column == fieldIndex(LIBRARYTABLE_TIMESPLAYED)) {
                value = index.sibling(
                    row, fieldIndex(LIBRARYTABLE_PLAYED)).data().toBool();
            } else if (column == fieldIndex(LIBRARYTABLE_RATING)) {
                if (qVariantCanConvert<int>(value)) {
                    value = qVariantFromValue(StarRating(value.toInt()));
                }
            }
            break;
        case Qt::CheckStateRole:
            if (column == fieldIndex(LIBRARYTABLE_TIMESPLAYED)) {
                bool played = index.sibling(
                        row, fieldIndex(LIBRARYTABLE_PLAYED)).data().toBool();
                value = played ? Qt::Checked : Qt::Unchecked;
            } else if (column == fieldIndex(LIBRARYTABLE_BPM)) {
                bool locked = index.sibling(
                        row, fieldIndex(LIBRARYTABLE_BPM_LOCK)).data().toBool();
                value = locked ? Qt::Checked : Qt::Unchecked;
            }
            break;
        default:
            break;
    }
    return value;
}

bool BaseSqlTableModel::setData(
    const QModelIndex& index, const QVariant& value, int role) {
    if (!index.isValid())
        return false;

    int row = index.row();
    int column = index.column();

    if (sDebug) {
        qDebug() << this << "setData() column:" << column << "value:" << value << "role:" << role;
    }

    // Over-ride sets to TIMESPLAYED and re-direct them to PLAYED
    if (role == Qt::CheckStateRole) {
        QString val = value.toInt() > 0 ? QString("true") : QString("false");
        if (column == fieldIndex(LIBRARYTABLE_TIMESPLAYED)) {
            QModelIndex playedIndex = index.sibling(index.row(), fieldIndex(LIBRARYTABLE_PLAYED));
            return setData(playedIndex, val, Qt::EditRole);
        } else if (column == fieldIndex(LIBRARYTABLE_BPM)) {
            QModelIndex bpmLockindex = index.sibling(index.row(), fieldIndex(LIBRARYTABLE_BPM_LOCK));
            return setData(bpmLockindex, val, Qt::EditRole);
        }
        return false;
    }

    if (row < 0 || row >= m_rowInfo.size()) {
        return false;
    }

    const RowInfo& rowInfo = m_rowInfo[row];
    int trackId = rowInfo.trackId;

    // You can't set something in the table columns because we have no way of
    // persisting it.
    const QHash<int, QVariant>& columns = rowInfo.metadata;
    if (columns.contains(column)) {
        return false;
    }

    // TODO(rryan) ugly and only works because the mixxx library tables are the
    // only ones that aren't read-only. This should be moved into BTC.
    TrackPointer pTrack = m_trackDAO.getTrack(trackId);
    if (!pTrack) {
        return false;
    }
    setTrackValueForColumn(pTrack, column, value);

    // Do not save the track here. Changing the track dirties it and the caching
    // system will automatically save the track once it is unloaded from
    // memory. rryan 10/2010
    //m_trackDAO.saveTrack(pTrack);

    return true;
}

Qt::ItemFlags BaseSqlTableModel::flags(const QModelIndex &index) const {
    return readWriteFlags(index);
}

Qt::ItemFlags BaseSqlTableModel::readWriteFlags(
    const QModelIndex &index) const {
    if (!index.isValid())
        return Qt::ItemIsEnabled;

    Qt::ItemFlags defaultFlags = QAbstractItemModel::flags(index);

    // Enable dragging songs from this data model to elsewhere (like the
    // waveform widget to load a track into a Player).
    defaultFlags |= Qt::ItemIsDragEnabled;

    int column = index.column();

    if ( column == fieldIndex(LIBRARYTABLE_FILETYPE)
         || column == fieldIndex(LIBRARYTABLE_LOCATION)
         || column == fieldIndex(LIBRARYTABLE_DURATION)
         || column == fieldIndex(LIBRARYTABLE_BITRATE)
         || column == fieldIndex(LIBRARYTABLE_DATETIMEADDED)) {
        return defaultFlags;
    } else if (column == fieldIndex(LIBRARYTABLE_TIMESPLAYED))  {
        return defaultFlags | Qt::ItemIsUserCheckable;
    } else if (column == fieldIndex(LIBRARYTABLE_BPM_LOCK)) {
        return defaultFlags | Qt::ItemIsUserCheckable;
    } else if(column == fieldIndex(LIBRARYTABLE_BPM)) {
        // Allow checking of the BPM-locked indicator.
        defaultFlags |= Qt::ItemIsUserCheckable;
        // Disable editing of BPM field when BPM is locked
        bool locked = index.sibling(
            index.row(), fieldIndex(LIBRARYTABLE_BPM_LOCK))
                .data().toBool();
        return locked ? defaultFlags : defaultFlags | Qt::ItemIsEditable;
    } else {
        return defaultFlags | Qt::ItemIsEditable;
    }
}

Qt::ItemFlags BaseSqlTableModel::readOnlyFlags(const QModelIndex &index) const {
    Qt::ItemFlags defaultFlags = QAbstractItemModel::flags(index);
    if (!index.isValid())
        return Qt::ItemIsEnabled;

    // Enable dragging songs from this data model to elsewhere (like the
    // waveform widget to load a track into a Player).
    defaultFlags |= Qt::ItemIsDragEnabled;

    return defaultFlags;
}

const QLinkedList<int> BaseSqlTableModel::getTrackRows(int trackId) const {
    if (m_trackIdToRows.contains(trackId)) {
        return m_trackIdToRows[trackId];
    }
    return QLinkedList<int>();
}

int BaseSqlTableModel::getTrackId(const QModelIndex& index) const {
    if (!index.isValid()) {
        return -1;
    }
    return index.sibling(index.row(), fieldIndex(m_idColumn)).data().toInt();
}

TrackPointer BaseSqlTableModel::getTrack(const QModelIndex& index) const {
    return m_trackDAO.getTrack(getTrackId(index));
}

QString BaseSqlTableModel::getTrackLocation(const QModelIndex& index) const {
    if (!index.isValid()) {
        return "";
    }
    QString location = index.sibling(
        index.row(), fieldIndex("location")).data().toString();
    return location;
}

void BaseSqlTableModel::trackLoaded(QString group, TrackPointer pTrack) {
    if (group == m_previewDeckGroup) {
        // If there was a previously loaded track, refresh its rows so the
        // preview state will update.
        if (m_iPreviewDeckTrackId > -1) {
            const int numColumns = columnCount();
            QLinkedList<int> rows = getTrackRows(m_iPreviewDeckTrackId);
            foreach (int row, rows) {
                QModelIndex left = index(row, 0);
                QModelIndex right = index(row, numColumns);
                emit(dataChanged(left, right));
            }
        }
        m_iPreviewDeckTrackId = pTrack ? pTrack->getId() : -1;
    }
}

void BaseSqlTableModel::tracksChanged(QSet<int> trackIds) {
    if (sDebug) {
        qDebug() << this << "trackChanged" << trackIds.size();
    }

    const int numColumns = columnCount();
    foreach (int trackId, trackIds) {
        QLinkedList<int> rows = getTrackRows(trackId);
        foreach (int row, rows) {
            //qDebug() << "Row in this result set was updated. Signalling update. track:" << trackId << "row:" << row;
            QModelIndex left = index(row, 0);
            QModelIndex right = index(row, numColumns);
            emit(dataChanged(left, right));
        }
    }
}

void BaseSqlTableModel::setTrackValueForColumn(TrackPointer pTrack, int column,
                                               QVariant value) {
    // TODO(XXX) Qt properties could really help here.
    if (fieldIndex(LIBRARYTABLE_ARTIST) == column) {
        pTrack->setArtist(value.toString());
    } else if (fieldIndex(LIBRARYTABLE_TITLE) == column) {
        pTrack->setTitle(value.toString());
    } else if (fieldIndex(LIBRARYTABLE_ALBUM) == column) {
        pTrack->setAlbum(value.toString());
    } else if (fieldIndex(LIBRARYTABLE_ALBUMARTIST) == column) {
        pTrack->setAlbumArtist(value.toString());
    } else if (fieldIndex(LIBRARYTABLE_YEAR) == column) {
        pTrack->setYear(value.toString());
    } else if (fieldIndex(LIBRARYTABLE_GENRE) == column) {
        pTrack->setGenre(value.toString());
    } else if (fieldIndex(LIBRARYTABLE_COMPOSER) == column) {
        pTrack->setComposer(value.toString());
    } else if (fieldIndex(LIBRARYTABLE_GROUPING) == column) {
        pTrack->setGrouping(value.toString());
    } else if (fieldIndex(LIBRARYTABLE_FILETYPE) == column) {
        pTrack->setType(value.toString());
    } else if (fieldIndex(LIBRARYTABLE_TRACKNUMBER) == column) {
        pTrack->setTrackNumber(value.toString());
    } else if (fieldIndex(LIBRARYTABLE_LOCATION) == column) {
        pTrack->setLocation(value.toString());
    } else if (fieldIndex(LIBRARYTABLE_COMMENT) == column) {
        pTrack->setComment(value.toString());
    } else if (fieldIndex(LIBRARYTABLE_DURATION) == column) {
        pTrack->setDuration(value.toInt());
    } else if (fieldIndex(LIBRARYTABLE_BITRATE) == column) {
        pTrack->setBitrate(value.toInt());
    } else if (fieldIndex(LIBRARYTABLE_BPM) == column) {
        // QVariant::toFloat needs >= QT 4.6.x
        pTrack->setBpm(static_cast<double>(value.toDouble()));
    } else if (fieldIndex(LIBRARYTABLE_PLAYED) == column) {
        pTrack->setPlayedAndUpdatePlaycount(value.toBool());
    } else if (fieldIndex(LIBRARYTABLE_TIMESPLAYED) == column) {
        pTrack->setTimesPlayed(value.toInt());
    } else if (fieldIndex(LIBRARYTABLE_RATING) == column) {
        StarRating starRating = qVariantValue<StarRating>(value);
        pTrack->setRating(starRating.starCount());
    } else if (fieldIndex(LIBRARYTABLE_KEY) == column) {
        pTrack->setKeyText(value.toString(),
                           mixxx::track::io::key::USER);
    } else if (fieldIndex(LIBRARYTABLE_BPM_LOCK) == column) {
        pTrack->setBpmLock(value.toBool());
    }
}

QVariant BaseSqlTableModel::getBaseValue(
    const QModelIndex& index, int role) const {
    if (role != Qt::DisplayRole &&
        role != Qt::ToolTipRole &&
        role != Qt::EditRole) {
        return QVariant();
    }

    int row = index.row();
    int column = index.column();

    if (row < 0 || row >= m_rowInfo.size()) {
        return QVariant();
    }

    // TODO(rryan) check range on column

    const RowInfo& rowInfo = m_rowInfo[row];
    int trackId = rowInfo.trackId;

    // If the row info has the row-specific column, return that.
    const QHash<int, QVariant>& columns = rowInfo.metadata;
    if (columns.contains(column)) {
        // Special case for preview column. Return whether trackId is the
        // current preview deck track.
        if (column == fieldIndex("preview")) {
            if (role == Qt::ToolTipRole) {
                return "";
            }
            return m_iPreviewDeckTrackId == trackId;
        }

        if (sDebug) {
            qDebug() << "Returning table-column value" << columns[column]
                     << "for column" << column << "role" << role;
        }
        return columns[column];
    }

    // Otherwise, return the information from the track record cache for the
    // given track ID
    if (m_trackSource) {
        // Subtract table columns from index to get the track source column
        // number and add 1 to skip over the id column.
        int trackSourceColumn = column - m_tableColumns.size() + 1;
        if (!m_trackSource->isCached(trackId)) {
            // Ideally Mixxx would have notified us of this via a signal, but in
            // the case that a track is not in the cache, we attempt to load it
            // on the fly. This will be a steep penalty to pay if there are tons
            // of these tracks in the table that are not cached.
            qDebug() << __FILE__ << __LINE__
                     << "Track" << trackId
                     << "was not present in cache and had to be manually fetched.";
            m_trackSource->ensureCached(trackId);
        }
        return m_trackSource->data(trackId, trackSourceColumn);
    }
    return QVariant();
}

QMimeData* BaseSqlTableModel::mimeData(const QModelIndexList &indexes) const {
    QMimeData *mimeData = new QMimeData();
    QList<QUrl> urls;

    // The list of indexes we're given contains separates indexes for each
    // column, so even if only one row is selected, we'll have columnCount()
    // indices.  We need to only count each row once:
    QSet<int> rows;

    foreach (QModelIndex index, indexes) {
        if (!index.isValid() || rows.contains(index.row())) {
            continue;
        }
        rows.insert(index.row());
        QUrl url = QUrl::fromLocalFile(getTrackLocation(index));
        if (!url.isValid()) {
            qDebug() << this << "ERROR: invalid url" << url;
            continue;
        }
        urls.append(url);
    }
    mimeData->setUrls(urls);
    return mimeData;
}

QAbstractItemDelegate* BaseSqlTableModel::delegateForColumn(const int i, QObject* pParent) {
    if (i == fieldIndex(LIBRARYTABLE_RATING)) {
        return new StarDelegate(pParent);
    } else if (i == fieldIndex(LIBRARYTABLE_BPM)) {
        return new BPMDelegate(pParent, i, fieldIndex(LIBRARYTABLE_BPM_LOCK));
    } else if (PlayerManager::numPreviewDecks() > 0 && i == fieldIndex("preview")) {
        return new PreviewButtonDelegate(pParent, i);
    }
    return NULL;
}

void BaseSqlTableModel::hideTracks(const QModelIndexList& indices) {
    QList<int> trackIds;
    foreach (QModelIndex index, indices) {
        int trackId = getTrackId(index);
        trackIds.append(trackId);
    }

    m_trackDAO.hideTracks(trackIds);

    // TODO(rryan) : do not select, instead route event to BTC and notify from
    // there.
    select(); //Repopulate the data model.
}<|MERGE_RESOLUTION|>--- conflicted
+++ resolved
@@ -503,7 +503,6 @@
                 value = gmtDate.toLocalTime();
             } else if (column == fieldIndex(LIBRARYTABLE_BPM_LOCK)) {
                 value = value.toBool();
-<<<<<<< HEAD
             } else if (column == fieldIndex(LIBRARYTABLE_YEAR)) {
                 int year = value.toInt();
                 if (year <= 0) {
@@ -522,7 +521,6 @@
                     // clear invalid values
                     value = QString();
                 }
-=======
             } else if (column == fieldIndex(LIBRARYTABLE_KEY)) {
                 // If we know the semantic key via the LIBRARYTABLE_KEY_ID
                 // column (as opposed to the string representation of the key
@@ -540,7 +538,6 @@
                     }
                 }
                 // Otherwise, just use the column value.
->>>>>>> 32afb098
             }
 
             break;
