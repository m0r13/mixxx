// library.h
// Created 8/23/2009 by RJ Ryan (rryan@mit.edu)

// A Library class is a container for all the model-side aspects of the library.
// A library widget can be attached to the Library object by calling bindWidget.

#ifndef LIBRARY_H
#define LIBRARY_H

#include <QList>
#include <QObject>
#include <QAbstractItemModel>

#include "configobject.h"
#include "trackinfoobject.h"
#include "recording/recordingmanager.h"
#include "analysisfeature.h"

class TrackModel;
class TrackCollection;
class SidebarModel;
class LibraryFeature;
class LibraryTableModel;
class WLibrarySidebar;
class WLibrary;
class WSearchLineEdit;
class MixxxLibraryFeature;
class PlaylistFeature;
class CrateFeature;
class LibraryControl;
class MixxxKeyboard;

class Library : public QObject {
    Q_OBJECT
public:
    Library(QObject* parent,
            ConfigObject<ConfigValue>* pConfig,
            RecordingManager* pRecordingManager);
    virtual ~Library();

    void bindWidget(WLibrary* libraryWidget,
                    MixxxKeyboard* pKeyboard);
    void bindSidebarWidget(WLibrarySidebar* sidebarWidget);

    void addFeature(LibraryFeature* feature);
<<<<<<< HEAD
    QList<TrackPointer> getTracksToAutoLoad();
    QStringList getDirs();
=======
>>>>>>> 481c43d1

    // TODO(rryan) Transitionary only -- the only reason this is here is so the
    // waveform widgets can signal to a player to load a track. This can be
    // fixed by moving the waveform renderers inside player and connecting the
    // signals directly.
    TrackCollection* getTrackCollection() {
        return m_pTrackCollection;
    }

    //static Library* buildDefaultLibrary();

  public slots:
    void slotShowTrackModel(QAbstractItemModel* model);
    void slotSwitchToView(const QString& view);
    void slotLoadTrack(TrackPointer pTrack);
    void slotLoadTrackToPlayer(TrackPointer pTrack, QString group, bool play);
    void slotLoadLocationToPlayer(QString location, QString group);
    void slotRestoreSearch(const QString& text);
    void slotRefreshLibraryModels();
    void slotCreatePlaylist();
    void slotCreateCrate();
    void slotRequestAddDir(QString);
    void slotRequestRemoveDir(QString);
    void slotRequestRelocateDir(QString,QString);
    void onSkinLoadFinished();

  signals:
    void showTrackModel(QAbstractItemModel* model);
    void switchToView(const QString& view);
    void loadTrack(TrackPointer pTrack);
    void loadTrackToPlayer(TrackPointer pTrack, QString group, bool play = false);
    void restoreSearch(const QString&);
    void search(const QString& text);
    void searchCleared();
    void searchStarting();

  private:
    ConfigObject<ConfigValue>* m_pConfig;
    SidebarModel* m_pSidebarModel;
    TrackCollection* m_pTrackCollection;
    QList<LibraryFeature*> m_features;
    const static QString m_sTrackViewName;
    const static QString m_sAutoDJViewName;
    MixxxLibraryFeature* m_pMixxxLibraryFeature;
    PlaylistFeature* m_pPlaylistFeature;
    CrateFeature* m_pCrateFeature;
    AnalysisFeature* m_pAnalysisFeature;
    LibraryControl* m_pLibraryControl;
    RecordingManager* m_pRecordingManager;
};

#endif /* LIBRARY_H */<|MERGE_RESOLUTION|>--- conflicted
+++ resolved
@@ -43,11 +43,7 @@
     void bindSidebarWidget(WLibrarySidebar* sidebarWidget);
 
     void addFeature(LibraryFeature* feature);
-<<<<<<< HEAD
-    QList<TrackPointer> getTracksToAutoLoad();
     QStringList getDirs();
-=======
->>>>>>> 481c43d1
 
     // TODO(rryan) Transitionary only -- the only reason this is here is so the
     // waveform widgets can signal to a player to load a track. This can be
