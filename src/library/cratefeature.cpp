// cratefeature.cpp
// Created 10/22/2009 by RJ Ryan (rryan@mit.edu)

#include <QFileDialog>
#include <QInputDialog>
#include <QLineEdit>
#include <QMenu>
#include <QDesktopServices>

#include "library/cratefeature.h"
#include "library/parser.h"
#include "library/parserm3u.h"
#include "library/parserpls.h"
#include "library/parsercsv.h"

#include "library/cratetablemodel.h"
#include "library/trackcollection.h"
#include "library/queryutil.h"
#include "widget/wlibrarytextbrowser.h"
#include "widget/wlibrary.h"
#include "mixxxkeyboard.h"
#include "treeitem.h"
#include "soundsourceproxy.h"
#include "util/dnd.h"
#include "util/time.h"

CrateFeature::CrateFeature(Library* pLibrary,
                           TrackCollection* pTrackCollection,
                           ConfigObject<ConfigValue>* pConfig)
        : m_pTrackCollection(pTrackCollection),
          m_crateDao(pTrackCollection->getCrateDAO()),
          m_crateTableModel(this, pTrackCollection),
          m_pConfig(pConfig) {
    m_pCreateCrateAction = new QAction(tr("Create New Crate"),this);
    connect(m_pCreateCrateAction, SIGNAL(triggered()),
            this, SLOT(slotCreateCrate()));

    m_pDeleteCrateAction = new QAction(tr("Remove"),this);
    connect(m_pDeleteCrateAction, SIGNAL(triggered()),
            this, SLOT(slotDeleteCrate()));

    m_pRenameCrateAction = new QAction(tr("Rename"),this);
    connect(m_pRenameCrateAction, SIGNAL(triggered()),
            this, SLOT(slotRenameCrate()));

    m_pLockCrateAction = new QAction(tr("Lock"),this);
    connect(m_pLockCrateAction, SIGNAL(triggered()),
            this, SLOT(slotToggleCrateLock()));

    m_pImportPlaylistAction = new QAction(tr("Import Crate"),this);
    connect(m_pImportPlaylistAction, SIGNAL(triggered()),
            this, SLOT(slotImportPlaylist()));

    m_pExportPlaylistAction = new QAction(tr("Export Crate"), this);
    connect(m_pExportPlaylistAction, SIGNAL(triggered()),
            this, SLOT(slotExportPlaylist()));

    m_pDuplicateCrateAction = new QAction(tr("Duplicate"),this);
    connect(m_pDuplicateCrateAction, SIGNAL(triggered()),
            this, SLOT(slotDuplicateCrate()));

    m_pAnalyzeCrateAction = new QAction(tr("Analyze entire Crate"),this);
    connect(m_pAnalyzeCrateAction, SIGNAL(triggered()),
            this, SLOT(slotAnalyzeCrate()));

#ifdef __AUTODJCRATES__

    m_pAutoDjTrackSource = new QAction(tr("Auto DJ Track Source"),this);
    m_pAutoDjTrackSource->setCheckable(true);
    connect(m_pAutoDjTrackSource, SIGNAL(changed()),
            this, SLOT(slotAutoDjTrackSourceChanged()));

#endif // __AUTODJCRATES__

    connect(&m_crateDao, SIGNAL(added(int)),
            this, SLOT(slotCrateTableChanged(int)));

    connect(&m_crateDao, SIGNAL(deleted(int)),
            this, SLOT(slotCrateTableChanged(int)));

    connect(&m_crateDao, SIGNAL(changed(int)),
            this, SLOT(slotCrateContentChanged(int)));

    connect(&m_crateDao, SIGNAL(renamed(int,QString)),
            this, SLOT(slotCrateTableRenamed(int,QString)));

    connect(&m_crateDao, SIGNAL(lockChanged(int)),
            this, SLOT(slotCrateTableChanged(int)));

    // construct child model
    TreeItem *rootItem = new TreeItem();
    m_childModel.setRootItem(rootItem);
    constructChildModel(-1);

    connect(pLibrary, SIGNAL(trackSelected(TrackPointer)),
            this, SLOT(slotTrackSelected(TrackPointer)));
    connect(pLibrary, SIGNAL(switchToView(const QString&)),
            this, SLOT(slotResetSelectedTrack()));
}

CrateFeature::~CrateFeature() {
    //delete QActions
    delete m_pCreateCrateAction;
    delete m_pDeleteCrateAction;
    delete m_pRenameCrateAction;
    delete m_pDuplicateCrateAction;
    delete m_pLockCrateAction;
    delete m_pImportPlaylistAction;
    delete m_pAnalyzeCrateAction;
#ifdef __AUTODJCRATES__
    delete m_pAutoDjTrackSource;
#endif // __AUTODJCRATES__
}

QVariant CrateFeature::title() {
    return tr("Crates");
}

QIcon CrateFeature::getIcon() {
    return QIcon(":/images/library/ic_library_crates.png");
}

int CrateFeature::crateIdFromIndex(QModelIndex index) {
    TreeItem* item = static_cast<TreeItem*>(index.internalPointer());
    if (item == NULL) {
        return -1;
    }

    QString dataPath = item->dataPath().toString();
    bool ok = false;
    int playlistId = dataPath.toInt(&ok);
    if (!ok) {
        return -1;
    }
    return playlistId;
}

bool CrateFeature::dropAcceptChild(const QModelIndex& index, QList<QUrl> urls,
                                   QObject* pSource) {
    int crateId = crateIdFromIndex(index);
    if (crateId == -1) {
        return false;
    }
    QList<QFileInfo> files = DragAndDropHelper::supportedTracksFromUrls(urls, false, true);
    QList<TrackId> trackIds;
    if (pSource) {
        trackIds = m_pTrackCollection->getTrackDAO().getTrackIds(files);
        m_pTrackCollection->getTrackDAO().unhideTracks(trackIds);
    } else {
        // Adds track, does not insert duplicates, handles unremoving logic.
        trackIds = m_pTrackCollection->getTrackDAO().addTracks(files, true);
    }
    qDebug() << "CrateFeature::dropAcceptChild adding tracks"
            << trackIds.size() << " to crate "<< crateId;
    // remove tracks that could not be added
    for (int trackIdIndex = 0; trackIdIndex < trackIds.size(); ++trackIdIndex) {
        if (!trackIds.at(trackIdIndex).isValid()) {
            trackIds.removeAt(trackIdIndex--);
        }
    }
    m_crateDao.addTracksToCrate(crateId, &trackIds);
    return true;
}

bool CrateFeature::dragMoveAcceptChild(const QModelIndex& index, QUrl url) {
    int crateId = crateIdFromIndex(index);
    if (crateId == -1) {
        return false;
    }
    bool locked = m_crateDao.isCrateLocked(crateId);
    bool formatSupported = SoundSourceProxy::isUrlSupported(url) ||
            Parser::isPlaylistFilenameSupported(url.toLocalFile());
    return !locked && formatSupported;
}

void CrateFeature::bindWidget(WLibrary* libraryWidget,
                              MixxxKeyboard* keyboard) {
    Q_UNUSED(keyboard);
    WLibraryTextBrowser* edit = new WLibraryTextBrowser(libraryWidget);
    edit->setHtml(getRootViewHtml());
    edit->setOpenLinks(false);
    connect(edit, SIGNAL(anchorClicked(const QUrl)),
            this, SLOT(htmlLinkClicked(const QUrl)));
    libraryWidget->registerView("CRATEHOME", edit);
}

TreeItemModel* CrateFeature::getChildModel() {
    return &m_childModel;
}

void CrateFeature::activate() {
    emit(switchToView("CRATEHOME"));
    emit(restoreSearch(QString())); //disable search on crate home
    emit(enableCoverArtDisplay(true));
}

void CrateFeature::activateChild(const QModelIndex& index) {
    if (!index.isValid())
        return;
    int crateId = crateIdFromIndex(index);
    if (crateId == -1) {
        return;
    }
    m_crateTableModel.setTableModel(crateId);
    emit(showTrackModel(&m_crateTableModel));
    emit(enableCoverArtDisplay(true));
}

void CrateFeature::activateCrate(int crateId) {
    //qDebug() << "CrateFeature::activateCrate()" << crateId;
    QModelIndex index = indexFromCrateId(crateId);   
    if (crateId != -1 && index.isValid()) {
        m_crateTableModel.setTableModel(crateId);
        emit(showTrackModel(&m_crateTableModel));
        emit(enableCoverArtDisplay(true));
        // Update selection
        emit(featureSelect(this, m_lastRightClickedIndex));
        activateChild(m_lastRightClickedIndex);
    }
}


void CrateFeature::onRightClick(const QPoint& globalPos) {
    m_lastRightClickedIndex = QModelIndex();
    QMenu menu(NULL);
    menu.addAction(m_pCreateCrateAction);
    menu.exec(globalPos);
}

void CrateFeature::onRightClickChild(const QPoint& globalPos, QModelIndex index) {
    //Save the model index so we can get it in the action slots...
    m_lastRightClickedIndex = index;
    int crateId = crateIdFromIndex(index);
    if (crateId == -1) {
        return;
    }

    bool locked = m_crateDao.isCrateLocked(crateId);

    m_pDeleteCrateAction->setEnabled(!locked);
    m_pRenameCrateAction->setEnabled(!locked);

#ifdef __AUTODJCRATES__
    bool bAutoDj = m_crateDao.isCrateInAutoDj(crateId);
    m_pAutoDjTrackSource->setChecked(bAutoDj);
#endif // __AUTODJCRATES__

    m_pLockCrateAction->setText(locked ? tr("Unlock") : tr("Lock"));

    QMenu menu(NULL);
    menu.addAction(m_pCreateCrateAction);
    menu.addSeparator();
    menu.addAction(m_pRenameCrateAction);
    menu.addAction(m_pDuplicateCrateAction);
    menu.addAction(m_pDeleteCrateAction);
    menu.addAction(m_pLockCrateAction);
    menu.addSeparator();
#ifdef __AUTODJCRATES__
    menu.addAction(m_pAutoDjTrackSource);
    menu.addSeparator();
#endif // __AUTODJCRATES__
    menu.addAction(m_pAnalyzeCrateAction);
    menu.addSeparator();
    menu.addAction(m_pImportPlaylistAction);
    menu.addAction(m_pExportPlaylistAction);
    menu.exec(globalPos);
}

void CrateFeature::slotCreateCrate() {
    QString name;
    bool validNameGiven = false;

    while (!validNameGiven) {
        bool ok = false;
        name = QInputDialog::getText(NULL,
                                     tr("Create New Crate"),
                                     tr("Enter name for new crate:"),
                                     QLineEdit::Normal, tr("New Crate"),
                                     &ok).trimmed();

        if (!ok)
            return;

        int existingId = m_crateDao.getCrateIdByName(name);

        if (existingId != -1) {
            QMessageBox::warning(NULL,
                                 tr("Creating Crate Failed"),
                                 tr("A crate by that name already exists."));
        } else if (name.isEmpty()) {
            QMessageBox::warning(NULL,
                                 tr("Creating Crate Failed"),
                                 tr("A crate cannot have a blank name."));
        } else {
            validNameGiven = true;
        }
    }

    int crateId = m_crateDao.createCrate(name);
    if (crateId != -1) {
        activateCrate(crateId);
    } else {
        qDebug() << "Error creating crate with name " << name;
        QMessageBox::warning(NULL,
                             tr("Creating Crate Failed"),
                             tr("An unknown error occurred while creating crate: ")
                             + name);
    }
}

void CrateFeature::slotDeleteCrate() {
    int crateId = crateIdFromIndex(m_lastRightClickedIndex);
    if (crateId == -1) {
        return;
    }

    bool locked = m_crateDao.isCrateLocked(crateId);
    if (locked) {
        qDebug() << "Skipping crate deletion because crate" << crateId << "is locked.";
        return;
    }

    bool deleted = m_crateDao.deleteCrate(crateId);

    if (deleted) {
        activate();
    } else {
        qDebug() << "Failed to delete crateId" << crateId;
    }
}

void CrateFeature::slotRenameCrate() {
    int crateId = crateIdFromIndex(m_lastRightClickedIndex);
    if (crateId == -1) {
        return;
    }
    QString oldName = m_crateDao.crateName(crateId);

    bool locked = m_crateDao.isCrateLocked(crateId);
    if (locked) {
        qDebug() << "Skipping crate rename because crate" << crateId << "is locked.";
        return;
    }

    QString newName;
    bool validNameGiven = false;

    while (!validNameGiven) {
        bool ok = false;
        newName = QInputDialog::getText(NULL,
                                        tr("Rename Crate"),
                                        tr("Enter new name for crate:"),
                                        QLineEdit::Normal,
                                        oldName,
                                        &ok).trimmed();

        if (!ok || newName == oldName) {
            return;
        }

        int existingId = m_crateDao.getCrateIdByName(newName);

        if (existingId != -1) {
            QMessageBox::warning(NULL,
                                tr("Renaming Crate Failed"),
                                tr("A crate by that name already exists."));
        } else if (newName.isEmpty()) {
            QMessageBox::warning(NULL,
                                tr("Renaming Crate Failed"),
                                tr("A crate cannot have a blank name."));
        } else {
            validNameGiven = true;
        }
    }

    if (!m_crateDao.renameCrate(crateId, newName)) {
        qDebug() << "Failed to rename crateId" << crateId;
    }
}

void CrateFeature::slotDuplicateCrate() {
    int oldCrateId = crateIdFromIndex(m_lastRightClickedIndex);
    if (oldCrateId == -1) {
        return;
    }
    QString oldName = m_crateDao.crateName(oldCrateId);

    QString name;
    bool validNameGiven = false;
    while (!validNameGiven) {
        bool ok = false;
        name = QInputDialog::getText(NULL,
                                     tr("Duplicate Crate"),
                                     tr("Enter name for new crate:"),
                                     QLineEdit::Normal,
                                     //: Appendix to default name when duplicating a crate
                                     oldName + tr("_copy" , "[noun]"),
                                     &ok).trimmed();

        if (!ok || name == oldName) {
            return;
        }

        int existingId = m_crateDao.getCrateIdByName(name);
        if (existingId != -1) {
            QMessageBox::warning(NULL,
                                tr("Renaming Crate Failed"),
                                tr("A crate by that name already exists."));
        } else if (name.isEmpty()) {
            QMessageBox::warning(NULL,
                                tr("Renaming Crate Failed"),
                                tr("A crate cannot have a blank name."));
        } else {
            validNameGiven = true;
        }
    }

    int newCrateId = m_crateDao.createCrate(name);
    m_crateDao.copyCrateTracks(oldCrateId, newCrateId);

    if (newCrateId != -1) {
        activateCrate(newCrateId);
    } else {
        qDebug() << "Error creating crate with name " << name;
        QMessageBox::warning(NULL,
                             tr("Creating Crate Failed"),
                             tr("An unknown error occurred while creating crate: ")
                             + name);
    }
}

void CrateFeature::slotToggleCrateLock() {
    int crateId = crateIdFromIndex(m_lastRightClickedIndex);
    if (crateId == -1) {
        return;
    }
    QString crateName = m_crateDao.crateName(crateId);
    bool locked = !m_crateDao.isCrateLocked(crateId);

    if (!m_crateDao.setCrateLocked(crateId, locked)) {
        qDebug() << "Failed to toggle lock of crateId " << crateId;
    }
}

void CrateFeature::slotAutoDjTrackSourceChanged() {
#ifdef __AUTODJCRATES__
    int crateId = crateIdFromIndex(m_lastRightClickedIndex);
    if (crateId != -1) {
        m_crateDao.setCrateInAutoDj(crateId, m_pAutoDjTrackSource->isChecked());
    }
#endif // __AUTODJCRATES__
}

void CrateFeature::buildCrateList() {
    m_crateList.clear();

    QString queryString = QString(
        "CREATE TEMPORARY VIEW IF NOT EXISTS CratesCountsDurations "
        "AS SELECT "
        "  crates.id as id, "
        "  crates.name as name, "
        "  COUNT(library.id) as count, "
        "  SUM(library.duration) as durationSeconds "
        "FROM crates "
        "LEFT JOIN crate_tracks ON crate_tracks.crate_id = crates.id "
        "LEFT JOIN library ON crate_tracks.track_id = library.id "
        "WHERE show = 1 "
        "GROUP BY crates.id;");
    QSqlQuery query(m_pTrackCollection->getDatabase());
    if (!query.exec(queryString)) {
        LOG_FAILED_QUERY(query);
    }

    QSqlTableModel crateListTableModel(this, m_pTrackCollection->getDatabase());
    crateListTableModel.setTable("CratesCountsDurations");
    crateListTableModel.setSort(crateListTableModel.fieldIndex("name"),
                                Qt::AscendingOrder);
    crateListTableModel.select();
    while (crateListTableModel.canFetchMore()) {
        crateListTableModel.fetchMore();
    }
    QSqlRecord record = crateListTableModel.record();
    int nameColumn = record.indexOf("name");
    int idColumn = record.indexOf("id");
    int countColumn = record.indexOf("count");
    int durationColumn = record.indexOf("durationSeconds");

    for (int row = 0; row < crateListTableModel.rowCount(); ++row) {
        int id = crateListTableModel.data(
            crateListTableModel.index(row, idColumn)).toInt();
        QString name = crateListTableModel.data(
            crateListTableModel.index(row, nameColumn)).toString();
        int count = crateListTableModel.data(
            crateListTableModel.index(row, countColumn)).toInt();
        int duration = crateListTableModel.data(
            crateListTableModel.index(row, durationColumn)).toInt();
        m_crateList.append(qMakePair(id, QString("%1 (%2) %3")
                                     .arg(name, QString::number(count),
                                          Time::formatSeconds(duration, false))));
    }
}

/**
  * Purpose: When inserting or removing playlists,
  * we require the sidebar model not to reset.
  * This method queries the database and does dynamic insertion
*/
QModelIndex CrateFeature::constructChildModel(int selected_id) {
    buildCrateList();
    QList<TreeItem*> data_list;
    int selected_row = -1;
    // Access the invisible root item
    TreeItem* root = m_childModel.getItem(QModelIndex());

    int row = 0;
    for (QList<QPair<int, QString> >::const_iterator it = m_crateList.begin();
         it != m_crateList.end(); ++it, ++row) {
        int crate_id = it->first;
        QString crate_name = it->second;

        if (selected_id == crate_id) {
            // save index for selection
            selected_row = row;
            m_childModel.index(selected_row, 0);
        }

        // Create the TreeItem whose parent is the invisible root item
        TreeItem* item = new TreeItem(crate_name, QString::number(crate_id), this, root);
        bool locked = m_crateDao.isCrateLocked(crate_id);
        item->setIcon(locked ? QIcon(":/images/library/ic_library_locked.png") : QIcon());
        item->setBold(m_cratesSelectedTrackIsIn.contains(crate_id));
        data_list.append(item);
    }

    // Append all the newly created TreeItems in a dynamic way to the childmodel
    m_childModel.insertRows(data_list, 0, m_crateList.size());
    if (selected_row == -1) {
        return QModelIndex();
    }
    return m_childModel.index(selected_row, 0);
}

void CrateFeature::updateChildModel(int selected_id) {
    buildCrateList();

    int row = 0;
    for (QList<QPair<int, QString> >::const_iterator it = m_crateList.begin();
         it != m_crateList.end(); ++it, ++row) {
        int crate_id = it->first;
        QString crate_name = it->second;

        if (selected_id == crate_id) {
            TreeItem* item = m_childModel.getItem(indexFromCrateId(crate_id));
            item->setData(crate_name, QString::number(crate_id));
            bool locked = m_crateDao.isCrateLocked(crate_id);
            item->setIcon(locked ? QIcon(":/images/library/ic_library_locked.png") : QIcon());

        }

    }
}

/**
  * Clears the child model dynamically
  */
void CrateFeature::clearChildModel() {
    m_childModel.removeRows(0, m_crateList.size());
    m_crateList.clear();
}

void CrateFeature::slotImportPlaylist() {
    qDebug() << "slotImportPlaylist() row:" ; //<< m_lastRightClickedIndex.data();

    QString lastCrateDirectory = m_pConfig->getValueString(
            ConfigKey("[Library]", "LastImportExportCrateDirectory"),
            QDesktopServices::storageLocation(QDesktopServices::MusicLocation));

    QString playlist_file = QFileDialog::getOpenFileName(
        NULL,
        tr("Import Playlist"),
        lastCrateDirectory,
        tr("Playlist Files (*.m3u *.m3u8 *.pls *.csv)"));
    // Exit method if user cancelled the open dialog.
    if (playlist_file.isNull() || playlist_file.isEmpty()) return;

    // Update the import/export crate directory
    QFileInfo fileName(playlist_file);
    m_pConfig->set(ConfigKey("[Library]","LastImportExportCrateDirectory"),
                   ConfigValue(fileName.dir().absolutePath()));

    // The user has picked a new directory via a file dialog. This means the
    // system sandboxer (if we are sandboxed) has granted us permission to this
    // folder. We don't need access to this file on a regular basis so we do not
    // register a security bookmark.

    Parser* playlist_parser = NULL;

    if (playlist_file.endsWith(".m3u", Qt::CaseInsensitive) ||
        playlist_file.endsWith(".m3u8", Qt::CaseInsensitive)) {
        // .m3u8 is Utf8 representation of an m3u playlist
        playlist_parser = new ParserM3u();
    } else if (playlist_file.endsWith(".pls", Qt::CaseInsensitive)) {
        playlist_parser = new ParserPls();
    } else if (playlist_file.endsWith(".csv", Qt::CaseInsensitive)) {
        playlist_parser = new ParserCsv();
    } else {
        return;
    }

    if (playlist_parser) {
      QList<QString> entries = playlist_parser->parse(playlist_file);
      //qDebug() << "Size of Imported Playlist: " << entries.size();

      //Iterate over the List that holds URLs of playlist entires
      m_crateTableModel.addTracks(QModelIndex(), entries);
      activateChild(m_lastRightClickedIndex);
      
      //delete the parser object
      delete playlist_parser;
    }
}

void CrateFeature::slotAnalyzeCrate() {
    if (m_lastRightClickedIndex.isValid()) {
        int crateId = crateIdFromIndex(m_lastRightClickedIndex);
        if (crateId >= 0) {
            QList<TrackId> ids = m_crateDao.getTrackIds(crateId);
            emit(analyzeTracks(ids));
        }
    }
}

void CrateFeature::slotExportPlaylist() {
    qDebug() << "Export crate" << m_lastRightClickedIndex.data();

    QString lastCrateDirectory = m_pConfig->getValueString(
            ConfigKey("[Library]", "LastImportExportCrateDirectory"),
            QDesktopServices::storageLocation(QDesktopServices::MusicLocation));

    QString file_location = QFileDialog::getSaveFileName(
        NULL,
        tr("Export Crate"),
        lastCrateDirectory,
        tr("M3U Playlist (*.m3u);;M3U8 Playlist (*.m3u8);;PLS Playlist (*.pls);;Text CSV (*.csv);;Readable Text (*.txt)"));
    // Exit method if user cancelled the open dialog.
    if (file_location.isNull() || file_location.isEmpty()) {
        return;
    }

    // Update the import/export crate directory
    QFileInfo fileName(file_location);
    m_pConfig->set(ConfigKey("[Library]","LastImportExportCrateDirectory"),
                ConfigValue(fileName.dir().absolutePath()));

    // The user has picked a new directory via a file dialog. This means the
    // system sandboxer (if we are sandboxed) has granted us permission to this
    // folder. We don't need access to this file on a regular basis so we do not
    // register a security bookmark.

    // check config if relative paths are desired
    bool useRelativePath = static_cast<bool>(
        m_pConfig->getValueString(
            ConfigKey("[Library]", "UseRelativePathOnExport")).toInt());

    // Create list of files of the crate
    QList<QString> playlist_items;
    // Create a new table model since the main one might have an active search.
    QScopedPointer<CrateTableModel> pCrateTableModel(
        new CrateTableModel(this, m_pTrackCollection));
    pCrateTableModel->setTableModel(m_crateTableModel.getCrate());
    pCrateTableModel->select();

    if (file_location.endsWith(".csv", Qt::CaseInsensitive)) {
        ParserCsv::writeCSVFile(file_location, pCrateTableModel.data(), useRelativePath);
    } else if (file_location.endsWith(".txt", Qt::CaseInsensitive)) {
        ParserCsv::writeReadableTextFile(file_location, pCrateTableModel.data(), false);
    } else{
        // populate a list of files of the crate
        QList<QString> playlist_items;
        int rows = pCrateTableModel->rowCount();
        for (int i = 0; i < rows; ++i) {
            QModelIndex index = m_crateTableModel.index(i, 0);
            playlist_items << m_crateTableModel.getTrackLocation(index);
        }

        if (file_location.endsWith(".pls", Qt::CaseInsensitive)) {
            ParserPls::writePLSFile(file_location, playlist_items, useRelativePath);
        } else if (file_location.endsWith(".m3u8", Qt::CaseInsensitive)) {
            ParserM3u::writeM3U8File(file_location, playlist_items, useRelativePath);
        } else {
            //default export to M3U if file extension is missing
            if(!file_location.endsWith(".m3u", Qt::CaseInsensitive))
            {
                qDebug() << "Crate export: No valid file extension specified. Appending .m3u "
                         << "and exporting to M3U.";
                file_location.append(".m3u");
            }
            ParserM3u::writeM3UFile(file_location, playlist_items, useRelativePath);
        }
    }
}

void CrateFeature::slotCrateTableChanged(int crateId) {
    //qDebug() << "slotCrateTableChanged() crateId:" << crateId;
    clearChildModel();
    m_lastRightClickedIndex = constructChildModel(crateId);
}

void CrateFeature::slotCrateContentChanged(int crateId) {
    //qDebug() << "slotCrateContentChanged()crateId:" << crateId;
    updateChildModel(crateId);
}

void CrateFeature::slotCrateTableRenamed(int a_iCrateId,
                                         QString /* a_strName */) {
    activateCrate(a_iCrateId);
}

void CrateFeature::htmlLinkClicked(const QUrl& link) {
    if (QString(link.path())=="create") {
        slotCreateCrate();
    } else {
        qDebug() << "Unknown crate link clicked" << link;
    }
}

QString CrateFeature::getRootViewHtml() const {
    QString cratesTitle = tr("Crates");
    QString cratesSummary = tr("Crates are a great way to help organize the music you want to DJ with.");
    QString cratesSummary2 = tr("Make a crate for your next gig, for your favorite electrohouse tracks, or for your most requested songs.");
    QString cratesSummary3 = tr("Crates let you organize your music however you'd like!");

    QString html;
    QString createCrateLink = tr("Create New Crate");
    html.append(QString("<h2>%1</h2>").arg(cratesTitle));
    html.append("<table border=\"0\" cellpadding=\"5\"><tr><td>");
    html.append(QString("<p>%1</p>").arg(cratesSummary));
    html.append(QString("<p>%1</p>").arg(cratesSummary2));
    html.append(QString("<p>%1</p>").arg(cratesSummary3));
    html.append("</td><td rowspan=\"2\">");
    html.append("<img src=\"qrc:/images/library/crates_art.png\">");
    html.append("</td></tr>");
    html.append(QString("<tr><td><a href=\"create\">%1</a>")
                .arg(createCrateLink));
    html.append("</td></tr></table>");
    return html;
}

<<<<<<< HEAD
void CrateFeature::slotTrackSelected(TrackPointer pTrack) {
    m_pSelectedTrack = pTrack;
    TrackId trackId(pTrack.isNull() ? TrackId() : pTrack->getId());
    m_crateDao.getCratesTrackIsIn(trackId, &m_cratesSelectedTrackIsIn);

    TreeItem* rootItem = m_childModel.getItem(QModelIndex());
    if (rootItem == nullptr) {
        return;
    }

    // Set all crates the track is in bold (or if there is no track selected,
    // clear all the bolding).
    int row = 0;
    for (QList<QPair<int, QString> >::const_iterator it = m_crateList.begin();
         it != m_crateList.end(); ++it, ++row) {
        TreeItem* crate = rootItem->child(row);
        if (crate == nullptr) {
            continue;
        }
        int crateId = it->first;
        bool shouldBold = m_cratesSelectedTrackIsIn.contains(crateId);
        crate->setBold(shouldBold);
    }

    m_childModel.triggerRepaint();
}

void CrateFeature::slotResetSelectedTrack() {
    slotTrackSelected(TrackPointer());
=======
QModelIndex CrateFeature::indexFromCrateId(int crateId) {
    int row = 0;
    for (QList<QPair<int, QString> >::const_iterator it = m_crateList.begin();
         it != m_crateList.end(); ++it, ++row) {
        int current_id = it->first;
        QString crate_name = it->second;

        if (crateId == current_id) {
            return m_childModel.index(row, 0);
        }
    }
    return QModelIndex();
>>>>>>> 316e7e99
}<|MERGE_RESOLUTION|>--- conflicted
+++ resolved
@@ -746,7 +746,6 @@
     return html;
 }
 
-<<<<<<< HEAD
 void CrateFeature::slotTrackSelected(TrackPointer pTrack) {
     m_pSelectedTrack = pTrack;
     TrackId trackId(pTrack.isNull() ? TrackId() : pTrack->getId());
@@ -776,7 +775,8 @@
 
 void CrateFeature::slotResetSelectedTrack() {
     slotTrackSelected(TrackPointer());
-=======
+}
+
 QModelIndex CrateFeature::indexFromCrateId(int crateId) {
     int row = 0;
     for (QList<QPair<int, QString> >::const_iterator it = m_crateList.begin();
@@ -789,5 +789,4 @@
         }
     }
     return QModelIndex();
->>>>>>> 316e7e99
 }