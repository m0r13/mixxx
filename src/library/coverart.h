--- conflicted
+++ resolved
@@ -29,23 +29,14 @@
         FILE = 2
     };
 
-<<<<<<< HEAD
+    static const quint16 kNullImageHash;
+
     CoverInfoRelative()
             : source(UNKNOWN),
               type(NONE),
               // This default value is fine: qChecksum(NULL, 0) is 0.
-              hash(0) {
+              hash(kNullImageHash) {
     }
-=======
-    static const quint16 kNullImageHash;
-
-    CoverInfo() : source(UNKNOWN),
-                  type(NONE),
-                  coverLocation(QString()),
-                  trackLocation(QString()),
-                  // This default value is fine: qChecksum(NULL, 0) is 0.
-                  hash(CoverInfo::kNullImageHash) {}
->>>>>>> 0e388e67
 
     bool operator==(const CoverInfoRelative& other) const {
         return other.source == source &&
@@ -59,12 +50,7 @@
 
     Source source;
     Type type;
-<<<<<<< HEAD
     QString coverLocation; // relative path, from track location
-=======
-    QString coverLocation; // Relative path, starting from trackLocation
-    QString trackLocation;
->>>>>>> 0e388e67
     quint16 hash;
 };
 
