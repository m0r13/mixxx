--- conflicted
+++ resolved
@@ -186,7 +186,10 @@
     populateFields(m_pLoadedTrack);
     populateCues(m_pLoadedTrack);
 
-<<<<<<< HEAD
+    disconnect(this, SLOT(updateTrackMetadata()));
+    connect(pTrack.data(), SIGNAL(changed(TrackInfoObject*)),
+            this, SLOT(updateTrackMetadata()));
+
     QPixmap pixmap = CoverArtCache::instance()->requestPixmap(pTrack->getId(),
                                                               coverLocation,
                                                               md5);
@@ -240,11 +243,6 @@
                        m_loadedCover,
                        m_pLoadedTrack->getId(),
                        m_pLoadedTrack);
-=======
-    disconnect(this, SLOT(updateTrackMetadata()));
-    connect(pTrack.data(), SIGNAL(changed(TrackInfoObject*)),
-            this, SLOT(updateTrackMetadata()));
->>>>>>> fa795639
 }
 
 void DlgTrackInfo::slotOpenInFileBrowser() {
@@ -252,13 +250,6 @@
         return;
     }
 
-<<<<<<< HEAD
-    QDir directory(m_pLoadedTrack->getDirectory());
-    if (!directory.exists()) {
-        directory = QDir::home();
-    }
-    QDesktopServices::openUrl(QUrl::fromLocalFile(directory.absolutePath()));
-=======
     QDir dir;
     QStringList splittedPath = m_pLoadedTrack->getDirectory().split("/");
     do {
@@ -275,7 +266,6 @@
         dir = QDir::home();
     }
     QDesktopServices::openUrl(QUrl::fromLocalFile(dir.absolutePath()));
->>>>>>> fa795639
 }
 
 void DlgTrackInfo::populateCues(TrackPointer pTrack) {
