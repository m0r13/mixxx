// cachingreader.h
// Created 7/9/2009 by RJ Ryan (rryan@mit.edu)

#ifndef CACHINGREADER_H
#define CACHINGREADER_H

#include <QtDebug>
#include <QList>
#include <QVector>
#include <QLinkedList>
#include <QHash>
#include <QVarLengthArray>

#include "util/types.h"
#include "configobject.h"
#include "trackinfoobject.h"
#include "engine/engineworker.h"
#include "util/fifo.h"
#include "cachingreaderworker.h"

// A Hint is an indication to the CachingReader that a certain section of a
// SoundSource will be used 'soon' and so it should be brought into memory by
// the reader work thread.
typedef struct Hint {
    // The sample to ensure is present in memory.
    int sample;
    // If a range of samples should be present, use length to indicate that the
    // range (sample, sample+length) should be present in memory.
    int length;
    // Currently unused -- but in the future could be used to prioritize certain
    // hints over others. A priority of 1 is the highest priority and should be
    // used for samples that will be read imminently. Hints for samples that
    // have the potential to be read (i.e. a cue point) should be issued with
    // priority >10.
    int priority;
} Hint;

// Note that we use a QVarLengthArray here instead of a QVector. Since this list
// is cleared on every callback and potentially referenced multiples times it's
// nicer to use a QVarLengthArray over a QVector because of two things:
//
// 1) No copy-on-write / implicit sharing behavior. If the reference count rises
//    above 1 then every non-const operation on a QVector clones it. We'd like
//    to avoid unnecessary memory allocation in the callback thread so this is
//    undesirable.
// 2) QVector::clear deletes the backing store (even if you call reserve) so we
//    reallocate on every callback. resize(0) should work but a future developer
//    may see a resize(0) and say "that's a silly way of writing clear()!" and
//    replace it without realizing.
typedef QVarLengthArray<Hint, 512> HintVector;

// CachingReader provides a layer on top of a SoundSource for reading samples
// from a file. Since we cannot do file I/O in the audio callback thread
// CachingReader and CachingReaderWorker (a worker thread) work in concert to
// read and decode relevant sections of a track in a background thread. The
// decoded chunks are kept in a cache by CachingReader with a
// least-recently-used (LRU) eviction policy. CachingReader exposes a method for
// indicating which chunks should be kept fresh in the cache (see
// hintAndMaybeWake). For example, the chunks around the playhead, the hotcue
// positions, and loop points are all portions of the track that the user is
// likely to dynamically jump to so we should keep them ready.
//
// The least recently used policy is implemented by keeping a linked list of the
// least recently used chunks. When a chunk is "freshened" (i.e. accessed via
// read or hinted via hintAndMaybeWake) then it is moved to the back of the
// least-recently-used list. When a chunk needs to be allocated and there are no
// free chunks then the least recently used chunk is free'd (see
// allocateChunkExpireLRU).
class CachingReader : public QObject {
    Q_OBJECT

  public:
    // Construct a CachingReader with the given group.
    CachingReader(QString group,
                  ConfigObject<ConfigValue>* _config);
    virtual ~CachingReader();

    virtual void process();

    // Read num_samples from the SoundSource starting with sample into
<<<<<<< HEAD
    // buffer. Returns the total number of samples actually written to buffer
    // support reading stereo samples in reverse (backward) order
    virtual int read(int sample, bool reverse, int num_samples, CSAMPLE* buffer);
=======
    // buffer. Returns the total number of samples actually written to buffer.
    virtual int read(int sample, int numSamples, CSAMPLE* buffer);
>>>>>>> 8bc54d94

    // Issue a list of hints, but check whether any of the hints request a chunk
    // that is not in the cache. If any hints do request a chunk not in cache,
    // then wake the reader so that it can process them. Must only be called
    // from the engine callback.
    virtual void hintAndMaybeWake(const HintVector& hintList);

    // Request that the CachingReader load a new track. These requests are
    // processed in the work thread, so the reader must be woken up via wake()
    // for this to take effect.
    virtual void newTrack(TrackPointer pTrack);

    void setScheduler(EngineWorkerScheduler* pScheduler) {
        m_worker.setScheduler(pScheduler);
    }

    const static int maximumCachingReaderChunksInMemory;

  signals:
    // Emitted once a new track is loaded and ready to be read from.
    void trackLoading();
    void trackLoaded(TrackPointer pTrack, int iSampleRate, int iNumSamples);
    void trackLoadFailed(TrackPointer pTrack, QString reason);

  private:
    const ConfigObject<ConfigValue>* m_pConfig;

    // Thread-safe FIFOs for communication between the engine callback and
    // reader thread.
    FIFO<CachingReaderChunkReadRequest> m_chunkReadRequestFIFO;
    FIFO<ReaderStatusUpdate> m_readerStatusFIFO;

    // Looks for the provided chunk number in the index of in-memory chunks and
    // returns it if it is present. If not, returns nullptr. If it is present then
    // freshenChunk is called on the chunk to make it the MRU chunk.
    CachingReaderChunkForOwner* lookupChunkAndFreshen(SINT chunkIndex);

    // Looks for the provided chunk number in the index of in-memory chunks and
    // returns it if it is present. If not, returns nullptr.
    CachingReaderChunkForOwner* lookupChunk(SINT chunkIndex);

    // Moves the provided chunk to the MRU position.
    void freshenChunk(CachingReaderChunkForOwner* pChunk);

    // Returns a CachingReaderChunk to the free list
    void freeChunk(CachingReaderChunkForOwner* pChunk);

    // Returns all allocated chunks to the free list
    void freeAllChunks();

    // Gets a chunk from the free list. Returns nullptr if none available.
    CachingReaderChunkForOwner* allocateChunk(SINT chunkIndex);

    // Gets a chunk from the free list, frees the LRU CachingReaderChunk if none available.
    CachingReaderChunkForOwner* allocateChunkExpireLRU(SINT chunkIndex);

    ReaderStatus m_readerStatus;

    // Keeps track of all CachingReaderChunks we've allocated.
    QVector<CachingReaderChunkForOwner*> m_chunks;

    // List of free chunks. Linked list so that we have constant time insertions
    // and deletions. Iteration is not necessary.
    QLinkedList<CachingReaderChunkForOwner*> m_freeChunks;

    // Keeps track of what CachingReaderChunks we've allocated and indexes them based on what
    // chunk number they are allocated to.
    QHash<int, CachingReaderChunkForOwner*> m_allocatedCachingReaderChunks;

    // The linked list of recently-used chunks.
    CachingReaderChunkForOwner* m_mruCachingReaderChunk;
    CachingReaderChunkForOwner* m_lruCachingReaderChunk;

    // The raw memory buffer which is divided up into chunks.
    SampleBuffer m_sampleBuffer;

    // The maximum readable frame index as reported by the worker.
    // This frame index references the frame that follows the last
    // frame with sample data.
    SINT m_maxReadableFrameIndex;

    CachingReaderWorker m_worker;
};


#endif /* CACHINGREADER_H */<|MERGE_RESOLUTION|>--- conflicted
+++ resolved
@@ -78,14 +78,9 @@
     virtual void process();
 
     // Read num_samples from the SoundSource starting with sample into
-<<<<<<< HEAD
     // buffer. Returns the total number of samples actually written to buffer
     // support reading stereo samples in reverse (backward) order
-    virtual int read(int sample, bool reverse, int num_samples, CSAMPLE* buffer);
-=======
-    // buffer. Returns the total number of samples actually written to buffer.
-    virtual int read(int sample, int numSamples, CSAMPLE* buffer);
->>>>>>> 8bc54d94
+    virtual int read(int sample, bool reverse, int numSamples, CSAMPLE* buffer);
 
     // Issue a list of hints, but check whether any of the hints request a chunk
     // that is not in the cache. If any hints do request a chunk not in cache,
