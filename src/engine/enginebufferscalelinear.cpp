--- conflicted
+++ resolved
@@ -157,15 +157,9 @@
 /** Stretch a specified buffer worth of audio using linear interpolation */
 CSAMPLE * EngineBufferScaleLinear::do_scale(CSAMPLE* buf,
         unsigned long buf_size, int* samples_read) {
-<<<<<<< HEAD
     float rate_add_new = m_dRate;
-    float rate_add_old = m_dOldRate; //Smoothly interpolate to new playback rate
-    float rate_add = rate_add_new;
-=======
-    float rate_add_new = m_dBaseRate;
     // Smoothly interpolate to new playback rate
-    float rate_add_old = m_fOldBaseRate;
->>>>>>> 2d40a3a2
+    float rate_add_old = m_dOldRate;
     float rate_add_diff = rate_add_new - rate_add_old;
 
     //Update the old base rate because we only need to
