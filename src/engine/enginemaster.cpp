/***************************************************************************
                          enginemaster.cpp  -  description
                             -------------------
    begin                : Sun Apr 28 2002
    copyright            : (C) 2002 by
    email                :
***************************************************************************/

/***************************************************************************
*                                                                         *
*   This program is free software; you can redistribute it and/or modify  *
*   it under the terms of the GNU General Public License as published by  *
*   the Free Software Foundation; either version 2 of the License, or     *
*   (at your option) any later version.                                   *
*                                                                         *
***************************************************************************/

#include <QDebug>
#include <QList>
#include <QPair>

#include "controlpushbutton.h"
#include "configobject.h"
#include "controllogpotmeter.h"
#include "controlpotmeter.h"
#include "enginebuffer.h"
#include "enginemaster.h"
#include "engine/engineworkerscheduler.h"
#include "enginebuffer.h"
#include "enginechannel.h"
#include "engineclipping.h"
#include "enginevumeter.h"
#include "enginexfader.h"
#include "engine/sidechain/enginesidechain.h"
#include "engine/enginesync.h"
#include "sampleutil.h"
#include "util/timer.h"
#include "playermanager.h"
#include "engine/channelmixer.h"

#ifdef __LADSPA__
#include "engineladspa.h"
#endif

EngineMaster::EngineMaster(ConfigObject<ConfigValue> * _config,
                           const char * group,
                           bool bEnableSidechain,
                           bool bRampingGain)
        : m_bRampingGain(bRampingGain),
          m_headphoneMasterGainOld(0.0),
          m_headphoneVolumeOld(1.0) {
    m_pWorkerScheduler = new EngineWorkerScheduler(this);
    m_pWorkerScheduler->start();

    // Master sample rate
    m_pMasterSampleRate = new ControlObject(ConfigKey(group, "samplerate"), true, true);
    m_pMasterSampleRate->set(44100.);

    // Latency control
    m_pMasterLatency = new ControlObject(ConfigKey(group, "latency"), true, true);
    m_pMasterAudioBufferSize = new ControlObject(ConfigKey(group, "audio_buffer_size"));
    m_pMasterUnderflowCount = new ControlObject(ConfigKey(group, "underflow_count"), true, true);

    // Master rate
    m_pMasterRate = new ControlPotmeter(ConfigKey(group, "rate"), -1.0, 1.0);

    // Master sync controller
    m_pMasterSync = new EngineSync(_config);
	// TODO(owen): save / restore default bpm
    ControlObject::getControl(ConfigKey("[Master]","sync_bpm"))->set(124.0);
    ControlObject::getControl(ConfigKey("[Master]","rate"))->set(124.0);

#ifdef __LADSPA__
    // LADSPA
    m_pLadspa = new EngineLADSPA();
#endif

    // Crossfader
    m_pCrossfader = new ControlPotmeter(ConfigKey(group, "crossfader"), -1., 1.);

    // Balance
    m_pBalance = new ControlPotmeter(ConfigKey(group, "balance"), -1., 1.);

    // Master volume
    m_pMasterVolume = new ControlLogpotmeter(ConfigKey(group, "volume"), 5.);

    // Clipping
    m_pClipping = new EngineClipping(group);

    // VU meter:
    m_pVumeter = new EngineVuMeter(group);

    // Headphone volume
    m_pHeadVolume = new ControlLogpotmeter(ConfigKey(group, "headVolume"), 5.);

    // Headphone mix (left/right)
    m_pHeadMix = new ControlPotmeter(ConfigKey(group, "headMix"),-1.,1.);
    m_pHeadMix->setDefaultValue(-1.);
    m_pHeadMix->set(-1.);

    // Headphone Clipping
    m_pHeadClipping = new EngineClipping("");

    // Allocate buffers
    m_pHead = SampleUtil::alloc(MAX_BUFFER_LEN);
    m_pMaster = SampleUtil::alloc(MAX_BUFFER_LEN);
    SampleUtil::applyGain(m_pHead, 0, MAX_BUFFER_LEN);
    SampleUtil::applyGain(m_pMaster, 0, MAX_BUFFER_LEN);

    // Setup the output buses
    for (int o = EngineChannel::LEFT; o <= EngineChannel::RIGHT; ++o) {
        struct OutputBus* bus = &m_outputBus[o];
        bus->m_pBuffer = SampleUtil::alloc(MAX_BUFFER_LEN);
        SampleUtil::applyGain(bus->m_pBuffer, 0, MAX_BUFFER_LEN);
        bus->m_gain.setGains(1.0,
                             o == EngineChannel::LEFT ? 1.0 : 0.0,
                             o == EngineChannel::CENTER ? 1.0 : 0.0,
                             o == EngineChannel::RIGHT ? 1.0 : 0.0);
    }

    // Starts a thread for recording and shoutcast
    m_pSideChain = bEnableSidechain ? new EngineSideChain(_config) : NULL;

    // X-Fader Setup
    m_pXFaderMode = new ControlPotmeter(
        ConfigKey("[Mixer Profile]", "xFaderMode"), 0., 1.);
    m_pXFaderCurve = new ControlPotmeter(
        ConfigKey("[Mixer Profile]", "xFaderCurve"), 0., 2.);
    m_pXFaderCalibration = new ControlPotmeter(
        ConfigKey("[Mixer Profile]", "xFaderCalibration"), -2., 2.);
    m_pXFaderReverse = new ControlPotmeter(
        ConfigKey("[Mixer Profile]", "xFaderReverse"), 0., 1.);
}

EngineMaster::~EngineMaster() {
    qDebug() << "in ~EngineMaster()";
    delete m_pCrossfader;
    delete m_pBalance;
    delete m_pHeadMix;
    delete m_pMasterVolume;
    delete m_pHeadVolume;
    delete m_pClipping;
    delete m_pVumeter;
    delete m_pHeadClipping;
    delete m_pSideChain;

    delete m_pXFaderReverse;
    delete m_pXFaderCalibration;
    delete m_pXFaderCurve;
    delete m_pXFaderMode;

    delete m_pMasterSync;
    delete m_pMasterSampleRate;
    delete m_pMasterLatency;
    delete m_pMasterAudioBufferSize;
    delete m_pMasterRate;
    delete m_pMasterUnderflowCount;

    SampleUtil::free(m_pHead);
    SampleUtil::free(m_pMaster);
    for (int o = EngineChannel::LEFT; o <= EngineChannel::RIGHT; o++) {
        SampleUtil::free(m_outputBus[o].m_pBuffer);
    }

    delete m_pWorkerScheduler;

    QMutableListIterator<ChannelInfo*> channel_it(m_channels);
    while (channel_it.hasNext()) {
        ChannelInfo* pChannelInfo = channel_it.next();
        channel_it.remove();
        SampleUtil::free(pChannelInfo->m_pBuffer);
        delete pChannelInfo->m_pChannel;
        delete pChannelInfo->m_pVolumeControl;
        delete pChannelInfo;
    }
}

const CSAMPLE* EngineMaster::getMasterBuffer() const {
    return m_pMaster;
}

const CSAMPLE* EngineMaster::getHeadphoneBuffer() const {
    return m_pHead;
}

void EngineMaster::processChannels(unsigned int* masterOutput,
                                   unsigned int* headphoneOutput,
                                   int iBufferSize) {
    ScopedTimer timer("EngineMaster::processChannels");

<<<<<<< HEAD
=======
    // Bitvector of enabled channels
    const unsigned int maxChannels = 32;
    unsigned int busChannelConnectionFlags[3] = { 0, 0, 0 };
    unsigned int headphoneOutput = 0;

    // Compute headphone mix
    // Head phone left/right mix
    CSAMPLE cf_val = m_pHeadMix->get();
    CSAMPLE chead_gain = 0.5*(-cf_val+1.);
    CSAMPLE cmaster_gain = 0.5*(cf_val+1.);
    // qDebug() << "head val " << cf_val << ", head " << chead_gain
    //          << ", master " << cmaster_gain;

    Timer timer("EngineMaster::process channels");
>>>>>>> 8765b26c
    QList<ChannelInfo*>::iterator it = m_channels.begin();
    QList<ChannelInfo*>::iterator master_it = NULL;

    // Find the Sync Master and process it first then process all the slaves
    // (and skip the master).

    EngineChannel* pMasterChannel = m_pMasterSync->getMaster();
    if (pMasterChannel != NULL) {
        for (unsigned int channel_number = 0;
             it != m_channels.end(); ++it, ++channel_number) {
            ChannelInfo* pChannelInfo = *it;
            EngineChannel* pChannel = pChannelInfo->m_pChannel;
            if (!pChannel || !pChannel->isActive()) {
               continue;
            }

            if (pMasterChannel == pChannel) {
                master_it = it;

                // Proceed with the processing as below.
                bool needsProcessing = false;
                if (pChannel->isMaster()) {
                    *masterOutput |= (1 << channel_number);
                    needsProcessing = true;
                }

                // If the channel is enabled for previewing in headphones, copy it
                // over to the headphone buffer
                if (pChannel->isPFL()) {
                    *headphoneOutput |= (1 << channel_number);
                    needsProcessing = true;
                }

                // Process the buffer if necessary, which it damn well better be
                if (needsProcessing) {
                    pChannel->process(NULL, pChannelInfo->m_pBuffer, iBufferSize);
                }
                break;
            }
        }
    }

    it = m_channels.begin();
    for (unsigned int channel_number = 0;
         it != m_channels.end(); ++it, ++channel_number) {
        ChannelInfo* pChannelInfo = *it;
        EngineChannel* pChannel = pChannelInfo->m_pChannel;

        // Skip the master since we already processed it.
        if (it == master_it) {
            continue;
        }

        // Skip inactive channels.
        if (!pChannel || !pChannel->isActive()) {
            continue;
        }

        bool needsProcessing = false;
        if (pChannel->isMaster()) {
<<<<<<< HEAD
            *masterOutput |= (1 << channel_number);
=======
            busChannelConnectionFlags[pChannel->getOrientation()] |= (1 << channel_number);
>>>>>>> 8765b26c
            needsProcessing = true;
        }

        // If the channel is enabled for previewing in headphones, copy it
        // over to the headphone buffer
        if (pChannel->isPFL()) {
            *headphoneOutput |= (1 << channel_number);
            needsProcessing = true;
        }

        // Process the buffer if necessary
        if (needsProcessing) {
            pChannel->process(NULL, pChannelInfo->m_pBuffer, iBufferSize);
        }
    }
}

void EngineMaster::process(const CSAMPLE *, const CSAMPLE *pOut, const int iBufferSize) {
    static bool haveSetName = false;
    if (!haveSetName) {
        QThread::currentThread()->setObjectName("Engine");
        haveSetName = true;
    }
    ScopedTimer t("EngineMaster::process");

    // Notify EngineSync that we are starting the callback.
    m_pMasterSync->onCallbackStart(iBufferSize);

    CSAMPLE **pOutput = (CSAMPLE**)pOut;
    Q_UNUSED(pOutput);

    // Bitvector of enabled channels
    const unsigned int maxChannels = 32;
    unsigned int masterOutput = 0;
    unsigned int headphoneOutput = 0;

    // Prepare each channel for output
    processChannels(&masterOutput, &headphoneOutput, iBufferSize);

    // Compute headphone mix
    // Head phone left/right mix
    CSAMPLE cf_val = m_pHeadMix->get();
    CSAMPLE chead_gain = 0.5*(-cf_val+1.);
    CSAMPLE cmaster_gain = 0.5*(cf_val+1.);
    // qDebug() << "head val " << cf_val << ", head " << chead_gain
    //          << ", master " << cmaster_gain;


    // Mix all the enabled headphone channels together.
    m_headphoneGain.setGain(chead_gain);

    if (m_bRampingGain) {
        ChannelMixer::mixChannelsRamping(
            m_channels, m_headphoneGain, headphoneOutput,
            maxChannels, &m_channelHeadphoneGainCache,
            m_pHead, iBufferSize);
    } else {
        ChannelMixer::mixChannels(
            m_channels, m_headphoneGain, headphoneOutput,
            maxChannels, &m_channelHeadphoneGainCache,
            m_pHead, iBufferSize);
    }

    // Make the mix for each output bus
    for (int o = EngineChannel::LEFT; o <= EngineChannel::RIGHT; o++) {
        if (m_bRampingGain) {
            ChannelMixer::mixChannelsRamping(
                m_channels, m_outputBus[o].m_gain,
                busChannelConnectionFlags[o], maxChannels,
                &m_outputBus[o].m_gainCache,
                m_outputBus[o].m_pBuffer, iBufferSize);
        } else {
            ChannelMixer::mixChannels(
                m_channels, m_outputBus[o].m_gain,
                busChannelConnectionFlags[o], maxChannels,
                &m_outputBus[o].m_gainCache,
                m_outputBus[o].m_pBuffer, iBufferSize);
        }
    }

    // Calculate the crossfader gains for left and right side of the crossfader
    double c1_gain, c2_gain;
    EngineXfader::getXfadeGains(m_pCrossfader->get(), m_pXFaderCurve->get(),
                                m_pXFaderCalibration->get(),
                                m_pXFaderMode->get() == MIXXX_XFADER_CONSTPWR,
                                m_pXFaderReverse->get() == 1.0,
                                &c1_gain, &c2_gain);

    // And mix the 3 buses into the master
    float master_gain = m_pMasterVolume->get();
    SampleUtil::copy3WithGain(m_pMaster,
                              m_outputBus[EngineChannel::LEFT].m_pBuffer, c1_gain*master_gain,
                              m_outputBus[EngineChannel::CENTER].m_pBuffer, master_gain,
                              m_outputBus[EngineChannel::RIGHT].m_pBuffer, c2_gain*master_gain,
                              iBufferSize);

#ifdef __LADSPA__
    // LADPSA master effects
    m_pLadspa->process(m_pMaster, m_pMaster, iBufferSize);
#endif

    // Clipping
    m_pClipping->process(m_pMaster, m_pMaster, iBufferSize);

    // Balance values
    CSAMPLE balright = 1.;
    CSAMPLE balleft = 1.;
    CSAMPLE bal = m_pBalance->get();
    if (bal>0.)
        balleft -= bal;
    else if (bal<0.)
        balright += bal;

    // Perform balancing on main out
    SampleUtil::applyAlternatingGain(m_pMaster, balleft, balright, iBufferSize);

    // Update VU meter (it does not return anything). Needs to be here so that
    // master balance is reflected in the VU meter.
    if (m_pVumeter != NULL) {
        m_pVumeter->process(m_pMaster, m_pMaster, iBufferSize);
    }

    // Submit master samples to the side chain to do shoutcasting, recording,
    // etc. (cpu intensive non-realtime tasks)
    if (m_pSideChain != NULL) {
        m_pSideChain->writeSamples(m_pMaster, iBufferSize);
    }

    // Add master to headphone with appropriate gain
    if (m_bRampingGain) {
        SampleUtil::addWithRampingGain(m_pHead, m_pMaster,
                                       m_headphoneMasterGainOld,
                                       cmaster_gain, iBufferSize);
    } else {
        SampleUtil::addWithGain(m_pHead, m_pMaster, cmaster_gain, iBufferSize);
    }
    m_headphoneMasterGainOld = cmaster_gain;

    // Head volume and clipping
    CSAMPLE headphoneVolume = m_pHeadVolume->get();
    if (m_bRampingGain) {
        SampleUtil::applyRampingGain(m_pHead, m_headphoneVolumeOld,
                                     headphoneVolume, iBufferSize);
    } else {
        SampleUtil::applyGain(m_pHead, headphoneVolume, iBufferSize);
    }
    m_headphoneVolumeOld = headphoneVolume;
    m_pHeadClipping->process(m_pHead, m_pHead, iBufferSize);

    //Master/headphones interleaving is now done in
    //SoundManager::requestBuffer() - Albert Nov 18/07

    // We're close to the end of the callback. Wake up the engine worker
    // scheduler so that it runs the workers.
    m_pWorkerScheduler->runWorkers();
}

void EngineMaster::addChannel(EngineChannel* pChannel) {
    ChannelInfo* pChannelInfo = new ChannelInfo();
    pChannelInfo->m_pChannel = pChannel;
    pChannelInfo->m_pVolumeControl = new ControlLogpotmeter(
            ConfigKey(pChannel->getGroup(), "volume"), 1.0);
    pChannelInfo->m_pVolumeControl->setDefaultValue(1.0);
    pChannelInfo->m_pVolumeControl->set(1.0);
    pChannelInfo->m_pBuffer = SampleUtil::alloc(MAX_BUFFER_LEN);
    SampleUtil::applyGain(pChannelInfo->m_pBuffer, 0, MAX_BUFFER_LEN);
    m_channels.push_back(pChannelInfo);
    m_channelHeadphoneGainCache.push_back(0);
    for (int o = EngineChannel::LEFT; o <= EngineChannel::RIGHT; o++) {
        m_outputBus[o].m_gainCache.push_back(0);
    }

    EngineBuffer* pBuffer = pChannelInfo->m_pChannel->getEngineBuffer();
    if (pBuffer != NULL) {
        pBuffer->bindWorkers(m_pWorkerScheduler);
        pBuffer->setEngineMaster(this);
    }

    m_pMasterSync->addChannel(pChannel);
}

EngineChannel* EngineMaster::getChannel(QString group) {
    for (QList<ChannelInfo*>::const_iterator i = m_channels.begin();
         i != m_channels.end(); ++i) {
        ChannelInfo* pChannelInfo = *i;
        if (pChannelInfo->m_pChannel->getGroup() == group) {
            return pChannelInfo->m_pChannel;
        }
    }
    return NULL;
}

const CSAMPLE* EngineMaster::getDeckBuffer(unsigned int i) const {
    return getChannelBuffer(PlayerManager::groupForDeck(i));
}

const CSAMPLE* EngineMaster::getOutputBusBuffer(unsigned int i) const {
    if (i <= EngineChannel::RIGHT)
        return m_outputBus[i].m_pBuffer;
    return NULL;
}

const CSAMPLE* EngineMaster::getChannelBuffer(QString group) const {
    for (QList<ChannelInfo*>::const_iterator i = m_channels.constBegin();
         i != m_channels.constEnd(); ++i) {
        const ChannelInfo* pChannelInfo = *i;
        if (pChannelInfo->m_pChannel->getGroup() == group) {
            return pChannelInfo->m_pBuffer;
        }
    }
    return NULL;
}

const CSAMPLE* EngineMaster::buffer(AudioOutput output) const {
    switch (output.getType()) {
    case AudioOutput::MASTER:
        return getMasterBuffer();
        break;
    case AudioOutput::HEADPHONES:
        return getHeadphoneBuffer();
        break;
    case AudioOutput::BUS:
        return getOutputBusBuffer(output.getIndex());
        break;
    case AudioOutput::DECK:
        return getDeckBuffer(output.getIndex());
        break;
    default:
        return NULL;
    }
}<|MERGE_RESOLUTION|>--- conflicted
+++ resolved
@@ -183,28 +183,11 @@
     return m_pHead;
 }
 
-void EngineMaster::processChannels(unsigned int* masterOutput,
+void EngineMaster::processChannels(unsigned int[]* busChannelConnectionFlags,
                                    unsigned int* headphoneOutput,
                                    int iBufferSize) {
     ScopedTimer timer("EngineMaster::processChannels");
 
-<<<<<<< HEAD
-=======
-    // Bitvector of enabled channels
-    const unsigned int maxChannels = 32;
-    unsigned int busChannelConnectionFlags[3] = { 0, 0, 0 };
-    unsigned int headphoneOutput = 0;
-
-    // Compute headphone mix
-    // Head phone left/right mix
-    CSAMPLE cf_val = m_pHeadMix->get();
-    CSAMPLE chead_gain = 0.5*(-cf_val+1.);
-    CSAMPLE cmaster_gain = 0.5*(cf_val+1.);
-    // qDebug() << "head val " << cf_val << ", head " << chead_gain
-    //          << ", master " << cmaster_gain;
-
-    Timer timer("EngineMaster::process channels");
->>>>>>> 8765b26c
     QList<ChannelInfo*>::iterator it = m_channels.begin();
     QList<ChannelInfo*>::iterator master_it = NULL;
 
@@ -227,7 +210,7 @@
                 // Proceed with the processing as below.
                 bool needsProcessing = false;
                 if (pChannel->isMaster()) {
-                    *masterOutput |= (1 << channel_number);
+                    busChannelConnectionFlags[pChannel->getOrientation()] |= (1 << channel_number);
                     needsProcessing = true;
                 }
 
@@ -265,11 +248,7 @@
 
         bool needsProcessing = false;
         if (pChannel->isMaster()) {
-<<<<<<< HEAD
-            *masterOutput |= (1 << channel_number);
-=======
             busChannelConnectionFlags[pChannel->getOrientation()] |= (1 << channel_number);
->>>>>>> 8765b26c
             needsProcessing = true;
         }
 
@@ -303,11 +282,11 @@
 
     // Bitvector of enabled channels
     const unsigned int maxChannels = 32;
-    unsigned int masterOutput = 0;
+    unsigned int busChannelConnectionFlags[3] = { 0, 0, 0 };
     unsigned int headphoneOutput = 0;
 
     // Prepare each channel for output
-    processChannels(&masterOutput, &headphoneOutput, iBufferSize);
+    processChannels(&busChannelConnectionFlags, &headphoneOutput, iBufferSize);
 
     // Compute headphone mix
     // Head phone left/right mix
@@ -317,7 +296,11 @@
     // qDebug() << "head val " << cf_val << ", head " << chead_gain
     //          << ", master " << cmaster_gain;
 
-
+    Timer timer("EngineMaster::process channels");
+    QList<ChannelInfo*>::iterator it = m_channels.begin();
+  
+    timer.elapsed(true);
+    
     // Mix all the enabled headphone channels together.
     m_headphoneGain.setGain(chead_gain);
 
