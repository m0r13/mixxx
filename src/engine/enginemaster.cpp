/***************************************************************************
                          enginemaster.cpp  -  description
                             -------------------
    begin                : Sun Apr 28 2002
    copyright            : (C) 2002 by
    email                :
***************************************************************************/

/***************************************************************************
*                                                                         *
*   This program is free software; you can redistribute it and/or modify  *
*   it under the terms of the GNU General Public License as published by  *
*   the Free Software Foundation; either version 2 of the License, or     *
*   (at your option) any later version.                                   *
*                                                                         *
***************************************************************************/

#include <QtDebug>
#include <QList>
#include <QPair>

#include "controlpushbutton.h"
#include "configobject.h"
#include "controllogpotmeter.h"
#include "controlpotmeter.h"
#include "engine/enginebuffer.h"
#include "engine/enginemaster.h"
#include "engine/engineworkerscheduler.h"
#include "engine/enginedeck.h"
#include "engine/enginebuffer.h"
#include "engine/enginechannel.h"
#include "engine/engineclipping.h"
#include "engine/enginetalkoverducking.h"
#include "engine/enginevumeter.h"
#include "engine/enginexfader.h"
#include "engine/sidechain/enginesidechain.h"
#include "engine/sync/enginesync.h"
#include "sampleutil.h"
#include "engine/effects/engineeffectsmanager.h"
#include "effects/effectsmanager.h"
#include "util/timer.h"
#include "util/trace.h"
#include "playermanager.h"
#include "engine/channelmixer.h"

EngineMaster::EngineMaster(ConfigObject<ConfigValue>* _config,
                           const char* group,
                           EffectsManager* pEffectsManager,
                           bool bEnableSidechain,
                           bool bRampingGain)
        : m_pEngineEffectsManager(pEffectsManager ? pEffectsManager->getEngineEffectsManager() : NULL),
          m_bRampingGain(bRampingGain),
          m_masterVolumeOld(0.0),
          m_headphoneMasterGainOld(0.0),
          m_headphoneVolumeOld(1.0),
          m_bMasterOutputConnected(false),
          m_bHeadphoneOutputConnected(false) {
    m_bBusOutputConnected[0] = false;
    m_bBusOutputConnected[1] = false;
    m_bBusOutputConnected[2] = false;
    m_pWorkerScheduler = new EngineWorkerScheduler(this);
    m_pWorkerScheduler->start();

    if (pEffectsManager) {
        pEffectsManager->registerGroup(getMasterGroup());
        pEffectsManager->registerGroup(getHeadphoneGroup());
    }

    // Master sample rate
    m_pMasterSampleRate = new ControlObject(ConfigKey(group, "samplerate"), true, true);
    m_pMasterSampleRate->set(44100.);

    // Latency control
    m_pMasterLatency = new ControlObject(ConfigKey(group, "latency"), true, true);
    m_pMasterAudioBufferSize = new ControlObject(ConfigKey(group, "audio_buffer_size"));
    m_pMasterUnderflowCount = new ControlObject(ConfigKey(group, "underflow_count"), true, true);

    // Master rate
    m_pMasterRate = new ControlPotmeter(ConfigKey(group, "rate"), -1.0, 1.0);

    // Master sync controller
    m_pMasterSync = new EngineSync(_config);

    // The last-used bpm value is saved in the destructor of EngineSync.
    double default_bpm = _config->getValueString(ConfigKey("[InternalClock]", "bpm"),
                                                 "124.0").toDouble();
    ControlObject::getControl(ConfigKey("[InternalClock]","bpm"))->set(default_bpm);

    // Crossfader
    m_pCrossfader = new ControlPotmeter(ConfigKey(group, "crossfader"), -1., 1.);

    // Balance
    m_pBalance = new ControlPotmeter(ConfigKey(group, "balance"), -1., 1.);

    // Master volume
    m_pMasterVolume = new ControlLogpotmeter(ConfigKey(group, "volume"), 5.);

    // Clipping
    m_pClipping = new EngineClipping(group);

    // VU meter:
    m_pVumeter = new EngineVuMeter(group);

    // Headphone volume
    m_pHeadVolume = new ControlLogpotmeter(ConfigKey(group, "headVolume"), 5.);

    // Headphone mix (left/right)
    m_pHeadMix = new ControlPotmeter(ConfigKey(group, "headMix"),-1.,1.);
    m_pHeadMix->setDefaultValue(-1.);
    m_pHeadMix->set(-1.);

    // Master / Headphone split-out mode (for devices with only one output).
    m_pHeadSplitEnabled = new ControlPushButton(ConfigKey(group, "headSplit"));
    m_pHeadSplitEnabled->setButtonMode(ControlPushButton::TOGGLE);
    m_pHeadSplitEnabled->set(0.0);

    // Headphone Clipping
    m_pHeadClipping = new EngineClipping("");

    m_pTalkoverDucking = new EngineTalkoverDucking(_config, group);

    // Allocate buffers
    m_pHead = SampleUtil::alloc(MAX_BUFFER_LEN);
    m_pMaster = SampleUtil::alloc(MAX_BUFFER_LEN);
    SampleUtil::applyGain(m_pHead, 0, MAX_BUFFER_LEN);
    SampleUtil::applyGain(m_pMaster, 0, MAX_BUFFER_LEN);

    // Setup the output buses
    for (int o = EngineChannel::LEFT; o <= EngineChannel::RIGHT; ++o) {
        m_pOutputBusBuffers[o] = SampleUtil::alloc(MAX_BUFFER_LEN);
        SampleUtil::applyGain(m_pOutputBusBuffers[o], 0, MAX_BUFFER_LEN);
    }

    // Starts a thread for recording and shoutcast
    m_pSideChain = bEnableSidechain ? new EngineSideChain(_config) : NULL;

    // X-Fader Setup
    m_pXFaderMode = new ControlPotmeter(
        ConfigKey("[Mixer Profile]", "xFaderMode"), 0., 1.);
    m_pXFaderCurve = new ControlPotmeter(
        ConfigKey("[Mixer Profile]", "xFaderCurve"), 0., 2.);
    m_pXFaderCalibration = new ControlPotmeter(
        ConfigKey("[Mixer Profile]", "xFaderCalibration"), -2., 2.);
    m_pXFaderReverse = new ControlPotmeter(
        ConfigKey("[Mixer Profile]", "xFaderReverse"), 0., 1.);
}

EngineMaster::~EngineMaster() {
    qDebug() << "in ~EngineMaster()";
    delete m_pCrossfader;
    delete m_pBalance;
    delete m_pHeadMix;
    delete m_pHeadSplitEnabled;
    delete m_pMasterVolume;
    delete m_pHeadVolume;
    delete m_pTalkoverDucking;
    delete m_pClipping;
    delete m_pVumeter;
    delete m_pHeadClipping;
    delete m_pSideChain;

    delete m_pXFaderReverse;
    delete m_pXFaderCalibration;
    delete m_pXFaderCurve;
    delete m_pXFaderMode;

    delete m_pMasterSync;
    delete m_pMasterSampleRate;
    delete m_pMasterLatency;
    delete m_pMasterAudioBufferSize;
    delete m_pMasterRate;
    delete m_pMasterUnderflowCount;

    SampleUtil::free(m_pHead);
    SampleUtil::free(m_pMaster);
    for (int o = EngineChannel::LEFT; o <= EngineChannel::RIGHT; o++) {
        SampleUtil::free(m_pOutputBusBuffers[o]);
    }

    delete m_pWorkerScheduler;

    QMutableListIterator<ChannelInfo*> channel_it(m_channels);
    while (channel_it.hasNext()) {
        ChannelInfo* pChannelInfo = channel_it.next();
        channel_it.remove();
        SampleUtil::free(pChannelInfo->m_pBuffer);
        delete pChannelInfo->m_pChannel;
        delete pChannelInfo->m_pVolumeControl;
        delete pChannelInfo;
    }
}

const CSAMPLE* EngineMaster::getMasterBuffer() const {
    return m_pMaster;
}

const CSAMPLE* EngineMaster::getHeadphoneBuffer() const {
    return m_pHead;
}

void EngineMaster::processChannels(unsigned int* busChannelConnectionFlags,
                                   unsigned int* headphoneOutput,
                                   int iBufferSize) {
    ScopedTimer timer("EngineMaster::processChannels");

    QList<ChannelInfo*>::iterator it = m_channels.begin();
    QList<ChannelInfo*>::iterator master_it = NULL;

    // Clear talkover compressor for the next round of gain calculation.
    m_pTalkoverDucking->clearKeys();

    // Find the Sync Master and process it first then process all the slaves
    // (and skip the master).

    EngineChannel* pMasterChannel = m_pMasterSync->getMaster();
    if (pMasterChannel != NULL) {
        for (unsigned int channel_number = 0;
             it != m_channels.end(); ++it, ++channel_number) {
            ChannelInfo* pChannelInfo = *it;
            EngineChannel* pChannel = pChannelInfo->m_pChannel;
            if (!pChannel || !pChannel->isActive()) {
               continue;
            }

            if (pMasterChannel == pChannel) {
                master_it = it;

                // Proceed with the processing as below.
                bool needsProcessing = false;
                if (pChannel->isMaster()) {
                    busChannelConnectionFlags[pChannel->getOrientation()] |= (1 << channel_number);
                    needsProcessing = true;
                }

                // If the channel is enabled for previewing in headphones, copy it
                // over to the headphone buffer
                if (pChannel->isPFL()) {
                    *headphoneOutput |= (1 << channel_number);
                    needsProcessing = true;
                }

                if (m_pTalkoverDucking->getMode() != EngineTalkoverDucking::OFF &&
                        pChannel->isTalkover()) {
                    m_pTalkoverDucking->processKey(pChannelInfo->m_pBuffer, iBufferSize);
                }

                // Process the buffer if necessary, which it damn well better be
                if (needsProcessing) {
                    pChannel->process(NULL, pChannelInfo->m_pBuffer, iBufferSize);
                }
                break;
            }
        }
    }

    it = m_channels.begin();
    for (unsigned int channel_number = 0;
         it != m_channels.end(); ++it, ++channel_number) {
        ChannelInfo* pChannelInfo = *it;
        EngineChannel* pChannel = pChannelInfo->m_pChannel;

        // Skip the master since we already processed it.
        if (it == master_it) {
            continue;
        }

        // Skip inactive channels.
        if (!pChannel || !pChannel->isActive()) {
            continue;
        }

        bool needsProcessing = false;
        if (pChannel->isMaster()) {
            busChannelConnectionFlags[pChannel->getOrientation()] |= (1 << channel_number);
            needsProcessing = true;
        }

        // If the channel is enabled for previewing in headphones, copy it
        // over to the headphone buffer
        if (pChannel->isPFL()) {
            *headphoneOutput |= (1 << channel_number);
            needsProcessing = true;
        }

        if (m_pTalkoverDucking->getMode() != EngineTalkoverDucking::OFF &&
                pChannel->isTalkover()) {
            m_pTalkoverDucking->processKey(pChannelInfo->m_pBuffer, iBufferSize);
        }

        // Process the buffer if necessary
        if (needsProcessing) {
            pChannel->process(NULL, pChannelInfo->m_pBuffer, iBufferSize);
        }
    }
}

void EngineMaster::process(const int iBufferSize) {
    static bool haveSetName = false;
    if (!haveSetName) {
        QThread::currentThread()->setObjectName("Engine");
        haveSetName = true;
    }
    Trace t("EngineMaster::process");

    int iSampleRate = static_cast<int>(m_pMasterSampleRate->get());
    // Update internal master sync.
    m_pMasterSync->onCallbackStart(iSampleRate, iBufferSize);
    if (m_pEngineEffectsManager) {
        m_pEngineEffectsManager->onCallbackStart();
    }

    // Bitvector of enabled channels
    const unsigned int maxChannels = 32;
    unsigned int busChannelConnectionFlags[3] = { 0, 0, 0 };
    unsigned int headphoneOutput = 0;

    // Prepare each channel for output
    processChannels(busChannelConnectionFlags, &headphoneOutput, iBufferSize);

    // Compute headphone mix
    // Head phone left/right mix
    CSAMPLE cf_val = m_pHeadMix->get();
    CSAMPLE chead_gain = 0.5*(-cf_val+1.);
    CSAMPLE cmaster_gain = 0.5*(cf_val+1.);
    // qDebug() << "head val " << cf_val << ", head " << chead_gain
    //          << ", master " << cmaster_gain;

    // Mix all the enabled headphone channels together.
    m_headphoneGain.setGain(chead_gain);

    if (m_bRampingGain) {
        ChannelMixer::mixChannelsRamping(
            m_channels, m_headphoneGain, headphoneOutput,
            maxChannels, &m_channelHeadphoneGainCache,
            m_pHead, iBufferSize);
    } else {
        ChannelMixer::mixChannels(
            m_channels, m_headphoneGain, headphoneOutput,
            maxChannels, &m_channelHeadphoneGainCache,
            m_pHead, iBufferSize);
    }

    // Calculate the crossfader gains for left and right side of the crossfader
    double c1_gain, c2_gain;
    EngineXfader::getXfadeGains(m_pCrossfader->get(), m_pXFaderCurve->get(),
                                m_pXFaderCalibration->get(),
                                m_pXFaderMode->get() == MIXXX_XFADER_CONSTPWR,
                                m_pXFaderReverse->get() == 1.0,
                                &c1_gain, &c2_gain);

    // And mix the 3 buses into the master.
    CSAMPLE master_gain = m_pMasterVolume->get();

    // Channels with the talkover flag should be mixed with the master signal at
    // full master volume.  All other channels should be adjusted by ducking gain.
    m_masterGain.setGains(master_gain * m_pTalkoverDucking->getGain(iBufferSize / 2),
                          c1_gain, 1.0, c2_gain, master_gain);

    // Make the mix for each output bus. m_masterGain takes care of applying the
    // master volume, the channel volume, and the orientation gain.
    for (int o = EngineChannel::LEFT; o <= EngineChannel::RIGHT; o++) {
        if (m_bRampingGain) {
            ChannelMixer::mixChannelsRamping(
                m_channels, m_masterGain,
                busChannelConnectionFlags[o], maxChannels,
                &m_channelMasterGainCache,
                m_pOutputBusBuffers[o], iBufferSize);
        } else {
            ChannelMixer::mixChannels(
                m_channels, m_masterGain,
                busChannelConnectionFlags[o], maxChannels,
                &m_channelMasterGainCache,
                m_pOutputBusBuffers[o], iBufferSize);
        }
    }

    // Mix the three channels together. We already mixed the busses together
    // with the channel gains and overall master gain.
    SampleUtil::copy3WithGain(m_pMaster,
                              m_pOutputBusBuffers[EngineChannel::LEFT], 1.0,
                              m_pOutputBusBuffers[EngineChannel::CENTER], 1.0,
                              m_pOutputBusBuffers[EngineChannel::RIGHT], 1.0,
                              iBufferSize);

<<<<<<< HEAD
    // Process master channel effects
    if (m_pEngineEffectsManager) {
        m_pEngineEffectsManager->process(getMasterGroup(), m_pMaster, m_pMaster, iBufferSize);
    }

    // Apply master volume after effects.
    CSAMPLE master_volume = m_pMasterVolume->get();
    if (m_bRampingGain) {
        SampleUtil::applyRampingGain(m_pMaster, m_masterVolumeOld,
                                     master_volume, iBufferSize);
    } else {
        SampleUtil::applyGain(m_pHead, master_volume, iBufferSize);
    }
    m_masterVolumeOld = master_volume;

#ifdef __LADSPA__
    // LADPSA master effects
    m_pLadspa->process(m_pMaster, m_pMaster, iBufferSize);
#endif

=======
>>>>>>> d9454bdf
    // Clipping
    m_pClipping->process(m_pMaster, m_pMaster, iBufferSize);

    // Balance values
    CSAMPLE balright = 1.;
    CSAMPLE balleft = 1.;
    CSAMPLE bal = m_pBalance->get();
    if (bal>0.)
        balleft -= bal;
    else if (bal<0.)
        balright += bal;

    // Perform balancing on main out
    SampleUtil::applyAlternatingGain(m_pMaster, balleft, balright, iBufferSize);

    // Update VU meter (it does not return anything). Needs to be here so that
    // master balance is reflected in the VU meter.
    if (m_pVumeter != NULL) {
        m_pVumeter->process(m_pMaster, m_pMaster, iBufferSize);
    }

    // Submit master samples to the side chain to do shoutcasting, recording,
    // etc. (cpu intensive non-realtime tasks)
    if (m_pSideChain != NULL) {
        m_pSideChain->writeSamples(m_pMaster, iBufferSize);
    }

    // Add master to headphone with appropriate gain
    if (m_bRampingGain) {
        SampleUtil::addWithRampingGain(m_pHead, m_pMaster,
                                       m_headphoneMasterGainOld,
                                       cmaster_gain, iBufferSize);
    } else {
        SampleUtil::addWithGain(m_pHead, m_pMaster, cmaster_gain, iBufferSize);
    }
    m_headphoneMasterGainOld = cmaster_gain;

    // Process headphone channel effects
    if (m_pEngineEffectsManager) {
        m_pEngineEffectsManager->process(getHeadphoneGroup(), m_pHead, m_pHead, iBufferSize);
    }

    // Head volume and clipping
    CSAMPLE headphoneVolume = m_pHeadVolume->get();
    if (m_bRampingGain) {
        SampleUtil::applyRampingGain(m_pHead, m_headphoneVolumeOld,
                                     headphoneVolume, iBufferSize);
    } else {
        SampleUtil::applyGain(m_pHead, headphoneVolume, iBufferSize);
    }
    m_headphoneVolumeOld = headphoneVolume;
    m_pHeadClipping->process(m_pHead, m_pHead, iBufferSize);

    // If Head Split is enabled, replace the left channel of the pfl buffer
    // with a mono mix of the headphone buffer, and the right channel of the pfl
    // buffer with a mono mix of the master output buffer.
    if (m_pHeadSplitEnabled->get()) {
        for (int i = 0; i + 1 < iBufferSize; i += 2) {
            m_pHead[i] = (m_pHead[i] + m_pHead[i + 1]) / 2;
            m_pHead[i + 1] = (m_pMaster[i] + m_pMaster[i + 1]) / 2;
        }
    }

    //Master/headphones interleaving is now done in
    //SoundManager::requestBuffer() - Albert Nov 18/07

    // We're close to the end of the callback. Wake up the engine worker
    // scheduler so that it runs the workers.
    m_pWorkerScheduler->runWorkers();
}

void EngineMaster::addChannel(EngineChannel* pChannel) {
    ChannelInfo* pChannelInfo = new ChannelInfo();
    pChannelInfo->m_pChannel = pChannel;
    pChannelInfo->m_pVolumeControl = new ControlLogpotmeter(
            ConfigKey(pChannel->getGroup(), "volume"), 1.0);
    pChannelInfo->m_pVolumeControl->setDefaultValue(1.0);
    pChannelInfo->m_pVolumeControl->set(1.0);
    pChannelInfo->m_pBuffer = SampleUtil::alloc(MAX_BUFFER_LEN);
    SampleUtil::applyGain(pChannelInfo->m_pBuffer, 0, MAX_BUFFER_LEN);
    m_channels.push_back(pChannelInfo);
    m_channelHeadphoneGainCache.push_back(0);
    for (int o = EngineChannel::LEFT; o <= EngineChannel::RIGHT; o++) {
        m_channelMasterGainCache.push_back(0);
    }

    EngineBuffer* pBuffer = pChannelInfo->m_pChannel->getEngineBuffer();
    if (pBuffer != NULL) {
        pBuffer->bindWorkers(m_pWorkerScheduler);
        pBuffer->setEngineMaster(this);
    }
}

EngineChannel* EngineMaster::getChannel(QString group) {
    for (QList<ChannelInfo*>::const_iterator i = m_channels.begin();
         i != m_channels.end(); ++i) {
        ChannelInfo* pChannelInfo = *i;
        if (pChannelInfo->m_pChannel->getGroup() == group) {
            return pChannelInfo->m_pChannel;
        }
    }
    return NULL;
}

const CSAMPLE* EngineMaster::getDeckBuffer(unsigned int i) const {
    return getChannelBuffer(PlayerManager::groupForDeck(i));
}

const CSAMPLE* EngineMaster::getOutputBusBuffer(unsigned int i) const {
    if (i <= EngineChannel::RIGHT)
        return m_pOutputBusBuffers[i];
    return NULL;
}

const CSAMPLE* EngineMaster::getChannelBuffer(QString group) const {
    for (QList<ChannelInfo*>::const_iterator i = m_channels.constBegin();
         i != m_channels.constEnd(); ++i) {
        const ChannelInfo* pChannelInfo = *i;
        if (pChannelInfo->m_pChannel->getGroup() == group) {
            return pChannelInfo->m_pBuffer;
        }
    }
    return NULL;
}

const CSAMPLE* EngineMaster::buffer(AudioOutput output) const {
    switch (output.getType()) {
    case AudioOutput::MASTER:
        return getMasterBuffer();
        break;
    case AudioOutput::HEADPHONES:
        return getHeadphoneBuffer();
        break;
    case AudioOutput::BUS:
        return getOutputBusBuffer(output.getIndex());
        break;
    case AudioOutput::DECK:
        return getDeckBuffer(output.getIndex());
        break;
    default:
        return NULL;
    }
}

void EngineMaster::onOutputConnected(AudioOutput output) {
    switch (output.getType()) {
        case AudioOutput::MASTER:
            m_bMasterOutputConnected = true;
            break;
        case AudioOutput::HEADPHONES:
            m_bHeadphoneOutputConnected = true;
            break;
        case AudioOutput::BUS:
            m_bBusOutputConnected[output.getIndex()] = true;
            break;
        case AudioOutput::DECK:
            // We don't track enabled decks.
            break;
        default:
            break;
    }
}

void EngineMaster::onOutputDisconnected(AudioOutput output) {
    switch (output.getType()) {
        case AudioOutput::MASTER:
            m_bMasterOutputConnected = false;
            break;
        case AudioOutput::HEADPHONES:
            m_bHeadphoneOutputConnected = false;
            break;
        case AudioOutput::BUS:
            m_bBusOutputConnected[output.getIndex()] = false;
            break;
        case AudioOutput::DECK:
            // We don't track enabled decks.
            break;
        default:
            break;
    }
}<|MERGE_RESOLUTION|>--- conflicted
+++ resolved
@@ -382,7 +382,6 @@
                               m_pOutputBusBuffers[EngineChannel::RIGHT], 1.0,
                               iBufferSize);
 
-<<<<<<< HEAD
     // Process master channel effects
     if (m_pEngineEffectsManager) {
         m_pEngineEffectsManager->process(getMasterGroup(), m_pMaster, m_pMaster, iBufferSize);
@@ -398,13 +397,6 @@
     }
     m_masterVolumeOld = master_volume;
 
-#ifdef __LADSPA__
-    // LADPSA master effects
-    m_pLadspa->process(m_pMaster, m_pMaster, iBufferSize);
-#endif
-
-=======
->>>>>>> d9454bdf
     // Clipping
     m_pClipping->process(m_pMaster, m_pMaster, iBufferSize);
 
