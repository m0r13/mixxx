--- conflicted
+++ resolved
@@ -86,7 +86,6 @@
         EngineChannel* m_pChannel;
         CSAMPLE* m_pBuffer;
         ControlObject* m_pVolumeControl;
-        double m_dOldGain;
     };
 
     class GainCalculator {
@@ -105,21 +104,12 @@
       private:
         double m_dGain;
     };
-    // This class keeps a cache of values so we can compare them from one buffer iteration
-    // to the next.  We can also choose whether to use the cached CO values or look up
-    // new ones.  This lets us use the crossfade utility to smooth out changes in gain.
     class OrientationVolumeGainCalculator : public GainCalculator {
       public:
         OrientationVolumeGainCalculator()
-<<<<<<< HEAD
-            : m_dVolume(1.0), m_dLeftGain(1.0), m_dCenterGain(1.0), m_dRightGain(1.0) {}
-
-        inline double getGain(ChannelInfo* pChannelInfo) {
-=======
                 : m_dVolume(1.0), m_dLeftGain(1.0), m_dCenterGain(1.0), m_dRightGain(1.0) { }
 
         inline double getGain(ChannelInfo* pChannelInfo) const {
->>>>>>> ee25c9e4
             const double channelVolume = pChannelInfo->m_pVolumeControl->get();
             const double orientationGain = EngineMaster::gainForOrientation(
                 pChannelInfo->m_pChannel->getOrientation(),
@@ -143,7 +133,7 @@
     QList<CSAMPLE> m_channelMasterGainCache;
     QList<CSAMPLE> m_channelHeadphoneGainCache;
 
-    CSAMPLE *m_pMaster, *m_pHead, *m_pPrevGainBuffer;
+    CSAMPLE *m_pMaster, *m_pHead;
 
     EngineWorkerScheduler *m_pWorkerScheduler;
 
