--- conflicted
+++ resolved
@@ -201,14 +201,6 @@
     EngineClipping* m_pClipping;
     EngineClipping* m_pHeadClipping;
     EngineTalkoverDucking* m_pTalkoverDucking;
-
-<<<<<<< HEAD
-#ifdef __LADSPA__
-    EngineLADSPA* m_pLadspa;
-#endif
-
-=======
->>>>>>> d9454bdf
     EngineVuMeter* m_pVumeter;
     EngineSideChain* m_pSideChain;
 
