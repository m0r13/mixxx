--- conflicted
+++ resolved
@@ -30,15 +30,10 @@
 #include "sampleutil.h"
 
 EngineDeck::EngineDeck(const char* group,
-<<<<<<< HEAD
                        ConfigObject<ConfigValue>* pConfig,
+                       EngineMaster* pMixingEngine,
                        EffectsManager* pEffectsManager,
                        EngineChannel::ChannelOrientation defaultOrientation)
-=======
-                             ConfigObject<ConfigValue>* pConfig,
-                             EngineMaster* pMixingEngine,
-                             EngineChannel::ChannelOrientation defaultOrientation)
->>>>>>> 492aeca0
         : EngineChannel(group, defaultOrientation),
           m_pConfig(pConfig),
           m_pEngineEffectsManager(pEffectsManager->getEngineEffectsManager()),
