--- conflicted
+++ resolved
@@ -47,13 +47,8 @@
   private:
     void setFilters(bool forceSetting = false);
 
-<<<<<<< HEAD
     CSAMPLE *m_pLowBuf, *m_pBandBuf, *m_pHighBuf;
-    EngineObject *low, *band, *high;
-=======
-    CSAMPLE *m_pTemp1, *m_pTemp2, *m_pTemp3;
     EngineObjectConstIn *low, *band, *high;
->>>>>>> d4fd8923
     ControlLogpotmeter *filterpotLow, *filterpotMid, *filterpotHigh;
     ControlPushButton *filterKillLow, *filterKillMid, *filterKillHigh;
     ControlObjectSlave* m_pSampleRate;
