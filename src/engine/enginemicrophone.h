--- conflicted
+++ resolved
@@ -53,12 +53,8 @@
     EngineEffectsManager* m_pEngineEffectsManager;
     EngineVuMeter m_vuMeter;
     ControlObject* m_pEnabled;
-<<<<<<< HEAD
     ControlAudioTaperPot* m_pPregain;
-=======
-    ControlLogpotmeter* m_pPregain;
     ControlObjectSlave* m_pSampleRate;
->>>>>>> 3e4b3ec6
     const CSAMPLE* volatile m_sampleBuffer;
 
     bool m_wasActive;
