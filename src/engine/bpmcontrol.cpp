--- conflicted
+++ resolved
@@ -29,33 +29,17 @@
     m_pPlayButton = new ControlObjectSlave(_group, "play", this);
     m_pRateSlider = new ControlObjectSlave(_group, "rate", this);
     m_pRateSlider->connectValueChanged(SLOT(slotAdjustBpm()), Qt::DirectConnection);
-<<<<<<< HEAD
     m_pNumDecks = ControlObject::getControl("[Master]", "num_decks");
     m_pQuantize = ControlObject::getControl(_group, "quantize");
-
-    m_pRateRange = ControlObject::getControl(_group, "rateRange");
-    connect(m_pRateRange, SIGNAL(valueChanged(double)),
-            this, SLOT(slotAdjustBpm()),
-            Qt::DirectConnection);
-
-    m_pRateDir = ControlObject::getControl(_group, "rate_dir");
-    connect(m_pRateDir, SIGNAL(valueChanged(double)),
-            this, SLOT(slotAdjustBpm()),
-            Qt::DirectConnection);
-
-    m_pLoopEnabled = ControlObject::getControl(_group, "loop_enabled");
-    m_pLoopStartPosition = ControlObject::getControl(_group, "loop_start_position");
-    m_pLoopEndPosition = ControlObject::getControl(_group, "loop_end_position");
-=======
     m_pRateRange = new ControlObjectSlave(_group, "rateRange", this);
     m_pRateRange->connectValueChanged(SLOT(slotAdjustBpm()), Qt::DirectConnection);
     m_pRateDir = new ControlObjectSlave(_group, "rate_dir", this);
     m_pRateDir->connectValueChanged(SLOT(slotAdjustBpm()), Qt::DirectConnection);
 
+
     m_pLoopEnabled = new ControlObjectSlave(_group, "loop_enabled", this);
     m_pLoopStartPosition = new ControlObjectSlave(_group, "loop_start_position", this);
     m_pLoopEndPosition = new ControlObjectSlave(_group, "loop_end_position", this);
->>>>>>> 5c6ba791
 
     m_pFileBpm = new ControlObject(ConfigKey(_group, "file_bpm"));
     connect(m_pFileBpm, SIGNAL(valueChanged(double)),
