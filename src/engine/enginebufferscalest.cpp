--- conflicted
+++ resolved
@@ -48,7 +48,6 @@
     delete [] buffer_back;
 }
 
-<<<<<<< HEAD
 void EngineBufferScaleST::setScaleParameters(int iSampleRate,
                                              double* rate_adjust,
                                              double* tempo_adjust,
@@ -56,33 +55,6 @@
     if (m_iSampleRate != iSampleRate) {
         m_pSoundTouch->setSampleRate(iSampleRate > 0 ? iSampleRate : 44100);
         m_iSampleRate = iSampleRate;
-=======
-void EngineBufferScaleST::setPitchIndpTimeStretch(bool b)
-{
-    m_bPitchIndpTimeStretch = b;
-    m_qMutex.lock();
-    if (m_bPitchIndpTimeStretch) {
-        m_pSoundTouch->setRate(1.);
-    } else {
-        m_pSoundTouch->setTempo(1.);
-    }
-    m_qMutex.unlock();
-}
-
-bool EngineBufferScaleST::getPitchIndpTimeStretch(void)
-{
-    return m_bPitchIndpTimeStretch;
-}
-
-
-void EngineBufferScaleST::setBaseRate(double dBaseRate)
-{
-    m_dBaseRate = dBaseRate;
-
-    m_qMutex.lock();
-    if (m_bPitchIndpTimeStretch) {
-        m_pSoundTouch->setRate(m_dBaseRate);
->>>>>>> 2d40a3a2
     }
 
     // Assumes rate_adjust is just baserate (which cannot be negative) and
