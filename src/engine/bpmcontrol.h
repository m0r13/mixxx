--- conflicted
+++ resolved
@@ -67,14 +67,9 @@
     ControlObject* m_pNumDecks;
 
     // ControlObjects that come from EngineBuffer
-<<<<<<< HEAD
-    ControlObject* m_pPlayButton;
-    ControlObject* m_pQuantize;
-    ControlObject* m_pRateSlider;
-=======
     ControlObjectSlave* m_pPlayButton;
     ControlObjectSlave* m_pRateSlider;
->>>>>>> 8765b26c
+    ControlObject* m_pQuantize;
     ControlObject* m_pRateRange;
     ControlObject* m_pRateDir;
 
