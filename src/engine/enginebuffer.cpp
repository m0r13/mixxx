--- conflicted
+++ resolved
@@ -506,11 +506,6 @@
 }
 
 // WARNING: This method runs in both the GUI thread and the Engine Thread
-<<<<<<< HEAD
-void EngineBuffer::slotControlSeek(double change)
-{
-    if (isnan(change) || change > kMaxPlayposRange || change < kMinPlayposRange) {
-=======
 void EngineBuffer::slotControlSeek(double change) {
     doSeek(change, /* exact */ false);
 }
@@ -526,8 +521,7 @@
 }
 
 void EngineBuffer::doSeek(double change, bool exact) {
-    if(isnan(change) || change > kMaxPlayposRange || change < kMinPlayposRange) {
->>>>>>> 574ed3b0
+    if (isnan(change) || change > kMaxPlayposRange || change < kMinPlayposRange) {
         // This seek is ridiculous.
         return;
     }
@@ -1010,24 +1004,14 @@
     m_pSyncControl->reportTrackPosition(fFractionalPlaypos);
 
     // Update indicators that are only updated after every
-<<<<<<< HEAD
     // sampleRate/kiUpdateRate samples processed.  (e.g. playposSlider,
     // rateEngine)
     if (m_iSamplesCalculated > (m_pSampleRate->get() / kiPlaypositionUpdateRate)) {
-=======
-    // sampleRate/kiUpdateRate samples processed.
-    if (m_iSamplesCalculated > (m_pSampleRate->get()/kiUpdateRate)) {
->>>>>>> 574ed3b0
         m_playposSlider->set(fFractionalPlaypos);
         m_pCueControl->updateIndicators();
 
-<<<<<<< HEAD
-        if (rate != m_rateEngine->get()) {
-            m_rateEngine->set(rate);
-=======
         if (speed != m_rateEngine->get()) {
             m_rateEngine->set(speed);
->>>>>>> 574ed3b0
         }
 
         // Update the BPM even more slowly
