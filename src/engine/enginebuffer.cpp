/***************************************************************************
                          enginebuffer.cpp  -  description
                             -------------------
    begin                : Wed Feb 20 2002
    copyright            : (C) 2002 by Tue and Ken Haste Andersen
    email                :
***************************************************************************/

/***************************************************************************
*                                                                         *
*   This program is free software; you can redistribute it and/or modify  *
*   it under the terms of the GNU General Public License as published by  *
*   the Free Software Foundation; either version 2 of the License, or     *
*   (at your option) any later version.                                   *
*                                                                         *
***************************************************************************/

#include <QtDebug>

#include "engine/enginebuffer.h"
#include "cachingreader.h"
#include "sampleutil.h"

#include "controlpushbutton.h"
#include "configobject.h"
#include "controlpotmeter.h"
#include "controllinpotmeter.h"
#include "engine/enginechannel.h"
#include "engine/enginebufferscalest.h"
#include "engine/enginebufferscalerubberband.h"
#include "engine/enginebufferscalelinear.h"
#include "engine/enginebufferscaledummy.h"
#include "mathstuff.h"
#include "engine/sync/enginesync.h"
#include "engine/engineworkerscheduler.h"
#include "engine/readaheadmanager.h"
#include "engine/enginecontrol.h"
#include "engine/loopingcontrol.h"
#include "engine/ratecontrol.h"
#include "engine/bpmcontrol.h"
#include "engine/keycontrol.h"
#include "engine/sync/synccontrol.h"
#include "engine/quantizecontrol.h"
#include "visualplayposition.h"
#include "engine/cuecontrol.h"
#include "engine/clockcontrol.h"
#include "engine/enginemaster.h"
#include "util/timer.h"
#include "track/keyutils.h"
#include "controlobjectslave.h"
#include "util/compatibility.h"

#ifdef __VINYLCONTROL__
#include "engine/vinylcontrolcontrol.h"
#endif

#include "trackinfoobject.h"

const double kMaxPlayposRange = 1.14;
const double kMinPlayposRange = -0.14;

EngineBuffer::EngineBuffer(const char* _group, ConfigObject<ConfigValue>* _config,
                           EngineChannel* pChannel, EngineMaster* pMixingEngine) :
    m_engineLock(QMutex::Recursive),
    m_group(_group),
    m_pConfig(_config),
    m_pLoopingControl(NULL),
    m_pSyncControl(NULL),
    m_pRateControl(NULL),
    m_pBpmControl(NULL),
    m_pKeyControl(NULL),
    m_pReadAheadManager(NULL),
    m_pReader(NULL),
    m_filepos_play(0.),
    m_speed_old(0),
    m_pitch_old(0),
    m_baserate_old(0),
    m_rate_old(0.),
    m_file_length_old(-1),
    m_file_srate_old(0),
    m_iSamplesCalculated(0),
    m_iUiSlowTick(0),
    m_pRepeat(NULL),
    m_startButton(NULL),
    m_endButton(NULL),
    m_pScale(NULL),
    m_pScaleLinear(NULL),
    m_pScaleST(NULL),
    m_pScaleRB(NULL),
    m_bScalerChanged(false),
    m_bScalerOverride(false),
    m_bSeekQueued(0),
    m_bSyncPhaseQueued(0),
    m_dQueuedPosition(0),
    m_bLastBufferPaused(true),
    m_iTrackLoading(0),
    m_bPlayAfterLoading(false),
    m_fRampValue(0.0),
    m_iRampState(ENGINE_RAMP_NONE),
    m_pDitherBuffer(SampleUtil::alloc(MAX_BUFFER_LEN)),
    m_iDitherBufferReadIndex(0),
    m_pCrossFadeBuffer(SampleUtil::alloc(MAX_BUFFER_LEN)),
    m_iCrossFadeSamples(0),
    m_iLastBufferSize(0) {

    // Generate dither values. When engine samples used to be within [SHRT_MIN,
    // SHRT_MAX] dithering values were in the range [-0.5, 0.5]. Now that we
    // normalize engine samples to the range [-1.0, 1.0] we divide by SHRT_MAX
    // to preserve the previous behavior.
    for (int i = 0; i < MAX_BUFFER_LEN; ++i) {
        m_pDitherBuffer[i] = (static_cast<CSAMPLE>(rand() % RAND_MAX) / RAND_MAX - 0.5) / SHRT_MAX;
    }

    // zero out crossfade buffer
    SampleUtil::applyGain(m_pCrossFadeBuffer, 0.0, MAX_BUFFER_LEN);

    m_fLastSampleValue[0] = 0;
    m_fLastSampleValue[1] = 0;

    m_pReader = new CachingReader(_group, _config);
    connect(m_pReader, SIGNAL(trackLoading()),
            this, SLOT(slotTrackLoading()),
            Qt::DirectConnection);
    connect(m_pReader, SIGNAL(trackLoaded(TrackPointer, int, int)),
            this, SLOT(slotTrackLoaded(TrackPointer, int, int)),
            Qt::DirectConnection);
    connect(m_pReader, SIGNAL(trackLoadFailed(TrackPointer, QString)),
            this, SLOT(slotTrackLoadFailed(TrackPointer, QString)),
            Qt::DirectConnection);

    // Play button
    m_playButton = new ControlPushButton(ConfigKey(m_group, "play"));
    m_playButton->setButtonMode(ControlPushButton::TOGGLE);
    m_playButton->connectValueChangeRequest(
            this, SLOT(slotControlPlayRequest(double)),
            Qt::DirectConnection);

    //Play from Start Button (for sampler)
    m_playStartButton = new ControlPushButton(ConfigKey(m_group, "start_play"));
    connect(m_playStartButton, SIGNAL(valueChanged(double)),
            this, SLOT(slotControlPlayFromStart(double)),
            Qt::DirectConnection);

    // Jump to start and stop button
    m_stopStartButton = new ControlPushButton(ConfigKey(m_group, "start_stop"));
    connect(m_stopStartButton, SIGNAL(valueChanged(double)),
            this, SLOT(slotControlJumpToStartAndStop(double)),
            Qt::DirectConnection);

    //Stop playback (for sampler)
    m_stopButton = new ControlPushButton(ConfigKey(m_group, "stop"));
    connect(m_stopButton, SIGNAL(valueChanged(double)),
            this, SLOT(slotControlStop(double)),
            Qt::DirectConnection);

    // Start button
    m_startButton = new ControlPushButton(ConfigKey(m_group, "start"));
    connect(m_startButton, SIGNAL(valueChanged(double)),
            this, SLOT(slotControlStart(double)),
            Qt::DirectConnection);

    // End button
    m_endButton = new ControlPushButton(ConfigKey(m_group, "end"));
    connect(m_endButton, SIGNAL(valueChanged(double)),
            this, SLOT(slotControlEnd(double)),
            Qt::DirectConnection);

    m_pSlipButton = new ControlPushButton(ConfigKey(m_group, "slip_enabled"));
    m_pSlipButton->setButtonMode(ControlPushButton::TOGGLE);
    connect(m_pSlipButton, SIGNAL(valueChanged(double)),
            this, SLOT(slotControlSlip(double)),
            Qt::DirectConnection);
    connect(m_pSlipButton, SIGNAL(valueChangedFromEngine(double)),
            this, SLOT(slotControlSlip(double)),
            Qt::DirectConnection);

    // Actual rate (used in visuals, not for control)
    m_rateEngine = new ControlObject(ConfigKey(m_group, "rateEngine"));

    // BPM to display in the UI (updated more slowly than the actual bpm)
    m_visualBpm = new ControlObject(ConfigKey(m_group, "visual_bpm"));
    m_visualKey = new ControlObject(ConfigKey(m_group, "visual_key"));

    // Slider to show and change song position
    //these bizarre choices map conveniently to the 0-127 range of midi
    m_playposSlider = new ControlLinPotmeter(
        ConfigKey(m_group, "playposition"), kMinPlayposRange, kMaxPlayposRange);
    connect(m_playposSlider, SIGNAL(valueChanged(double)),
            this, SLOT(slotControlSeek(double)),
            Qt::DirectConnection);

    // Control used to communicate ratio playpos to GUI thread
    m_visualPlayPos = VisualPlayPosition::getVisualPlayPosition(m_group);

    m_pRepeat = new ControlPushButton(ConfigKey(m_group, "repeat"));
    m_pRepeat->setButtonMode(ControlPushButton::TOGGLE);

    // Sample rate
    m_pSampleRate = new ControlObjectSlave("[Master]", "samplerate", this);

    m_pTrackSamples = new ControlObject(ConfigKey(m_group, "track_samples"));
    m_pTrackSampleRate = new ControlObject(ConfigKey(m_group, "track_samplerate"));

    m_pKeylock = new ControlPushButton(ConfigKey(m_group, "keylock"));
    m_pKeylock->setButtonMode(ControlPushButton::TOGGLE);
    m_pKeylock->set(false);

    m_pEject = new ControlPushButton(ConfigKey(m_group, "eject"));
    connect(m_pEject, SIGNAL(valueChanged(double)),
            this, SLOT(slotEjectTrack(double)),
            Qt::DirectConnection);

    // Quantization Controller for enabling and disabling the
    // quantization (alignment) of loop in/out positions and (hot)cues with
    // beats.
    addControl(new QuantizeControl(_group, _config));
    m_pQuantize = ControlObject::getControl(ConfigKey(_group, "quantize"));

    // Create the Loop Controller
    m_pLoopingControl = new LoopingControl(_group, _config);
    addControl(m_pLoopingControl);

    m_pSyncControl = new SyncControl(_group, _config, pChannel,
                                     pMixingEngine->getEngineSync());
    addControl(m_pSyncControl);

#ifdef __VINYLCONTROL__
    addControl(new VinylControlControl(_group, _config));
#endif

    m_pRateControl = new RateControl(_group, _config);
    // Add the Rate Controller
    addControl(m_pRateControl);

    // Create the BPM Controller
    m_pBpmControl = new BpmControl(_group, _config);
    addControl(m_pBpmControl);

    // TODO(rryan) remove this dependence?
    m_pRateControl->setBpmControl(m_pBpmControl);
    m_pSyncControl->setEngineControls(m_pRateControl, m_pBpmControl);
    pMixingEngine->getEngineSync()->addSyncableDeck(m_pSyncControl);

    m_fwdButton = ControlObject::getControl(ConfigKey(_group, "fwd"));
    m_backButton = ControlObject::getControl(ConfigKey(_group, "back"));

    m_pKeyControl = new KeyControl(_group, _config);
    addControl(m_pKeyControl);

    // Create the clock controller
    m_pClockControl = new ClockControl(_group, _config);
    addControl(m_pClockControl);

    // Create the cue controller
    m_pCueControl = new CueControl(_group, _config);
    addControl(m_pCueControl);

    m_pReadAheadManager = new ReadAheadManager(m_pReader);
    m_pReadAheadManager->addEngineControl(m_pLoopingControl);
    m_pReadAheadManager->addEngineControl(m_pRateControl);

    // Construct scaling objects
    m_pScaleLinear = new EngineBufferScaleLinear(m_pReadAheadManager);
    m_pScaleST = new EngineBufferScaleST(m_pReadAheadManager);
    m_pScaleDummy = new EngineBufferScaleDummy(m_pReadAheadManager);
    m_pScaleRB = new EngineBufferScaleRubberBand(m_pReadAheadManager);
    enablePitchAndTimeScaling(false);

    //m_iRampIter = 0;
#ifdef __SCALER_DEBUG__
    df.setFileName("mixxx-debug.csv");
    df.open(QIODevice::WriteOnly | QIODevice::Text);
    writer.setDevice(&df);
#endif


    m_hintList.reserve(256); // Avoid reallocation
}

EngineBuffer::~EngineBuffer()
{
#ifdef __SCALER_DEBUG__
    //close the writer
    df.close();
#endif
    delete m_pReadAheadManager;
    delete m_pReader;

    delete m_playButton;
    delete m_playStartButton;
    delete m_stopStartButton;

    delete m_startButton;
    delete m_endButton;
    delete m_stopButton;
    delete m_rateEngine;
    delete m_playposSlider;
    delete m_visualBpm;
    delete m_visualKey;

    delete m_pSlipButton;
    delete m_pRepeat;

    delete m_pTrackSamples;
    delete m_pTrackSampleRate;

    delete m_pScaleLinear;
    delete m_pScaleDummy;
    delete m_pScaleST;
    delete m_pScaleRB;

    delete m_pKeylock;
    delete m_pEject;

    SampleUtil::free(m_pDitherBuffer);
    SampleUtil::free(m_pCrossFadeBuffer);

    while (m_engineControls.size() > 0) {
        EngineControl* pControl = m_engineControls.takeLast();
        delete pControl;
    }
}

double EngineBuffer::fractionalPlayposFromAbsolute(double absolutePlaypos) {
    double fFractionalPlaypos = 0.0;
    if (m_file_length_old != 0.) {
        fFractionalPlaypos = math_min(absolutePlaypos, m_file_length_old);
        fFractionalPlaypos /= m_file_length_old;
    } else {
        fFractionalPlaypos = 0.;
    }
    return fFractionalPlaypos;
}

void EngineBuffer::enablePitchAndTimeScaling(bool bEnable) {
    // MUST ACQUIRE THE PAUSE MUTEX BEFORE CALLING THIS METHOD

    // When no time-stretching or pitch-shifting is needed we use our own linear
    // interpolation code (EngineBufferScaleLinear). It is faster and sounds
    // much better for scratching.

    if (bEnable && m_pScale != m_pScaleRB) {
        m_pScale = m_pScaleRB;
        m_bScalerChanged = true;
    } else if (!bEnable && m_pScale != m_pScaleLinear) {
        m_pScale = m_pScaleLinear;
        m_bScalerChanged = true;
    }
}

double EngineBuffer::getBpm()
{
    return m_pBpmControl->getBpm();
}

double EngineBuffer::getFileBpm() {
    return m_pBpmControl->getFileBpm();
}

void EngineBuffer::setEngineMaster(EngineMaster* pEngineMaster) {
    m_engineLock.lock();
    foreach (EngineControl* pControl, m_engineControls) {
        pControl->setEngineMaster(pEngineMaster);
    }
    m_engineLock.unlock();
}

void EngineBuffer::queueNewPlaypos(double newpos) {
    // Temp Workaround: All seeks need to be done in the Engine thread so queue
    // it up.
    m_dQueuedPosition = newpos;
    m_bSeekQueued.fetchAndStoreRelease(1);
}

void EngineBuffer::requestSyncPhase() {
    if (m_playButton->get() > 0.0 && m_pQuantize->get() > 0.0) {
        // Only honor phase syncing if quantize is on and playing.
<<<<<<< HEAD
        m_bSyncPhaseQueued.fetchAndStoreRelease(1);
=======
        m_bSyncPhaseQueued = 1;
>>>>>>> c467f1fa
    }
}

// WARNING: This method is not thread safe and must not be called from outside
// the engine callback!
void EngineBuffer::setNewPlaypos(double newpos) {
    //qDebug() << m_group << "engine new pos " << newpos;

    // Before seeking, read extra buffer for crossfading
    CSAMPLE* fadeout = m_pScale->getScaled(m_iLastBufferSize);
    m_iCrossFadeSamples = m_iLastBufferSize;
    SampleUtil::copyWithGain(m_pCrossFadeBuffer, fadeout, 1.0, m_iLastBufferSize);

    m_filepos_play = newpos;

    // Ensures that the playpos slider gets updated in next process call
    m_iSamplesCalculated = 1000000;

    // The right place to do this?
    if (m_pScale) {
        m_pScale->clear();
    }
    m_pReadAheadManager->notifySeek(m_filepos_play);

    // Must hold the engineLock while using m_engineControls
    m_engineLock.lock();
    for (QList<EngineControl*>::iterator it = m_engineControls.begin();
         it != m_engineControls.end(); it++) {
        EngineControl *pControl = *it;
        pControl->notifySeek(m_filepos_play);
    }
    m_engineLock.unlock();
}

const char* EngineBuffer::getGroup()
{
    return m_group;
}

double EngineBuffer::getRate()
{
    return m_rate_old;
}

// WARNING: Always called from the EngineWorker thread pool
void EngineBuffer::slotTrackLoading() {
    // Pause EngineBuffer from processing frames
    m_pause.lock();
    // Setting m_iTrackLoading inside a m_pause.lock ensures that
    // track buffer is not processed when starting to load a new one
    m_iTrackLoading = 1;
    m_pause.unlock();

    // Set play here, to signal the user that the play command is adopted
    m_playButton->set((double)m_bPlayAfterLoading);
    m_pTrackSamples->set(0); // Stop renderer
}

void EngineBuffer::loadFakeTrack() {
    TrackPointer pTrack(new TrackInfoObject(), &QObject::deleteLater);
    slotTrackLoaded(pTrack, 44100, 44100 * 10);
}

// WARNING: Always called from the EngineWorker thread pool
void EngineBuffer::slotTrackLoaded(TrackPointer pTrack,
                                   int iTrackSampleRate,
                                   int iTrackNumSamples) {
    m_pause.lock();
    m_visualPlayPos->setInvalid();
    m_pCurrentTrack = pTrack;
    m_file_srate_old = iTrackSampleRate;
    m_file_length_old = iTrackNumSamples;
    m_pTrackSamples->set(iTrackNumSamples);
    m_pTrackSampleRate->set(iTrackSampleRate);
    m_pause.unlock();

    // All EngineControls are connected directly
    emit(trackLoaded(pTrack));
    // Start buffer processing after all EngineContols are up to date
    // with the current track e.g track is seeked to Cue
    m_iTrackLoading = 0;
}

// WARNING: Always called from the EngineWorker thread pool
void EngineBuffer::slotTrackLoadFailed(TrackPointer pTrack,
                                       QString reason) {
    m_iTrackLoading = 0;
    m_playButton->set(0.0f);
    ejectTrack();
    emit(trackLoadFailed(pTrack, reason));
}

TrackPointer EngineBuffer::getLoadedTrack() const {
    return m_pCurrentTrack;
}

void EngineBuffer::ejectTrack() {
    // Don't allow ejections while playing a track. We don't need to lock to
    // call ControlObject::get() so this is fine.
    if (m_playButton->get() > 0 || !m_pCurrentTrack) {
        return;
    }

    m_pause.lock();
    m_iTrackLoading = 0;
    m_pTrackSamples->set(0);
    m_pTrackSampleRate->set(0);
    TrackPointer pTrack = m_pCurrentTrack;
    m_pCurrentTrack.clear();
    m_file_srate_old = 0;
    m_file_length_old = 0;
    m_playButton->set(0.0);
    m_visualBpm->set(0.0);
    m_visualKey->set(0.0);
    slotControlSeek(0.);
    m_pause.unlock();

    emit(trackUnloaded(pTrack));
}

// WARNING: This method runs in both the GUI thread and the Engine Thread
void EngineBuffer::slotControlSeek(double change)
{
    if(isnan(change) || change > kMaxPlayposRange || change < kMinPlayposRange) {
        // This seek is ridiculous.
        return;
    }

    // Find new playpos, restrict to valid ranges.
    double new_playpos = round(change * m_file_length_old);

    // TODO(XXX) currently not limiting seeks file_length_old instead of
    // kMaxPlayposRange.
    if (new_playpos > m_file_length_old)
        new_playpos = m_file_length_old;

    // Ensure that the file position is even (remember, stereo channel files...)
    if (!even((int)new_playpos))
        new_playpos--;

    queueNewPlaypos(new_playpos);
}

// WARNING: This method runs from SyncWorker and Engine Worker
void EngineBuffer::slotControlSeekAbs(double abs)
{
    slotControlSeek(abs / m_file_length_old);
}

void EngineBuffer::slotControlPlayRequest(double v)
{
    if (v == 0.0 && m_pCueControl->isCuePreviewing()) {
        v = 1.0;
    }

    // If no track is currently loaded, turn play off. If a track is loading
    // allow the set since it might apply to a track we are loading due to the
    // asynchrony.

    if (v > 0.0 && !m_pCurrentTrack && deref(m_iTrackLoading) == 0) {
        v = 0.0;
    }

    // set and confirm must be called in any case to update the widget toggle state
    m_playButton->setAndConfirm(v);
}

void EngineBuffer::slotControlStart(double v)
{
    if (v > 0.0) {
        slotControlSeek(0.);
    }
}

void EngineBuffer::slotControlEnd(double v)
{
    if (v > 0.0) {
        slotControlSeek(1.);
    }
}

void EngineBuffer::slotControlPlayFromStart(double v)
{
    if (v > 0.0) {
        slotControlSeek(0.);
        m_playButton->set(1);
    }
}

void EngineBuffer::slotControlJumpToStartAndStop(double v)
{
    if (v > 0.0) {
        slotControlSeek(0.);
        m_playButton->set(0);
    }
}

void EngineBuffer::slotControlStop(double v)
{
    if (v > 0.0) {
        m_playButton->set(0);
    }
}

void EngineBuffer::slotControlSlip(double v)
{
    bool enabled = v > 0.0;
    if (enabled == m_bSlipEnabled) {
        return;
    }

    m_bSlipEnabled = enabled;
    m_bSlipToggled = true;
}


void EngineBuffer::process(const CSAMPLE*, CSAMPLE* pOutput, const int iBufferSize)
{
    Q_ASSERT(even(iBufferSize));
    m_pReader->process();
    // Steps:
    // - Lookup new reader information
    // - Calculate current rate
    // - Scale the audio with m_pScale, copy the resulting samples into the
    //   output buffer
    // - Give EngineControl's a chance to do work / request seeks, etc
    // - Process repeat mode if we're at the end or beginning of a track
    // - Set last sample value (m_fLastSampleValue) so that rampOut works? Other
    //   miscellaneous upkeep issues.

    bool bCurBufferPaused = false;
    double rate = 0;

    bool bTrackLoading = deref(m_iTrackLoading) != 0;
    if (!bTrackLoading && m_pause.tryLock()) {
        ScopedTimer t("EngineBuffer::process_pauselock");
        float sr = m_pSampleRate->get();

        double baserate = 0.0f;
        if (sr > 0) {
            baserate = ((double)m_file_srate_old / sr);
        }

        bool paused = m_playButton->get() != 0.0f ? false : true;
        bool is_scratching = false;
        bool keylock_enabled = m_pKeylock->get() > 0;

        // speed is the percentage change in player speed. Depending on whether
        // keylock is enabled, this is applied to either the rate or the tempo.
        double speed = m_pRateControl->calculateRate(
            baserate, paused, iBufferSize, &is_scratching);
        double pitch = m_pKeyControl->getPitchAdjustOctaves();

        // Update the slipped position and seek if it was disabled.
        processSlip(iBufferSize);

        // If either keylock is enabled or the pitch slider is non-zero then we
        // need to use pitch and time scaling. Scratching always disables
        // keylock because keylock sounds terrible when not going at a constant
        // rate.
        bool use_pitch_and_time_scaling = !is_scratching && (keylock_enabled || pitch != 0);
        enablePitchAndTimeScaling(use_pitch_and_time_scaling);

        if (m_bSeekQueued.testAndSetAcquire(1, 0)) {
            // If we are playing and quantize is on, match phase when seeking.
            if (!paused && m_pQuantize->get() > 0.0) {
                int offset = static_cast<int>(m_pBpmControl->getPhaseOffset(m_dQueuedPosition));
                if (!even(offset)) {
                    offset--;
                }
                m_dQueuedPosition += offset;
            }
            setNewPlaypos(m_dQueuedPosition);
        }
        if (m_bSyncPhaseQueued.testAndSetAcquire(1, 0)) {
            // XXX: syncPhase is private in bpmcontrol, so we seek directly.
            double dThisPosition = m_pBpmControl->getCurrentSample();
            double offset = m_pBpmControl->getPhaseOffset(dThisPosition);
            if (offset != 0.0) {
                double dNewPlaypos = round(dThisPosition + offset);
                if (!even(dNewPlaypos)) {
                    dNewPlaypos--;
                }
                setNewPlaypos(dNewPlaypos);
            }
        }

        // If the baserate, speed, or pitch has changed, we need to update the
        // scaler. Also, if we have changed scalers then we need to update the
        // scaler.
        if (baserate != m_baserate_old || speed != m_speed_old ||
            pitch != m_pitch_old || m_bScalerChanged) {
            // The rate returned by the scale object can be different from the
            // wanted rate!  Make sure new scaler has proper position. This also
            // crossfades between the old scaler and new scaler to prevent
            // clicks.
            if (m_bScalerChanged) {
                setNewPlaypos(m_filepos_play);
            } else if (m_pScale != m_pScaleLinear) { // linear scaler does this part for us now
                //XXX: Trying to force RAMAN to read from correct
                //     playpos when rate changes direction - Albert
                if ((m_speed_old <= 0 && speed > 0) ||
                    (m_speed_old >= 0 && speed < 0)) {
                    setNewPlaypos(m_filepos_play);
                }
            }


            // Now we need to update the scaler with the master sample rate, the
            // base rate (ratio between sample rate of the source audio and the
            // master samplerate), the deck speed, the pitch shift, and whether
            // the deck speed should affect the pitch.

            // The speed adjustment for the deck as calculated by
            // RateControl. This is the ratio between track-time and real-time
            // (1.0 being normal rate. 2.0 plays at 2x speed -- 2 track seconds
            // pass for every 1 real second)
            double speed_adjust = speed;

            // The pitch adjustment in percentage of octaves (0.0 being normal
            // pitch. 1.0 is a full octave shift up).
            double pitch_adjust = pitch;

            // Whether or not the speed change calculated by RateControl should
            // affect the pitch of the song (e.g. as a traditional style pitch
            // fader does) or whether the pitch change should purely affect the
            // tempo.
            bool speed_affects_pitch = is_scratching || !keylock_enabled;

            m_pScale->setScaleParameters(m_pSampleRate->get(),
                                         baserate, speed_affects_pitch,
                                         &speed_adjust,
                                         &pitch_adjust);

            m_baserate_old = baserate;
            m_speed_old = speed;
            m_pitch_old = pitch;

            // The way we treat rate inside of EngineBuffer is actually a
            // description of "sample consumption rate" or percentage of samples
            // consumed relative to playing back the track at its native sample
            // rate and normal speed. pitch_adjust does not change the playback
            // rate.
            m_rate_old = rate = baserate * speed_adjust;

            // Scaler is up to date now.
            m_bScalerChanged = false;
        } else {
            // Scaler did not need updating. By definition this means we are at
            // our old rate.
            rate = m_rate_old;
        }

        bool at_start = m_filepos_play <= 0;
        bool at_end = m_filepos_play >= m_file_length_old;
        bool backwards = rate < 0;

        // If we're playing past the end, playing before the start, or standing
        // still then by definition the buffer is paused.
        bCurBufferPaused = (rate == 0 || (at_end && !backwards));

        // If the buffer is not paused, then scale the audio.
        if (!bCurBufferPaused) {
            // The fileposition should be: (why is this thing a double anyway!?
            // Integer valued.
            double filepos_play_rounded = round(m_filepos_play);
            if (filepos_play_rounded != m_filepos_play) {
                qWarning() << __FILE__ << __LINE__ << "ERROR: filepos_play is not round:" << m_filepos_play;
                m_filepos_play = filepos_play_rounded;
            }

            // Even.
            if (!even(m_filepos_play)) {
                qWarning() << "ERROR: filepos_play is not even:" << m_filepos_play;
                m_filepos_play--;
            }

            // Perform scaling of Reader buffer into buffer.
            CSAMPLE* output = m_pScale->getScaled(iBufferSize);
            double samplesRead = m_pScale->getSamplesRead();

            // qDebug() << "sourceSamples used " << iSourceSamples
            //          <<" samplesRead " << samplesRead
            //          << ", buffer pos " << iBufferStartSample
            //          << ", play " << filepos_play
            //          << " bufferlen " << iBufferSize;

            // Copy scaled audio into pOutput
            memcpy(pOutput, output, sizeof(pOutput[0]) * iBufferSize);

            if (m_bScalerOverride) {
                // If testing, we don't have a real log so we fake the position.
                m_filepos_play += samplesRead;
            } else {
                // Adjust filepos_play by the amount we processed. TODO(XXX) what
                // happens if samplesRead is a fraction?
                m_filepos_play =
                        m_pReadAheadManager->getEffectiveVirtualPlaypositionFromLog(
                                static_cast<int>(m_filepos_play), samplesRead);
            }
        }

        //Crossfade if we just did a seek
        if (m_iCrossFadeSamples > 0) {
            int i = 0;
            double cross_len = 0;
            if (m_iCrossFadeSamples >= iBufferSize) {
                i = m_iCrossFadeSamples - iBufferSize;
                cross_len = static_cast<double>(iBufferSize) / 2.0;
            } else {
                cross_len = static_cast<double>(m_iCrossFadeSamples) / 2.0;
            }

            double cross_mix = 0.0;
            double cross_inc = 1.0 / cross_len;
            // Do crossfade from old fadeout buffer to this new data
            for (int j = 0; j + 1 < iBufferSize && i + 1 < m_iCrossFadeSamples; i += 2, j += 2) {
                pOutput[j] = pOutput[j] * cross_mix + m_pCrossFadeBuffer[i] * (1.0 - cross_mix);
                pOutput[j+1] = pOutput[j+1] * cross_mix + m_pCrossFadeBuffer[i+1] * (1.0 - cross_mix);
                cross_mix += cross_inc;
            }
            m_iCrossFadeSamples = 0;
        }

        m_engineLock.lock();
        QListIterator<EngineControl*> it(m_engineControls);
        while (it.hasNext()) {
            EngineControl* pControl = it.next();
            pControl->setCurrentSample(m_filepos_play, m_file_length_old);
            pControl->process(rate, m_filepos_play, m_file_length_old, iBufferSize);
        }
        m_engineLock.unlock();

        // Report our speed to SyncControl. If we are the master then it will
        // broadcast this update to followers.
        m_pSyncControl->reportPlayerSpeed(speed, is_scratching);

        // Update all the indicators that EngineBuffer publishes to allow
        // external parts of Mixxx to observe its status.
        updateIndicators(speed, iBufferSize);

        // Handle repeat mode
        at_start = m_filepos_play <= 0;
        at_end = m_filepos_play >= m_file_length_old;

        bool repeat_enabled = m_pRepeat->get() != 0.0f;

        bool end_of_track = //(at_start && backwards) ||
            (at_end && !backwards);

        // If playbutton is pressed, check if we are at start or end of track
        if ((m_playButton->get() || (m_fwdButton->get() || m_backButton->get()))
                && end_of_track) {
            if (repeat_enabled) {
                double seekPosition = at_start ? m_file_length_old : 0;
                slotControlSeek(seekPosition);
            } else {
                m_playButton->set(0.);
            }
        }

        // release the pauselock
        m_pause.unlock();
    } else { // if (!bTrackLoading && m_pause.tryLock()) {
        // If we can't get the pause lock then this buffer will be silence.
        bCurBufferPaused = true;

        // We are stopped. Report a speed of 0 to SyncControl.
        m_pSyncControl->reportPlayerSpeed(0.0, false);
    }

    if (!bTrackLoading) {
        // Give the Reader hints as to which chunks of the current song we
        // really care about. It will try very hard to keep these in memory
        hintReader(rate);
    }

    const double kSmallRate = 0.005;
    if (m_bLastBufferPaused && !bCurBufferPaused) {
        if (fabs(rate) > kSmallRate) { //at very slow forward rates, don't ramp up
            m_iRampState = ENGINE_RAMP_UP;
        }
    } else if (!m_bLastBufferPaused && bCurBufferPaused) {
        m_iRampState = ENGINE_RAMP_DOWN;
    } else { //we are not changing state
        // Make sure we aren't accidentally ramping down. This is how we make
        // sure that ramp value will become 1.0 eventually.
        //
        // 9/2012 rryan -- As I understand it this code intends to prevent us
        // from getting stuck ramped down. If there is a meaningfully large rate
        // and we aren't ramped up completely then it makes us ramp up. This
        // causes crazy feedback if you scratch at the non-silent end of a
        // track. See Bug #1006111. I added a !bCurBufferPaused term here because
        // if rate > 0 and bCurBufferPaused then basically you are at the end of
        // the track and trying to jog forward so this uniquely blocks that
        // situation.
        if (fabs(rate) > kSmallRate && !bCurBufferPaused &&
            m_iRampState != ENGINE_RAMP_UP && m_fRampValue < 1.0) {
            m_iRampState = ENGINE_RAMP_UP;
        }
    }

    //let's try holding the last sample value constant, and pull it
    //towards zero
    float ramp_inc = 0;
    if (m_iRampState == ENGINE_RAMP_UP ||
        m_iRampState == ENGINE_RAMP_DOWN) {
        // Ramp of 3.33 ms
        ramp_inc = m_iRampState * 300 / m_pSampleRate->get();

        for (int i=0; i < iBufferSize; i += 2) {
            if (bCurBufferPaused) {
                CSAMPLE dither = m_pDitherBuffer[m_iDitherBufferReadIndex];
                m_iDitherBufferReadIndex = (m_iDitherBufferReadIndex + 1) % MAX_BUFFER_LEN;
                pOutput[i] = m_fLastSampleValue[0] * m_fRampValue + dither;
                pOutput[i+1] = m_fLastSampleValue[1] * m_fRampValue + dither;
            } else {
                pOutput[i] = pOutput[i] * m_fRampValue;
                pOutput[i+1] = pOutput[i+1] * m_fRampValue;
            }

            m_fRampValue += ramp_inc;
            if (m_fRampValue >= 1.0) {
                m_iRampState = ENGINE_RAMP_NONE;
                m_fRampValue = 1.0;
            } else if (m_fRampValue <= 0.0) {
                m_iRampState = ENGINE_RAMP_NONE;
                m_fRampValue = 0.0;
            }
        }
    } else if (m_fRampValue == 0.0) {
        SampleUtil::applyGain(pOutput, 0.0, iBufferSize);
    }

    if ((!bCurBufferPaused && m_iRampState == ENGINE_RAMP_NONE) ||
        (bCurBufferPaused && m_fRampValue == 0.0)) {
        m_fLastSampleValue[0] = pOutput[iBufferSize-2];
        m_fLastSampleValue[1] = pOutput[iBufferSize-1];
    }

#ifdef __SCALER_DEBUG__
    for (int i=0; i<iBufferSize; i+=2) {
        writer << pOutput[i] <<  "\n";
    }
#endif

    m_bLastBufferPaused = bCurBufferPaused;
    m_iLastBufferSize = iBufferSize;
}

void EngineBuffer::processSlip(int iBufferSize) {
    if (m_bSlipToggled) {
        if (m_bSlipEnabled) {
            m_dSlipPosition = m_filepos_play;
            m_dSlipRate = m_rate_old;
        } else {
            // TODO(owen) assuming that looping will get canceled properly
            slotControlSeekAbs(m_dSlipPosition);
            m_dSlipPosition = 0;
        }
        m_bSlipToggled = false;
    }

    // Increment slip position even if it was just toggled -- this ensures the position is correct.
    if (m_bSlipEnabled) {
        m_dSlipPosition += static_cast<double>(iBufferSize) * m_dSlipRate;
    }
}


void EngineBuffer::updateIndicators(double speed, int iBufferSize) {

    // Increase samplesCalculated by the buffer size
    m_iSamplesCalculated += iBufferSize;

    double fFractionalPlaypos = fractionalPlayposFromAbsolute(m_filepos_play);
    if(speed > 0 && fFractionalPlaypos == 1.0) {
        speed = 0;
    }

    // Report fractional playpos to SyncControl.
    // TODO(rryan) It's kind of hacky that this is in updateIndicators but it
    // prevents us from computing fFractionalPlaypos multiple times per
    // EngineBuffer::process().
    m_pSyncControl->reportTrackPosition(fFractionalPlaypos);

    // Update indicators that are only updated after every
    // sampleRate/kiUpdateRate samples processed.
    if (m_iSamplesCalculated > (m_pSampleRate->get()/kiUpdateRate)) {
        m_playposSlider->set(fFractionalPlaypos);

        if (speed != m_rateEngine->get()) {
            m_rateEngine->set(speed);
        }

        //Update the BPM even more slowly
        m_iUiSlowTick = (m_iUiSlowTick + 1) % kiBpmUpdateRate;
        if (m_iUiSlowTick == 0) {
            m_visualBpm->set(m_pBpmControl->getBpm());
        }
        m_visualKey->set(m_pKeyControl->getKey());

        // Reset sample counter
        m_iSamplesCalculated = 0;
    }

    // Update visual control object, this needs to be done more often than the
    // rateEngine and playpos slider
    m_visualPlayPos->set(fFractionalPlaypos, speed,
            (double)iBufferSize/m_file_length_old,
            fractionalPlayposFromAbsolute(m_dSlipPosition));
}

void EngineBuffer::hintReader(const double dRate) {
    m_engineLock.lock();

    m_hintList.clear();
    m_pReadAheadManager->hintReader(dRate, &m_hintList);

    //if slipping, hint about virtual position so we're ready for it
    if (m_bSlipEnabled) {
        Hint hint;
        hint.length = 2048; //default length please
        hint.sample = m_dSlipRate >= 0 ? m_dSlipPosition : m_dSlipPosition - 2048;
        hint.priority = 1;
        m_hintList.append(hint);
    }

    QListIterator<EngineControl*> it(m_engineControls);
    while (it.hasNext()) {
        EngineControl* pControl = it.next();
        pControl->hintReader(&m_hintList);
    }
    m_pReader->hintAndMaybeWake(m_hintList);

    m_engineLock.unlock();
}

// WARNING: This method runs in the GUI thread
void EngineBuffer::slotLoadTrack(TrackPointer pTrack, bool play) {
    // Signal to the reader to load the track. The reader will respond with
    // trackLoading and then either with trackLoaded or trackLoadFailed signals.
    m_bPlayAfterLoading = play;
    m_pReader->newTrack(pTrack);
}

void EngineBuffer::addControl(EngineControl* pControl) {
    // Connect to signals from EngineControl here...
    m_engineLock.lock();
    m_engineControls.push_back(pControl);
    m_engineLock.unlock();
    pControl->setEngineBuffer(this);
    connect(this, SIGNAL(trackLoaded(TrackPointer)),
            pControl, SLOT(trackLoaded(TrackPointer)),
            Qt::DirectConnection);
    connect(this, SIGNAL(trackUnloaded(TrackPointer)),
            pControl, SLOT(trackUnloaded(TrackPointer)),
            Qt::DirectConnection);
}

void EngineBuffer::bindWorkers(EngineWorkerScheduler* pWorkerScheduler) {
    m_pReader->setScheduler(pWorkerScheduler);
}

bool EngineBuffer::isTrackLoaded() {
    if (m_pCurrentTrack) {
        return true;
    }
    return false;
}

void EngineBuffer::slotEjectTrack(double v) {
    if (v > 0) {
        ejectTrack();
    }
}

double EngineBuffer::getVisualPlayPos() {
    return m_visualPlayPos->getEnginePlayPos();
}

double EngineBuffer::getTrackSamples() {
    return m_pTrackSamples->get();
}

/*
void EngineBuffer::setReader(CachingReader* pReader) {
    disconnect(m_pReader, 0, this, 0);
    delete m_pReader;
    m_pReader = pReader;
    m_pReadAheadManager->setReader(pReader);
    connect(m_pReader, SIGNAL(trackLoading()),
            this, SLOT(slotTrackLoading()),
            Qt::DirectConnection);
    connect(m_pReader, SIGNAL(trackLoaded(TrackPointer, int, int)),
            this, SLOT(slotTrackLoaded(TrackPointer, int, int)),
            Qt::DirectConnection);
    connect(m_pReader, SIGNAL(trackLoadFailed(TrackPointer, QString)),
            this, SLOT(slotTrackLoadFailed(TrackPointer, QString)),
            Qt::DirectConnection);
}
*/

void EngineBuffer::setScalerForTest(EngineBufferScale* pScale) {
    m_pScale = pScale;
    // This bool is permanently set and can't be undone.
    m_bScalerOverride = true;
}<|MERGE_RESOLUTION|>--- conflicted
+++ resolved
@@ -375,11 +375,7 @@
 void EngineBuffer::requestSyncPhase() {
     if (m_playButton->get() > 0.0 && m_pQuantize->get() > 0.0) {
         // Only honor phase syncing if quantize is on and playing.
-<<<<<<< HEAD
-        m_bSyncPhaseQueued.fetchAndStoreRelease(1);
-=======
         m_bSyncPhaseQueued = 1;
->>>>>>> c467f1fa
     }
 }
 
