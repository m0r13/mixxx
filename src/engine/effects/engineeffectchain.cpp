--- conflicted
+++ resolved
@@ -68,27 +68,10 @@
     m_insertionType = message.SetEffectChainParameters.insertion_type;
     m_dMix = message.SetEffectChainParameters.mix;
 
-<<<<<<< HEAD
-    // If our enabled state changed then tell each group to ramp in or out.
-    if (wasEnabled ^ m_bEnabled) {
-        for (QMap<QString, GroupStatus>::iterator it = m_groupStatus.begin();
-                it != m_groupStatus.end(); ++it) {
-            GroupStatus& status = it.value();
-
-            if (m_bEnabled) {
-                // Ramp in.
-                status.old_gain = 0;
-            } else {
-                // Ramp out.
-                status.ramp_out = true;
-            }
-        }
-=======
     if (m_enableState != EffectProcessor::DISABLED && !message.SetEffectParameters.enabled) {
         m_enableState = EffectProcessor::DISABLING;
     } else if (m_enableState == EffectProcessor::DISABLED && message.SetEffectParameters.enabled) {
         m_enableState = EffectProcessor::ENABLING;
->>>>>>> e477df5d
     }
     return true;
 }
