--- conflicted
+++ resolved
@@ -34,25 +34,12 @@
           m_iNumInputChannels(2),
           m_dSampleRate(44100.0),
           m_hostAPI("Unknown API"),
-<<<<<<< HEAD
-          m_framesPerBuffer(0) {
-}
-
-SoundDevice::~SoundDevice() {
-=======
           m_framesPerBuffer(0),
-          m_pRenderBuffer(SampleUtil::alloc(MAX_BUFFER_LEN)),
-          m_pDownmixBuffer(SampleUtil::alloc(MAX_BUFFER_LEN)) {
+          m_pRenderBuffer(SampleUtil::alloc(MAX_BUFFER_LEN)) {
 }
 
 SoundDevice::~SoundDevice() {
     SampleUtil::free(m_pRenderBuffer);
-    SampleUtil::free(m_pDownmixBuffer);
-}
-
-QString SoundDevice::getInternalName() const {
-    return m_strInternalName;
->>>>>>> 4d719349
 }
 
 QString SoundDevice::getDisplayName() const {
@@ -137,9 +124,6 @@
     return getInternalName() == other;
 }
 
-<<<<<<< HEAD
-void SoundDevice::composeOutputBuffer(CSAMPLE* outputBuffer,
-=======
 void SoundDevice::onOutputBuffersReady(const unsigned long iFramesPerBuffer) {
     // qDebug() << getInternalName() << "onOutputBuffersReady" << iFramesPerBuffer
     //          << "outputs" << m_audioInputs.size();
@@ -163,8 +147,7 @@
     }
 }
 
-void SoundDevice::composeOutputBuffer(float* outputBuffer,
->>>>>>> 4d719349
+void SoundDevice::composeOutputBuffer(CSAMPLE* outputBuffer,
                                       const unsigned long iFramesPerBuffer,
                                       const unsigned int iFrameSize) {
     //qDebug() << "SoundDevice::composeOutputBuffer()"
