--- conflicted
+++ resolved
@@ -78,12 +78,9 @@
     void valueChanged(double value, QObject* pSender);
 
   private:
-<<<<<<< HEAD
     ControlDoublePrivate(ConfigKey key, ControlObject* pCreatorCO, bool bIgnoreNops, bool bTrack);
-=======
     void initialize();
 
->>>>>>> 9119a92e
     ConfigKey m_key;
     // Whether to ignore sets which would have no effect.
     bool m_bIgnoreNops;
