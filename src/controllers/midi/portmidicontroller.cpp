/**
 * @file portmidicontroller.h
 * @author Albert Santoni alberts@mixxx.org
 * @author Sean M. Pappalardo  spappalardo@mixxx.org
 * @date Thu 15 Mar 2012
 * @brief PortMidi-based MIDI backend
 *
 */

#include "controllers/midi/portmidicontroller.h"
#include "controllers/controllerdebug.h"

PortMidiController::PortMidiController(const PmDeviceInfo* inputDeviceInfo,
                                       const PmDeviceInfo* outputDeviceInfo,
                                       int inputDeviceIndex,
                                       int outputDeviceIndex)
        : MidiController(),
          m_pInputDeviceInfo(inputDeviceInfo),
          m_pOutputDeviceInfo(outputDeviceInfo),
          m_iInputDeviceIndex(inputDeviceIndex),
          m_iOutputDeviceIndex(outputDeviceIndex),
          m_pInputStream(NULL),
          m_pOutputStream(NULL),
          m_cReceiveMsg_index(0),
          m_bInSysex(false) {
    for (unsigned int k = 0; k < MIXXX_PORTMIDI_BUFFER_LEN; ++k) {
        // Can be shortened to `m_midiBuffer[k] = {}` with C++11.
        m_midiBuffer[k].message = 0;
        m_midiBuffer[k].timestamp = 0;
    }

    // Note: We prepend the input stream's index to the device's name to prevent
    // duplicate devices from causing mayhem.
    //setDeviceName(QString("%1. %2").arg(QString::number(m_iInputDeviceIndex), inputDeviceInfo->name));

    if (m_pInputDeviceInfo) {
        setDeviceName(QString("%1").arg(m_pInputDeviceInfo->name));
        setInputDevice(m_pInputDeviceInfo->input);
    }
    if (m_pOutputDeviceInfo) {
        // In the event of an output-only device, use the output device name.
        if (m_pInputDeviceInfo == NULL) {
            setDeviceName(QString("%1").arg(m_pOutputDeviceInfo->name));
        }
        setOutputDevice(m_pOutputDeviceInfo->output);
    }
}

PortMidiController::~PortMidiController() {
    if (isOpen()) {
        close();
    }
}

int PortMidiController::open() {
    if (isOpen()) {
        qDebug() << "PortMIDI device" << getName() << "already open";
        return -1;
    }

    if (getName() == MIXXX_PORTMIDI_NO_DEVICE_STRING)
        return -1;

    m_bInSysex = false;
    m_cReceiveMsg_index = 0;

    PmError err = Pm_Initialize();
    if (err != pmNoError) {
        qDebug() << "PortMidi error:" << Pm_GetErrorText(err);
        return -1;
    }

    if (m_pInputDeviceInfo) {
        if (isInputDevice()) {
            controllerDebug("PortMidiController: Opening"
                         << m_pInputDeviceInfo->name << "index"
                         << m_iInputDeviceIndex << "for input");

            err = Pm_OpenInput(&m_pInputStream,
                               m_iInputDeviceIndex,
                               NULL, //No drive hacks
                               MIXXX_PORTMIDI_BUFFER_LEN,
                               NULL,
                               NULL);

            if (err != pmNoError) {
                qDebug() << "PortMidi error:" << Pm_GetErrorText(err);
                return -2;
            }
        }
    }
    if (m_pOutputDeviceInfo) {
        if (isOutputDevice()) {
            controllerDebug("PortMidiController: Opening"
                         << m_pOutputDeviceInfo->name << "index"
                         << m_iOutputDeviceIndex << "for output");

            err = Pm_OpenOutput(&m_pOutputStream,
                                m_iOutputDeviceIndex,
                                NULL, // No driver hacks
                                0,      // No buffering
                                NULL, // Use PortTime for timing
                                NULL, // No time info
                                0);   // No latency compensation.

            if (err != pmNoError) {
                qDebug() << "PortMidi error:" << Pm_GetErrorText(err);
                return -2;
            }
        }
    }

    setOpen(true);
    startEngine();
    return 0;
}

int PortMidiController::close() {
    if (!isOpen()) {
        qDebug() << "PortMIDI device" << getName() << "already closed";
        return -1;
    }

    stopEngine();
    MidiController::close();

    int result = 0;

    if (m_pInputStream) {
        PmError err = Pm_Close(m_pInputStream);
        m_pInputStream = NULL;
        if (err != pmNoError) {
            qDebug() << "PortMidi error:" << Pm_GetErrorText(err);
            result = -1;
        }
    }

    if (m_pOutputStream) {
        PmError err = Pm_Close(m_pOutputStream);
        m_pOutputStream = NULL;
        if (err != pmNoError) {
            qDebug() << "PortMidi error:" << Pm_GetErrorText(err);
            result = -1;
        }
    }

    setOpen(false);
    return result;
}

bool PortMidiController::poll() {
    // Poll the controller for new data if it's an input device
    if (!m_pInputStream) {
        qDebug() << "PortMidiController::poll() no Input Stream";
        return false;
    }

    PmError gotEvents = Pm_Poll(m_pInputStream);
    if (gotEvents == FALSE) {
        //qDebug() << "PortMidiController::poll() no events";
        return false;
    }
    if (gotEvents < 0) {
        qWarning() << "PortMidi error:" << Pm_GetErrorText(gotEvents);
        return false;
    }

    int numEvents = Pm_Read(m_pInputStream, m_midiBuffer, MIXXX_PORTMIDI_BUFFER_LEN);

    //qDebug() << "PortMidiController::poll()" << numEvents;

    if (numEvents < 0) {
        qWarning() << "PortMidi error:" << Pm_GetErrorText((PmError)numEvents);
        return false;
    }

    for (int i = 0; i < numEvents; i++) {
        unsigned char status = Pm_MessageStatus(m_midiBuffer[i].message);
        mixxx::Duration timestamp = mixxx::Duration::fromMillis(m_midiBuffer[i].timestamp);

        if ((status & 0xF8) == 0xF8) {
            // Handle real-time MIDI messages at any time
<<<<<<< HEAD
            receive(status, 0, 0, timestamp);
=======
            receive(status, 0, 0, m_midiBuffer[i].timestamp);
>>>>>>> bcebcab1
            continue;
        }

        reprocessMessage:

        if (!m_bInSysex) {
            if (status == 0xF0) {
                m_bInSysex = true;
                status = 0;
            } else {
                //unsigned char channel = status & 0x0F;
                unsigned char note = Pm_MessageData1(m_midiBuffer[i].message);
                unsigned char velocity = Pm_MessageData2(m_midiBuffer[i].message);
<<<<<<< HEAD
                receive(status, note, velocity, timestamp);
=======
                receive(status, note, velocity, m_midiBuffer[i].timestamp);
>>>>>>> bcebcab1
            }
        }

        if (m_bInSysex) {
            // Abort (drop) the current System Exclusive message if a
            //  non-realtime status byte was received
            if (status > 0x7F && status < 0xF7) {
                m_bInSysex = false;
                m_cReceiveMsg_index = 0;
                qWarning() << "Buggy MIDI device: SysEx interrupted!";
                goto reprocessMessage;    // Don't lose the new message
            }

            // Collect bytes from PmMessage
            unsigned char data = 0;
            for (int shift = 0; shift < 32 && (data != MIDI_EOX); shift += 8) {
                // TODO(rryan): This prevents buffer overflow if the sysex is
                // larger than 1024 bytes. I don't want to radically change
                // anything before the 2.0 release so this will do for now.
                data = (m_midiBuffer[i].message >> shift) & 0xFF;
                if (m_cReceiveMsg_index < MIXXX_SYSEX_BUFFER_LEN) {
                    m_cReceiveMsg[m_cReceiveMsg_index++] = data;
                }
            }

            // End System Exclusive message if the EOX byte was received
            if (data == MIDI_EOX) {
                m_bInSysex = false;
                const char* buffer = reinterpret_cast<const char*>(m_cReceiveMsg);
                receive(QByteArray::fromRawData(buffer, m_cReceiveMsg_index),
                        timestamp);
                m_cReceiveMsg_index = 0;
            }
        }
    }
    return numEvents > 0;
}

void PortMidiController::sendWord(unsigned int word) {
    if (m_pOutputStream) {
        PmError err = Pm_WriteShort(m_pOutputStream, 0, word);
        if (err != pmNoError) {
            qDebug() << "PortMidi sendShortMsg error:" << Pm_GetErrorText(err);
        }
    }

}

void PortMidiController::send(QByteArray data) {
    // PortMidi does not receive a length argument for the buffer we provide to
    // Pm_WriteSysEx. Instead, it scans for a MIDI_EOX byte to know when the
    // message is over. If one is not provided, it will overflow the buffer and
    // cause a segfault.
    if (!data.endsWith(MIDI_EOX)) {
        controllerDebug("SysEx message does not end with 0xF7 -- ignoring.");
        return;
    }

    if (m_pOutputStream) {
        PmError err = Pm_WriteSysEx(m_pOutputStream, 0, (unsigned char*)data.constData());
        if (err != pmNoError) {
            qDebug() << "PortMidi sendSysexMsg error:"
                     << Pm_GetErrorText(err);
        }
    }
}<|MERGE_RESOLUTION|>--- conflicted
+++ resolved
@@ -180,11 +180,7 @@
 
         if ((status & 0xF8) == 0xF8) {
             // Handle real-time MIDI messages at any time
-<<<<<<< HEAD
             receive(status, 0, 0, timestamp);
-=======
-            receive(status, 0, 0, m_midiBuffer[i].timestamp);
->>>>>>> bcebcab1
             continue;
         }
 
@@ -198,11 +194,7 @@
                 //unsigned char channel = status & 0x0F;
                 unsigned char note = Pm_MessageData1(m_midiBuffer[i].message);
                 unsigned char velocity = Pm_MessageData2(m_midiBuffer[i].message);
-<<<<<<< HEAD
                 receive(status, note, velocity, timestamp);
-=======
-                receive(status, note, velocity, m_midiBuffer[i].timestamp);
->>>>>>> bcebcab1
             }
         }
 
