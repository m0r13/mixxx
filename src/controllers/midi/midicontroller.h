--- conflicted
+++ resolved
@@ -64,17 +64,10 @@
     }
 
   protected slots:
-<<<<<<< HEAD
-    virtual void receive(unsigned char status, unsigned char control = 0,
-                         unsigned char value = 0);
+    virtual void receive(unsigned char status, unsigned char control,
+                         unsigned char value, mixxx::Duration timestamp);
     // For receiving System Exclusive messages
-    virtual void receive(const QByteArray data);
-=======
-    void receive(unsigned char status, unsigned char control,
-                 unsigned char value, mixxx::Duration timestamp);
-    // For receiving System Exclusive messages
-    void receive(const QByteArray data, mixxx::Duration timestamp);
->>>>>>> 1bfa7319
+    virtual void receive(const QByteArray data, mixxx::Duration timestamp);
     virtual int close();
 
   private slots:
