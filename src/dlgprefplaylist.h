/***************************************************************************
                          dlgprefplaylist.h  -  description
                             -------------------
    begin                : Thu Apr 17 2003
    copyright            : (C) 2003 by Tue & Ken Haste Andersen
    email                : haste@diku.dk
 ***************************************************************************/

/***************************************************************************
 *                                                                         *
 *   This program is free software; you can redistribute it and/or modify  *
 *   it under the terms of the GNU General Public License as published by  *
 *   the Free Software Foundation; either version 2 of the License, or     *
 *   (at your option) any later version.                                   *
 *                                                                         *
 ***************************************************************************/

#ifndef DLGPREFPLAYLIST_H
#define DLGPREFPLAYLIST_H

<<<<<<< HEAD
#include <QStandardItemModel>

#include "ui_dlgprefplaylistdlg.h"
#include "configobject.h"
#include "library/library.h"

class QWidget;
=======
#include <QWidget>

#include "ui_dlgprefplaylistdlg.h"
#include "configobject.h"
#include "preferences/dlgpreferencepage.h"
>>>>>>> 481c43d1

/**
  *@author Tue & Ken Haste Andersen
  */

class DlgPrefPlaylist : public DlgPreferencePage, public Ui::DlgPrefPlaylistDlg  {
    Q_OBJECT
  public:
<<<<<<< HEAD
    DlgPrefPlaylist(QWidget *parent, ConfigObject<ConfigValue> *config,
                    Library *pLibrary);
    ~DlgPrefPlaylist();
=======
    DlgPrefPlaylist(QWidget *parent, ConfigObject<ConfigValue> *config);
    virtual ~DlgPrefPlaylist();

>>>>>>> 481c43d1
  public slots:
    // Update widget
    void slotUpdate();
<<<<<<< HEAD
    // Dialog to browse for music file directory 
    void slotAddDir();
    void slotRemoveDir();
    void slotRelocateDir();
    // Apply changes to widget 
=======
    // Dialog to browse for music file directory
    void slotBrowseDir();
    // Apply changes to widget
>>>>>>> 481c43d1
    void slotApply();

    void slotExtraPlugins();

  signals:
    void apply();
    void requestAddDir(QString);
    void requestRemoveDir(QString);
    void requestRelocateDir(QString,QString);

  private:
<<<<<<< HEAD
    void initialiseDirList();
    QStandardItemModel m_dirListModel;
    ConfigObject<ConfigValue> *m_pconfig;
    Library *m_pLibrary;
    // SoundSource Plugin Downloader
    //PluginDownloader* m_pPluginDownloader;
=======
    ConfigObject<ConfigValue>* m_pconfig;
>>>>>>> 481c43d1
};

#endif<|MERGE_RESOLUTION|>--- conflicted
+++ resolved
@@ -18,21 +18,13 @@
 #ifndef DLGPREFPLAYLIST_H
 #define DLGPREFPLAYLIST_H
 
-<<<<<<< HEAD
 #include <QStandardItemModel>
+#include <QWidget>
 
 #include "ui_dlgprefplaylistdlg.h"
 #include "configobject.h"
 #include "library/library.h"
-
-class QWidget;
-=======
-#include <QWidget>
-
-#include "ui_dlgprefplaylistdlg.h"
-#include "configobject.h"
 #include "preferences/dlgpreferencepage.h"
->>>>>>> 481c43d1
 
 /**
   *@author Tue & Ken Haste Andersen
@@ -41,29 +33,18 @@
 class DlgPrefPlaylist : public DlgPreferencePage, public Ui::DlgPrefPlaylistDlg  {
     Q_OBJECT
   public:
-<<<<<<< HEAD
     DlgPrefPlaylist(QWidget *parent, ConfigObject<ConfigValue> *config,
                     Library *pLibrary);
-    ~DlgPrefPlaylist();
-=======
-    DlgPrefPlaylist(QWidget *parent, ConfigObject<ConfigValue> *config);
     virtual ~DlgPrefPlaylist();
 
->>>>>>> 481c43d1
   public slots:
     // Update widget
     void slotUpdate();
-<<<<<<< HEAD
-    // Dialog to browse for music file directory 
+    // Dialog to browse for music file directory
     void slotAddDir();
     void slotRemoveDir();
     void slotRelocateDir();
-    // Apply changes to widget 
-=======
-    // Dialog to browse for music file directory
-    void slotBrowseDir();
     // Apply changes to widget
->>>>>>> 481c43d1
     void slotApply();
 
     void slotExtraPlugins();
@@ -75,16 +56,10 @@
     void requestRelocateDir(QString,QString);
 
   private:
-<<<<<<< HEAD
     void initialiseDirList();
     QStandardItemModel m_dirListModel;
-    ConfigObject<ConfigValue> *m_pconfig;
+    ConfigObject<ConfigValue>* m_pconfig;
     Library *m_pLibrary;
-    // SoundSource Plugin Downloader
-    //PluginDownloader* m_pPluginDownloader;
-=======
-    ConfigObject<ConfigValue>* m_pconfig;
->>>>>>> 481c43d1
 };
 
 #endif