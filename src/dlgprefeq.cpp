/***************************************************************************
                          dlgprefeq.cpp  -  description
                             -------------------
    begin                : Thu Jun 7 2007
    copyright            : (C) 2007 by John Sully
    email                : jsully@scs.ryerson.ca
***************************************************************************/

/***************************************************************************
*                                                                         *
*   This program is free software; you can redistribute it and/or modify  *
*   it under the terms of the GNU General Public License as published by  *
*   the Free Software Foundation; either version 2 of the License, or     *
*   (at your option) any later version.                                   *
*                                                                         *
***************************************************************************/

#include <QWidget>
#include <QString>
#include <QHBoxLayout>

#include "dlgprefeq.h"
#include "engine/enginefilterbessel4.h"
#include "controlobject.h"
#include "controlobjectslave.h"
#include "util/math.h"
#include "playermanager.h"
#include "effects/effectrack.h"

const char* kConfigKey = "[Mixer Profile]";
const char* kEnableEqs = "EnableEQs";
const char* kDefaultEqId = "org.mixxx.effects.bessel8lvmixeq";

const int kFrequencyUpperLimit = 20050;
const int kFrequencyLowerLimit = 16;

DlgPrefEQ::DlgPrefEQ(QWidget* pParent, EffectsManager* pEffectsManager,
                     ConfigObject<ConfigValue>* pConfig)
        : DlgPreferencePage(pParent),
          m_COLoFreq(kConfigKey, "LoEQFrequency"),
          m_COHiFreq(kConfigKey, "HiEQFrequency"),
          m_pConfig(pConfig),
          m_lowEqFreq(0.0),
          m_highEqFreq(0.0),
          m_pEffectsManager(pEffectsManager),
          m_inSlotPopulateDeckEffectSelectors(false),
          m_bEqAutoReset(false) {
<<<<<<< HEAD

    // Get the EQ Effect Rack
    m_pDeckEQEffectRack = m_pEffectsManager->getEqEffectRack();
    m_eqRackGroup = QString("[EffectRack%1_EffectUnit%2_Effect1]").arg(
            m_pEffectsManager->getEqEffectRackNumber() + 1);
=======
    m_pEQEffectRack = m_pEffectsManager->getEqualizerRack(0);
    m_pQuickEffectRack = m_pEffectsManager->getQuickEffectRack(0);
>>>>>>> 0418a8e2

    setupUi(this);
    // Connection
    connect(SliderHiEQ, SIGNAL(valueChanged(int)), this, SLOT(slotUpdateHiEQ()));
    connect(SliderHiEQ, SIGNAL(sliderMoved(int)), this, SLOT(slotUpdateHiEQ()));
    connect(SliderHiEQ, SIGNAL(sliderReleased()), this, SLOT(slotUpdateHiEQ()));

    connect(SliderLoEQ, SIGNAL(valueChanged(int)), this, SLOT(slotUpdateLoEQ()));
    connect(SliderLoEQ, SIGNAL(sliderMoved(int)), this, SLOT(slotUpdateLoEQ()));
    connect(SliderLoEQ, SIGNAL(sliderReleased()), this, SLOT(slotUpdateLoEQ()));

    connect(CheckBoxEqAutoReset, SIGNAL(stateChanged(int)), this, SLOT(slotUpdateEqAutoReset(int)));
    connect(CheckBoxBypass, SIGNAL(stateChanged(int)), this, SLOT(slotBypass(int)));

    connect(CheckBoxHideEffects, SIGNAL(stateChanged(int)),
            this, SLOT(slotPopulateDeckEffectSelectors()));

    // Set to basic view if a previous configuration is missing
    CheckBoxHideEffects->setChecked(m_pConfig->getValueString(
            ConfigKey(kConfigKey, "AdvancedView"), QString("no")) == QString("no"));

    // Add drop down lists for current decks and connect num_decks control
    // to slotAddComboBox
    m_pNumDecks = new ControlObjectSlave("[Master]", "num_decks", this);
    m_pNumDecks->connectValueChanged(SLOT(slotAddComboBox(double)));
    slotAddComboBox(m_pNumDecks->get());

    setUpMasterEQ();

    loadSettings();
    slotUpdate();
    slotApply();
}

DlgPrefEQ::~DlgPrefEQ() {
    qDeleteAll(m_deckEqEffectSelectors);
    m_deckEqEffectSelectors.clear();

    qDeleteAll(m_deckFilterEffectSelectors);
    m_deckFilterEffectSelectors.clear();

    qDeleteAll(m_filterWaveformEnableCOs);
    m_filterWaveformEnableCOs.clear();
}

void DlgPrefEQ::slotAddComboBox(double numDecks) {
    int oldDecks = m_deckEqEffectSelectors.size();
    while (m_deckEqEffectSelectors.size() < static_cast<int>(numDecks)) {
        int deckNo = m_deckEqEffectSelectors.size() + 1;
        QLabel* label = new QLabel(QObject::tr("Deck %1").
                            arg(deckNo), this);

        QString group = PlayerManager::groupForDeck(
                m_deckEqEffectSelectors.size());

        m_filterWaveformEnableCOs.append(
                new ControlObject(ConfigKey(group, "filterWaveformEnable")));
        m_filterWaveformEffectLoaded.append(false);

        // Create the drop down list for EQs
        QComboBox* eqComboBox = new QComboBox(this);
        m_deckEqEffectSelectors.append(eqComboBox);
        connect(eqComboBox, SIGNAL(currentIndexChanged(int)),
                this, SLOT(slotEqEffectChangedOnDeck(int)));

        // Create the drop down list for EQs
        QComboBox* filterComboBox = new QComboBox(this);
        m_deckFilterEffectSelectors.append(filterComboBox);
        connect(filterComboBox, SIGNAL(currentIndexChanged(int)),
                this, SLOT(slotQuickEffectChangedOnDeck(int)));

        // Setup the GUI
        gridLayout_3->addWidget(label, deckNo, 0);
        gridLayout_3->addWidget(eqComboBox, deckNo, 1);
        gridLayout_3->addWidget(filterComboBox, deckNo, 2);
        gridLayout_3->addItem(new QSpacerItem(
                    40, 20, QSizePolicy::Expanding, QSizePolicy::Minimum),
                deckNo, 3, 1, 1);
    }
    slotPopulateDeckEffectSelectors();
    for (int i = oldDecks; i < static_cast<int>(numDecks); ++i) {
        // Set the configured effect for box and simpleBox or Bessel8 LV-Mix EQ
        // if none is configured
        QString configuredEffect;
        int selectedEffectIndex;
        QString group = PlayerManager::groupForDeck(i);
        configuredEffect = m_pConfig->getValueString(ConfigKey(kConfigKey,
                "EffectForGroup_" + group), kDefaultEqId);
        selectedEffectIndex = m_deckEqEffectSelectors[i]->findData(configuredEffect);
        if (selectedEffectIndex < 0) {
            selectedEffectIndex = m_deckEqEffectSelectors[i]->findData(kDefaultEqId);
            configuredEffect = kDefaultEqId;
        }
        m_deckEqEffectSelectors[i]->setCurrentIndex(selectedEffectIndex);
        m_filterWaveformEffectLoaded[i] = m_pEffectsManager->isEQ(configuredEffect);
        m_filterWaveformEnableCOs[i]->set(
                m_filterWaveformEffectLoaded[i] &&
                !CheckBoxBypass->checkState());
    }
}

static bool isMixingEQ(EffectManifest* pManifest) {
    return pManifest->isMixingEQ();
}

static bool isForFilterKnob(EffectManifest* pManifest) {
    return pManifest->isForFilterKnob();
}

void DlgPrefEQ::slotPopulateDeckEffectSelectors() {
    m_inSlotPopulateDeckEffectSelectors = true; // prevents a recursive call

    QList<QPair<QString, QString> > availableEQEffectNames;
    QList<QPair<QString, QString> > availableFilterEffectNames;
    EffectsManager::EffectManifestFilterFnc filterEQ;
    EffectsManager::EffectManifestFilterFnc filterFilter;
    if (CheckBoxHideEffects->isChecked()) {
        m_pConfig->set(ConfigKey(kConfigKey, "AdvancedView"), QString("no"));
        filterEQ = isMixingEQ;
        filterFilter = isForFilterKnob;
    } else {
        m_pConfig->set(ConfigKey(kConfigKey, "AdvancedView"), QString("yes"));
        filterEQ = NULL; // take all;
        filterFilter = NULL;
    }
    availableEQEffectNames =
            m_pEffectsManager->getEffectNamesFiltered(filterEQ);
    availableFilterEffectNames =
            m_pEffectsManager->getEffectNamesFiltered(filterFilter);

    foreach (QComboBox* box, m_deckEqEffectSelectors) {
        // Populate comboboxes with all available effects
        // Save current selection
        QString selectedEffectId = box->itemData(box->currentIndex()).toString();
        QString selectedEffectName = box->itemText(box->currentIndex());
        box->clear();
        int currentIndex = -1;// Nothing selected

        int i;
        for (i = 0; i < availableEQEffectNames.size(); ++i) {
            box->addItem(availableEQEffectNames[i].second);
            box->setItemData(i, QVariant(availableEQEffectNames[i].first));
            if (selectedEffectId == availableEQEffectNames[i].first) {
                currentIndex = i;
            }
        }
        if (currentIndex < 0 && !selectedEffectName.isEmpty()) {
            // current selection is not part of the new list
            // So we need to add it
            box->addItem(selectedEffectName);
            box->setItemData(i, QVariant(selectedEffectId));
            currentIndex = i;
        }
        box->setCurrentIndex(currentIndex);
    }

    availableFilterEffectNames.append(QPair<QString,QString>("", tr("None")));

    foreach (QComboBox* box, m_deckFilterEffectSelectors) {
        // Populate comboboxes with all available effects
        // Save current selection
        QString selectedEffectId = box->itemData(box->currentIndex()).toString();
        QString selectedEffectName = box->itemText(box->currentIndex());
        box->clear();
        int currentIndex = -1;// Nothing selected

        int i;
        for (i = 0; i < availableFilterEffectNames.size(); ++i) {
            box->addItem(availableFilterEffectNames[i].second);
            box->setItemData(i, QVariant(availableFilterEffectNames[i].first));
            if (selectedEffectId == availableFilterEffectNames[i].first) {
                currentIndex = i;
            }
        }
        if (currentIndex < 0 && !selectedEffectName.isEmpty()) {
            // current selection is not part of the new list
            // So we need to add it
            box->addItem(selectedEffectName);
            box->setItemData(i, QVariant(selectedEffectId));
            currentIndex = i;
        }
        box->setCurrentIndex(currentIndex);
    }


    m_inSlotPopulateDeckEffectSelectors = false;
}

void DlgPrefEQ::loadSettings() {
    QString highEqCourse = m_pConfig->getValueString(ConfigKey(kConfigKey, "HiEQFrequency"));
    QString highEqPrecise = m_pConfig->getValueString(ConfigKey(kConfigKey, "HiEQFrequencyPrecise"));
    QString lowEqCourse = m_pConfig->getValueString(ConfigKey(kConfigKey, "LoEQFrequency"));
    QString lowEqPrecise = m_pConfig->getValueString(ConfigKey(kConfigKey, "LoEQFrequencyPrecise"));
    m_bEqAutoReset = static_cast<bool>(m_pConfig->getValueString(
            ConfigKey(kConfigKey, "EqAutoReset")).toInt());
    CheckBoxEqAutoReset->setChecked(m_bEqAutoReset);
    CheckBoxBypass->setChecked(m_pConfig->getValueString(
            ConfigKey(kConfigKey, kEnableEqs), QString("yes")) == QString("no"));

    double lowEqFreq = 0.0;
    double highEqFreq = 0.0;

    // Precise takes precedence over course.
    lowEqFreq = lowEqCourse.isEmpty() ? lowEqFreq : lowEqCourse.toDouble();
    lowEqFreq = lowEqPrecise.isEmpty() ? lowEqFreq : lowEqPrecise.toDouble();
    highEqFreq = highEqCourse.isEmpty() ? highEqFreq : highEqCourse.toDouble();
    highEqFreq = highEqPrecise.isEmpty() ? highEqFreq : highEqPrecise.toDouble();

    if (lowEqFreq == 0.0 || highEqFreq == 0.0 || lowEqFreq == highEqFreq) {
        setDefaultShelves();
        lowEqFreq = m_pConfig->getValueString(ConfigKey(kConfigKey, "LoEQFrequencyPrecise")).toDouble();
        highEqFreq = m_pConfig->getValueString(ConfigKey(kConfigKey, "HiEQFrequencyPrecise")).toDouble();
    }

    SliderHiEQ->setValue(
        getSliderPosition(highEqFreq,
                          SliderHiEQ->minimum(),
                          SliderHiEQ->maximum()));
    SliderLoEQ->setValue(
        getSliderPosition(lowEqFreq,
                          SliderLoEQ->minimum(),
                          SliderLoEQ->maximum()));

    if (m_pConfig->getValueString(
            ConfigKey(kConfigKey, kEnableEqs), "yes") == QString("yes")) {
        CheckBoxBypass->setChecked(false);
    }
}

void DlgPrefEQ::setDefaultShelves()
{
    m_pConfig->set(ConfigKey(kConfigKey, "HiEQFrequency"), ConfigValue(2500));
    m_pConfig->set(ConfigKey(kConfigKey, "LoEQFrequency"), ConfigValue(250));
    m_pConfig->set(ConfigKey(kConfigKey, "HiEQFrequencyPrecise"), ConfigValue(2500.0));
    m_pConfig->set(ConfigKey(kConfigKey, "LoEQFrequencyPrecise"), ConfigValue(250.0));
}

void DlgPrefEQ::slotResetToDefaults() {
    setDefaultShelves();
    foreach(QComboBox* pCombo, m_deckEqEffectSelectors) {
        pCombo->setCurrentIndex(
               pCombo->findData(kDefaultEqId));
    }
    loadSettings();
    CheckBoxBypass->setChecked(Qt::Unchecked);
    CheckBoxHideEffects->setChecked(Qt::Checked);
    m_bEqAutoReset = false;
    CheckBoxEqAutoReset->setChecked(Qt::Unchecked);
    slotUpdate();
    slotApply();
}

void DlgPrefEQ::slotEqEffectChangedOnDeck(int effectIndex) {
    QComboBox* c = qobject_cast<QComboBox*>(sender());
    // Check if qobject_cast was successful
    if (c && !m_inSlotPopulateDeckEffectSelectors) {
        int deckNumber = m_deckEqEffectSelectors.indexOf(c);
        QString group = PlayerManager::groupForDeck(deckNumber);
        QString effectId = c->itemData(effectIndex).toString();
<<<<<<< HEAD
        QString group = PlayerManager::groupForDeck(deckNumber);
        int slotNr = m_pEffectsManager->getEqChainSlotNumberForGroup(group);
        m_pDeckEQEffectRack->loadEffectToChainSlot(slotNr, 0, effectId);
=======

        EffectChainSlotPointer pChainSlot =
                m_pEQEffectRack->getGroupEffectChainSlot(group);
        if (pChainSlot) {
            EffectChainPointer pChain = pChainSlot->getEffectChain();
            if (pChain.isNull()) {
                pChain = EffectChainPointer(new EffectChain(m_pEffectsManager, QString(),
                                                            EffectChainPointer()));
                pChain->setName(QObject::tr("Empty Chain"));
                pChainSlot->loadEffectChain(pChain);
            }
            EffectPointer pEffect = m_pEffectsManager->instantiateEffect(effectId);
            if (pEffect) {
                pChain->replaceEffect(0, pEffect);
            }
        }


>>>>>>> 0418a8e2

        // Update the configured effect for the current QComboBox
        m_pConfig->set(ConfigKey(kConfigKey, "EffectForGroup_" + group),
                ConfigValue(effectId));


        m_filterWaveformEffectLoaded[deckNumber] = m_pEffectsManager->isEQ(effectId);
        m_filterWaveformEnableCOs[deckNumber]->set(
                m_filterWaveformEffectLoaded[deckNumber] &&
                !CheckBoxBypass->checkState());

        // This is required to remove a previous selected effect that does not
        // fit to the current ShowAllEffects checkbox
        slotPopulateDeckEffectSelectors();
    }
}

void DlgPrefEQ::slotQuickEffectChangedOnDeck(int effectIndex) {
    QComboBox* c = qobject_cast<QComboBox*>(sender());
    // Check if qobject_cast was successful
    if (c && !m_inSlotPopulateDeckEffectSelectors) {
        int deckNumber = m_deckFilterEffectSelectors.indexOf(c);
        QString effectId = c->itemData(effectIndex).toString();
<<<<<<< HEAD
        QString group = PlayerManager::groupForDeck(deckNumber);
        int slotNr = m_pEffectsManager->getEqChainSlotNumberForGroup(group);
        m_pDeckEQEffectRack->loadEffectToChainSlot(slotNr, 1, effectId);
=======

        EffectChainSlotPointer pChainSlot =
                m_pQuickEffectRack->getGroupEffectChainSlot(
                    PlayerManager::groupForDeck(deckNumber));
        if (pChainSlot) {
            EffectChainPointer pChain = pChainSlot->getEffectChain();
            if (pChain.isNull()) {
                pChain = EffectChainPointer(new EffectChain(m_pEffectsManager, QString(),
                                                            EffectChainPointer()));
                pChain->setName(QObject::tr("Empty Chain"));
                pChainSlot->loadEffectChain(pChain);
            }
            EffectPointer pEffect = m_pEffectsManager->instantiateEffect(effectId);
            if (pEffect) {
                pChain->replaceEffect(0, pEffect);
            }
        }
>>>>>>> 0418a8e2

        // Update the configured effect for the current QComboBox
        //m_pConfig->set(ConfigKey(CONFIG_KEY, QString("EffectForDeck%1").
        //               arg(deckNumber + 1)), ConfigValue(effectId));

        // This is required to remove a previous selected effect that does not
        // fit to the current ShowAllEffects checkbox
        slotPopulateDeckEffectSelectors();
    }
}

void DlgPrefEQ::slotUpdateHiEQ() {
    if (SliderHiEQ->value() < SliderLoEQ->value())
    {
        SliderHiEQ->setValue(SliderLoEQ->value());
    }
    m_highEqFreq = getEqFreq(SliderHiEQ->value(),
                             SliderHiEQ->minimum(),
                             SliderHiEQ->maximum());
    validate_levels();
    if (m_highEqFreq < 1000) {
        TextHiEQ->setText( QString("%1 Hz").arg((int)m_highEqFreq));
    } else {
        TextHiEQ->setText( QString("%1 kHz").arg((int)m_highEqFreq / 1000.));
    }
    m_pConfig->set(ConfigKey(kConfigKey, "HiEQFrequency"),
                   ConfigValue(QString::number(static_cast<int>(m_highEqFreq))));
    m_pConfig->set(ConfigKey(kConfigKey, "HiEQFrequencyPrecise"),
                   ConfigValue(QString::number(m_highEqFreq, 'f')));

    slotApply();
}

void DlgPrefEQ::slotUpdateLoEQ() {
    if (SliderLoEQ->value() > SliderHiEQ->value())
    {
        SliderLoEQ->setValue(SliderHiEQ->value());
    }
    m_lowEqFreq = getEqFreq(SliderLoEQ->value(),
                            SliderLoEQ->minimum(),
                            SliderLoEQ->maximum());
    validate_levels();
    if (m_lowEqFreq < 1000) {
        TextLoEQ->setText(QString("%1 Hz").arg((int)m_lowEqFreq));
    } else {
        TextLoEQ->setText(QString("%1 kHz").arg((int)m_lowEqFreq / 1000.));
    }
    m_pConfig->set(ConfigKey(kConfigKey, "LoEQFrequency"),
                   ConfigValue(QString::number(static_cast<int>(m_lowEqFreq))));
    m_pConfig->set(ConfigKey(kConfigKey, "LoEQFrequencyPrecise"),
                   ConfigValue(QString::number(m_lowEqFreq, 'f')));

    slotApply();
}

void DlgPrefEQ::slotUpdateFilter(int value) {
    if (m_pEngineEffectMasterEQ) {
        QSlider* slider = qobject_cast<QSlider*>(sender());
        int index = slider->property("index").toInt();
        EffectsRequest* pRequest = new EffectsRequest();
        pRequest->type = EffectsRequest::SET_PARAMETER_PARAMETERS;
        pRequest->pTargetEffect = m_pEngineEffectMasterEQ;
        pRequest->SetParameterParameters.iParameter = index;
        pRequest->value = value;
        pRequest->minimum = -12;
        pRequest->maximum = 12;
        pRequest->default_value = 0;
        m_pEffectsManager->writeRequest(pRequest);
    }
}

int DlgPrefEQ::getSliderPosition(double eqFreq, int minValue, int maxValue) {
    if (eqFreq >= kFrequencyUpperLimit) {
        return maxValue;
    } else if (eqFreq <= kFrequencyLowerLimit) {
        return minValue;
    }
    double dsliderPos = (eqFreq - kFrequencyLowerLimit) / (kFrequencyUpperLimit-kFrequencyLowerLimit);
    dsliderPos = pow(dsliderPos, 1.0 / 4.0) * (maxValue - minValue) + minValue;
    return dsliderPos;
}

void DlgPrefEQ::slotApply() {
    m_COLoFreq.set(m_lowEqFreq);
    m_COHiFreq.set(m_highEqFreq);
    m_pConfig->set(ConfigKey(kConfigKey,"EqAutoReset"),
            ConfigValue(m_bEqAutoReset ? 1 : 0));
}

// supposed to set the widgets to match internal state
void DlgPrefEQ::slotUpdate() {
    slotUpdateLoEQ();
    slotUpdateHiEQ();
    slotPopulateDeckEffectSelectors();
    CheckBoxEqAutoReset->setChecked(m_bEqAutoReset);
}

void DlgPrefEQ::slotUpdateEqAutoReset(int i) {
    m_bEqAutoReset = static_cast<bool>(i);
}

void DlgPrefEQ::slotBypass(int state) {
    if (state) {
        m_pConfig->set(ConfigKey(kConfigKey, kEnableEqs), QString("no"));
        // Disable effect processing for all decks by setting the appropriate
        // controls to 0 ("[EffectRackX_EffectUnitDeck_Effect1],enable")
        int deck = 0;
        foreach(QComboBox* box, m_deckEqEffectSelectors) {
            QString group = getEQEffectGroupForDeck(deck);
            ControlObject::set(ConfigKey(group, "enabled"), 0);
            m_filterWaveformEnableCOs[deck]->set(0);
            deck++;
            box->setEnabled(false);
        }
    } else {
        m_pConfig->set(ConfigKey(kConfigKey, kEnableEqs), QString("yes"));
        // Enable effect processing for all decks by setting the appropriate
        // controls to 1 ("[EffectRackX_EffectUnitDeck_Effect1],enable")
        int deck = 0;
        ControlObjectSlave enableControl;
        foreach(QComboBox* box, m_deckEqEffectSelectors) {
            QString group = getEQEffectGroupForDeck(deck);
            ControlObject::set(ConfigKey(group, "enabled"), 1);
            m_filterWaveformEnableCOs[deck]->set(m_filterWaveformEffectLoaded[deck]);
            deck++;
            box->setEnabled(true);
        }
    }

    slotApply();
}

void DlgPrefEQ::setUpMasterEQ() {
    // The Master EQ is the only Effect in the MasterEQEffectChainSlot
    EffectPointer masterEQEffect = m_pEffectsManager->
            getMasterEQEffectChainSlot()->getEffectSlot(0)->getEffect();
    if (masterEQEffect) {
        m_pEngineEffectMasterEQ = masterEQEffect->getEngineEffect();
    } else {
        m_pEngineEffectMasterEQ = NULL;
    }

    // Create and set up Master EQ's sliders
    for (int i = 0; i < 8; i++) {
        QSlider* slider = new QSlider(this);
        slider->setMinimum(-12);
        slider->setMaximum(12);
        slider->setSingleStep(1);
        slider->setValue(0);
        slider->setMinimumHeight(90);
        // Set the index as a property because we need it inside slotUpdateFilter()
        slider->setProperty("index", QVariant(i));
        slidersGridLayout->addWidget(slider, 0, i);
        m_masterEQSliders.append(slider);
        connect(slider, SIGNAL(sliderMoved(int)), this, SLOT(slotUpdateFilter(int)));
    }

    // Display center frequencies for each filter
    float centerFrequencies[8] = {45, 100, 220, 500, 1100, 2500, 5500, 12000};
    for (unsigned int i = 0; i < 8; i++) {
        QLabel* centerFreqLabel = new QLabel(this);
        QString labelText;
        if (centerFrequencies[i] < 1000) {
            labelText = QString("%1 Hz").arg(centerFrequencies[i]);
        } else {
            labelText = QString("%1 kHz").arg(centerFrequencies[i] / 1000);
        }
        centerFreqLabel->setText(labelText);
        slidersGridLayout->addWidget(centerFreqLabel, 1, i, Qt::AlignCenter);
    }
}

double DlgPrefEQ::getEqFreq(int sliderVal, int minValue, int maxValue) {
    // We're mapping f(x) = x^4 onto the range kFrequencyLowerLimit,
    // kFrequencyUpperLimit with x [minValue, maxValue]. First translate x into
    // [0.0, 1.0], raise it to the 4th power, and then scale the result from
    // [0.0, 1.0] to [kFrequencyLowerLimit, kFrequencyUpperLimit].
    double normValue = static_cast<double>(sliderVal - minValue) /
            (maxValue - minValue);
    // Use a non-linear mapping between slider and frequency.
    normValue = normValue * normValue * normValue * normValue;
    double result = normValue * (kFrequencyUpperLimit - kFrequencyLowerLimit) +
            kFrequencyLowerLimit;
    return result;
}

void DlgPrefEQ::validate_levels() {
    m_highEqFreq = math_clamp<double>(m_highEqFreq, kFrequencyLowerLimit,
                                      kFrequencyUpperLimit);
    m_lowEqFreq = math_clamp<double>(m_lowEqFreq, kFrequencyLowerLimit,
                                     kFrequencyUpperLimit);
    if (m_lowEqFreq == m_highEqFreq) {
        if (m_lowEqFreq == kFrequencyLowerLimit) {
            ++m_highEqFreq;
        } else if (m_highEqFreq == kFrequencyUpperLimit) {
            --m_lowEqFreq;
        } else {
            ++m_highEqFreq;
        }
    }
}

QString DlgPrefEQ::getEQEffectGroupForDeck(int deck) const {
    // The EQ effect is loaded in effect slot 0.
    if (m_pEQEffectRack) {
        return m_pEQEffectRack->formatEffectSlotGroupString(
            0, PlayerManager::groupForDeck(deck));
    }
    return QString();
}

QString DlgPrefEQ::getQuickEffectGroupForDeck(int deck) const {
    // The quick effect is loaded in effect slot 0.
    if (m_pQuickEffectRack) {
        return m_pQuickEffectRack->formatEffectSlotGroupString(
            0, PlayerManager::groupForDeck(deck));
    }
    return QString();
}<|MERGE_RESOLUTION|>--- conflicted
+++ resolved
@@ -45,16 +45,8 @@
           m_pEffectsManager(pEffectsManager),
           m_inSlotPopulateDeckEffectSelectors(false),
           m_bEqAutoReset(false) {
-<<<<<<< HEAD
-
-    // Get the EQ Effect Rack
-    m_pDeckEQEffectRack = m_pEffectsManager->getEqEffectRack();
-    m_eqRackGroup = QString("[EffectRack%1_EffectUnit%2_Effect1]").arg(
-            m_pEffectsManager->getEqEffectRackNumber() + 1);
-=======
     m_pEQEffectRack = m_pEffectsManager->getEqualizerRack(0);
     m_pQuickEffectRack = m_pEffectsManager->getQuickEffectRack(0);
->>>>>>> 0418a8e2
 
     setupUi(this);
     // Connection
@@ -314,11 +306,6 @@
         int deckNumber = m_deckEqEffectSelectors.indexOf(c);
         QString group = PlayerManager::groupForDeck(deckNumber);
         QString effectId = c->itemData(effectIndex).toString();
-<<<<<<< HEAD
-        QString group = PlayerManager::groupForDeck(deckNumber);
-        int slotNr = m_pEffectsManager->getEqChainSlotNumberForGroup(group);
-        m_pDeckEQEffectRack->loadEffectToChainSlot(slotNr, 0, effectId);
-=======
 
         EffectChainSlotPointer pChainSlot =
                 m_pEQEffectRack->getGroupEffectChainSlot(group);
@@ -337,7 +324,6 @@
         }
 
 
->>>>>>> 0418a8e2
 
         // Update the configured effect for the current QComboBox
         m_pConfig->set(ConfigKey(kConfigKey, "EffectForGroup_" + group),
@@ -361,11 +347,6 @@
     if (c && !m_inSlotPopulateDeckEffectSelectors) {
         int deckNumber = m_deckFilterEffectSelectors.indexOf(c);
         QString effectId = c->itemData(effectIndex).toString();
-<<<<<<< HEAD
-        QString group = PlayerManager::groupForDeck(deckNumber);
-        int slotNr = m_pEffectsManager->getEqChainSlotNumberForGroup(group);
-        m_pDeckEQEffectRack->loadEffectToChainSlot(slotNr, 1, effectId);
-=======
 
         EffectChainSlotPointer pChainSlot =
                 m_pQuickEffectRack->getGroupEffectChainSlot(
@@ -383,7 +364,6 @@
                 pChain->replaceEffect(0, pEffect);
             }
         }
->>>>>>> 0418a8e2
 
         // Update the configured effect for the current QComboBox
         //m_pConfig->set(ConfigKey(CONFIG_KEY, QString("EffectForDeck%1").
@@ -440,12 +420,14 @@
 }
 
 void DlgPrefEQ::slotUpdateFilter(int value) {
-    if (m_pEngineEffectMasterEQ) {
+    EffectPointer effect(m_pEffectMasterEQ);
+    if (!effect.isNull()) {
+        EngineEffect* pEngineEffect = effect->getEngineEffect();
         QSlider* slider = qobject_cast<QSlider*>(sender());
         int index = slider->property("index").toInt();
         EffectsRequest* pRequest = new EffectsRequest();
         pRequest->type = EffectsRequest::SET_PARAMETER_PARAMETERS;
-        pRequest->pTargetEffect = m_pEngineEffectMasterEQ;
+        pRequest->pTargetEffect = pEngineEffect;
         pRequest->SetParameterParameters.iParameter = index;
         pRequest->value = value;
         pRequest->minimum = -12;
@@ -518,12 +500,21 @@
 
 void DlgPrefEQ::setUpMasterEQ() {
     // The Master EQ is the only Effect in the MasterEQEffectChainSlot
-    EffectPointer masterEQEffect = m_pEffectsManager->
-            getMasterEQEffectChainSlot()->getEffectSlot(0)->getEffect();
-    if (masterEQEffect) {
-        m_pEngineEffectMasterEQ = masterEQEffect->getEngineEffect();
-    } else {
-        m_pEngineEffectMasterEQ = NULL;
+    EffectChainSlotPointer pChainSlot = m_pEQEffectRack->getGroupEffectChainSlot("[Master]");
+
+    if (pChainSlot) {
+        EffectChainPointer pChain = pChainSlot->getEffectChain();
+        if (pChain.isNull()) {
+            pChain = EffectChainPointer(new EffectChain(m_pEffectsManager, QString(),
+                                                        EffectChainPointer()));
+            pChain->setName(QObject::tr("Empty Chain"));
+            pChainSlot->loadEffectChain(pChain);
+        }
+        EffectPointer pEffect = m_pEffectsManager->instantiateEffect("org.mixxx.effects.graphiceq");
+        if (pEffect) {
+            pChain->replaceEffect(0, pEffect);
+            m_pEffectMasterEQ = pEffect;
+        }
     }
 
     // Create and set up Master EQ's sliders
