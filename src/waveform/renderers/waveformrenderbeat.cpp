#include <QDomNode>
#include <QPaintEvent>
#include <QPainter>

#include "waveform/renderers/waveformrenderbeat.h"

#include "control/controlobject.h"
#include "track/beats.h"
#include "track/track.h"
#include "waveform/renderers/waveformwidgetrenderer.h"
#include "widget/wskincolor.h"
#include "widget/wwidget.h"

WaveformRenderBeat::WaveformRenderBeat(WaveformWidgetRenderer* waveformWidgetRenderer)
        : WaveformRendererAbstract(waveformWidgetRenderer) {
    m_beats.resize(128);
    m_beatsFirstInBar.resize(128);
}

WaveformRenderBeat::~WaveformRenderBeat() {
}

void WaveformRenderBeat::setup(const QDomNode& node, const SkinContext& context) {
    m_beatColor.setNamedColor(context.selectString(node, "BeatColor"));
    m_beatColor = WSkinColor::getCorrectColor(m_beatColor).toRgb();

    // TODO (m0r13) get color from skin
    m_firstBeatInBarColor = Qt::red;

    if (m_beatColor.alphaF() > 0.99)
        m_beatColor.setAlphaF(0.9);
}

void WaveformRenderBeat::draw(QPainter* painter, QPaintEvent* /*event*/) {
    TrackPointer trackInfo = m_waveformRenderer->getTrackInfo();

    if (!trackInfo)
        return;

    BeatsPointer trackBeats = trackInfo->getBeats();
    if (!trackBeats)
        return;
    double firstBeatOfTrack = trackBeats->findNextBeat(0);

    const int trackSamples = m_waveformRenderer->getTrackSamples();
    if (trackSamples <= 0) {
        return;
    }

    const double firstDisplayedPosition = m_waveformRenderer->getFirstDisplayedPosition();
    const double lastDisplayedPosition = m_waveformRenderer->getLastDisplayedPosition();

    // qDebug() << "trackSamples" << trackSamples
    //          << "firstDisplayedPosition" << firstDisplayedPosition
    //          << "lastDisplayedPosition" << lastDisplayedPosition;

    std::unique_ptr<BeatIterator> it(trackBeats->findBeats(
            firstDisplayedPosition * trackSamples, lastDisplayedPosition * trackSamples));

    // if no beat do not waste time saving/restoring painter
    if (!it || !it->hasNext()) {
        return;
    }

    painter->save();
    painter->setRenderHint(QPainter::Antialiasing);

    QPen beatPen(m_beatColor);
    beatPen.setWidthF(1);
    painter->setPen(beatPen);
    QPen firstBeatInBarPen(m_firstBeatInBarColor);
    firstBeatInBarPen.setWidth(2.5);

    const Qt::Orientation orientation = m_waveformRenderer->getOrientation();
    const float rendererWidth = m_waveformRenderer->getWidth();
    const float rendererHeight = m_waveformRenderer->getHeight();

    // TODO (m0r13) maybe fancify that thing with two types of lines
    int beatCount = 0, beatFirstInBarCount = 0;

    while (it->hasNext()) {
        int beatPosition = it->next();
        double xBeatPoint = m_waveformRenderer->transformSampleIndexInRendererWorld(beatPosition);

        xBeatPoint = qRound(xBeatPoint);

        // If we don't have enough space, double the size.
        if (beatCount >= m_beats.size()) {
            m_beats.resize(m_beats.size() * 2);
        }
        if (beatFirstInBarCount >= m_beatsFirstInBar.size()) {
            m_beatsFirstInBar.resize(m_beatsFirstInBar.size() * 2);
        }

<<<<<<< HEAD
        if (it->isFirstInBar()) {
            m_beatsFirstInBar[beatFirstInBarCount++].setLine(xBeatPoint, 0.0f, xBeatPoint, rendererHeight);
        }
        
        m_beats[beatCount++].setLine(xBeatPoint, 0.0f, xBeatPoint, rendererHeight);
=======
        if (orientation == Qt::Horizontal) {
            m_beats[beatCount++].setLine(xBeatPoint, 0.0f, xBeatPoint, rendererHeight);
        } else {
            m_beats[beatCount++].setLine(0.0f, xBeatPoint, rendererWidth, xBeatPoint);
        }
>>>>>>> 31164015
    }

    // Make sure to use constData to prevent detaches!
    painter->drawLines(m_beats.constData(), beatCount);
    painter->setPen(firstBeatInBarPen);
    painter->drawLines(m_beatsFirstInBar.constData(), beatFirstInBarCount);

    painter->restore();
}<|MERGE_RESOLUTION|>--- conflicted
+++ resolved
@@ -92,19 +92,17 @@
             m_beatsFirstInBar.resize(m_beatsFirstInBar.size() * 2);
         }
 
-<<<<<<< HEAD
-        if (it->isFirstInBar()) {
-            m_beatsFirstInBar[beatFirstInBarCount++].setLine(xBeatPoint, 0.0f, xBeatPoint, rendererHeight);
-        }
-        
-        m_beats[beatCount++].setLine(xBeatPoint, 0.0f, xBeatPoint, rendererHeight);
-=======
         if (orientation == Qt::Horizontal) {
             m_beats[beatCount++].setLine(xBeatPoint, 0.0f, xBeatPoint, rendererHeight);
+            if (it->isFirstInBar()) {
+                m_beatsFirstInBar[beatFirstInBarCount++].setLine(xBeatPoint, 0.0f, xBeatPoint, rendererHeight);
+            }
         } else {
             m_beats[beatCount++].setLine(0.0f, xBeatPoint, rendererWidth, xBeatPoint);
+            if (it->isFirstInBar()) {
+                m_beatsFirstInBar[beatFirstInBarCount++].setLine(0.0f, xBeatPoint, rendererWidth, xBeatPoint);
+            }
         }
->>>>>>> 31164015
     }
 
     // Make sure to use constData to prevent detaches!
