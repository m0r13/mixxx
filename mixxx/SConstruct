--- conflicted
+++ resolved
@@ -77,21 +77,7 @@
 # and link properly. This sucks but it's the best way I can find -- bkgood
 VariantDir("plugins/soundsourcem4a", "src", duplicate=0)
 VariantDir("plugins/soundsourcewv", "src", duplicate=0)
-<<<<<<< HEAD
 VariantDir("plugins/soundsourcemediafoundation", "src", duplicate=0)
-#Build our soundsource plugins
-soundsource_plugins = SConscript(File('plugins/SConscript'), build_dir=Dir(build.build_dir + "/plugins"), duplicate=0, exports=['build'])
-
-#Setup and build the "mixxx" executable target. Also sets up our install targets for each platform.
-SConscript(File('src/SConscript'), build_dir=Dir(build.build_dir), duplicate=0, exports=['build', 'sources', 'soundsource_plugins'])
-
-#Conveniece - Copy over the Mixxx executable out of the build directory and into the bottom of the source
-#             tree. (That should be the directory where you run "scons".)
-#wtf doesn't this work on win32 (works on Linux, OS X):
-Command("mixxx", os.path.join(build.build_dir, "mixxx"), Copy("$TARGET", "$SOURCE"))
-#hack for windows:
-Copy("mixxx", os.path.join(build.build_dir, "mixxx"))
-=======
 
 # Build our soundsource plugins
 soundsource_plugins = SConscript(
@@ -109,7 +95,6 @@
 if not build.platform_is_windows:
     Command("mixxx", os.path.join(build.build_dir, "mixxx"), Copy("$TARGET", "$SOURCE"))
 
->>>>>>> 09e022cc
 
 #On OS X, if the bundle has been built, copy it up:
 #Command("Mixxx.app", os.path.join(build.build_dir, "Mixxx.app"), Copy("$TARGET", "$SOURCE"))