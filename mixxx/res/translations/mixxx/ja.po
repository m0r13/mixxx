--- conflicted
+++ resolved
@@ -7,26 +7,15 @@
 msgstr ""
 "Project-Id-Version: mixxx\n"
 "Report-Msgid-Bugs-To: FULL NAME <EMAIL@ADDRESS>\n"
-<<<<<<< HEAD
-"POT-Creation-Date: 2011-12-22 11:41+0200\n"
-"PO-Revision-Date: 2011-12-22 09:00+0000\n"
-"Last-Translator: tras <Unknown>\n"
-=======
 "POT-Creation-Date: 2011-12-26 09:32+0200\n"
 "PO-Revision-Date: 2012-04-11 08:31+0000\n"
 "Last-Translator: luyikei <luyikei@live.jp>\n"
->>>>>>> a3c4d660
 "Language-Team: Japanese <ja@li.org>\n"
 "MIME-Version: 1.0\n"
 "Content-Type: text/plain; charset=UTF-8\n"
 "Content-Transfer-Encoding: 8bit\n"
-<<<<<<< HEAD
-"X-Launchpad-Export-Date: 2011-12-23 07:46+0000\n"
-"X-Generator: Launchpad (build 14560)\n"
-=======
 "X-Launchpad-Export-Date: 2012-04-12 04:37+0000\n"
 "X-Generator: Launchpad (build 15070)\n"
->>>>>>> a3c4d660
 "X-Poedit-Bookmarks: 599,-1,-1,-1,-1,-1,-1,-1,-1,-1\n"
 
 #: AutoDJFeature#1
@@ -317,20 +306,12 @@
 #: CrateFeature#15
 msgctxt "CrateFeature#15"
 msgid "Playlist Files (*.m3u *.m3u8 *.pls)"
-<<<<<<< HEAD
-msgstr ""
-=======
 msgstr "プレイリストファイル(*.m3u *.m3u8 *.pls)"
->>>>>>> a3c4d660
 
 #: CrateFeature#16
 msgctxt "CrateFeature#16"
 msgid "M3U Playlist (*.m3u);;M3U8 Playlist (*.m3u8);;PLS Playlist (*.pls)"
-<<<<<<< HEAD
-msgstr ""
-=======
 msgstr "M3Uプレイリスト (*.m3u);;M3U8 プレイリスト(*.m3u8);;PLS プレイリスト(*.pls)"
->>>>>>> a3c4d660
 
 #: CrateFeature#17
 msgid "A crate cannot have a blank name."
@@ -805,11 +786,7 @@
 
 #: DlgPrefEQDlg#6
 msgid "1.014 kHz"
-<<<<<<< HEAD
-msgstr ""
-=======
 msgstr "1.014 kHz"
->>>>>>> a3c4d660
 
 #: DlgPrefEQDlg#7
 msgid "20.05 kHz"
@@ -1894,19 +1871,11 @@
 
 #: DlgPrepare#2
 msgid "New"
-<<<<<<< HEAD
-msgstr ""
-
-#: DlgPrepare#3
-msgid "All"
-msgstr ""
-=======
 msgstr "新規作成"
 
 #: DlgPrepare#3
 msgid "All"
 msgstr "全て"
->>>>>>> a3c4d660
 
 #: DlgPrepare#4
 msgid "Progress"
@@ -2258,11 +2227,7 @@
 
 #: LibraryScannerDlg#1
 msgid "Library Scanner"
-<<<<<<< HEAD
-msgstr ""
-=======
 msgstr "ライブラリースキャナー"
->>>>>>> a3c4d660
 
 #: LibraryScannerDlg#2
 msgid "It's taking Mixxx a minute to scan your music library, please wait..."
@@ -2611,20 +2576,6 @@
 msgid "&Community Support"
 msgstr "コミュニティーのサポート(&C)"
 
-<<<<<<< HEAD
-#: MixxxApp#42
-msgid "&User Manual"
-msgstr ""
-
-#: MixxxApp#43
-msgid "Send Us &Feedback"
-msgstr ""
-
-#: MixxxApp#44
-msgid "&Translate this application"
-msgstr ""
-
-=======
 #: MixxxApp#39
 msgid "&User Manual"
 msgstr "ユーザーマニュアル(_U)"
@@ -2637,16 +2588,11 @@
 msgid "&Translate this application"
 msgstr "このアプリケーションを翻訳する(&T)"
 
->>>>>>> a3c4d660
 #: MixxxApp#45
 msgid "Enable &Vinyl Control 1"
 msgstr "Vinylコントロール1を有効にする(&V)"
 
-<<<<<<< HEAD
-#: MixxxApp#46
-=======
 #: MixxxApp#42
->>>>>>> a3c4d660
 msgid "Ctrl+Y"
 msgstr "Ctrl+Y"
 
@@ -2654,11 +2600,7 @@
 msgid "Enable &Vinyl Control 2"
 msgstr "Vinylコントロール2を有効にする(&V)"
 
-<<<<<<< HEAD
-#: MixxxApp#48
-=======
 #: MixxxApp#43
->>>>>>> a3c4d660
 msgid "Ctrl+U"
 msgstr "Ctrl+U"
 
@@ -2844,36 +2786,22 @@
 
 #: MixxxApp#81
 msgid "Read the Mixxx user manual."
-<<<<<<< HEAD
-msgstr ""
-=======
 msgstr "Mixxxユーザーマニュアルを読む"
->>>>>>> a3c4d660
 
 #: MixxxApp#82
 msgid ""
 "Support\n"
 "\n"
 "Read the Mixxx user manual."
-<<<<<<< HEAD
-msgstr ""
-
-#: MixxxApp#83
-msgid "Send feedback to the Mixxx team."
-=======
->>>>>>> a3c4d660
 msgstr ""
 "サポート\n"
 "\n"
 "Mixxxユーザーマニュアルを読む"
 
-<<<<<<< HEAD
-=======
 #: MixxxApp#83
 msgid "Send feedback to the Mixxx team."
 msgstr "Mixxxチームにフィードバックを送る"
 
->>>>>>> a3c4d660
 #: MixxxApp#84
 msgid ""
 "Support\n"
@@ -2995,12 +2923,6 @@
 "サウンドハードウェアの設定でサウンドカードを選択してください。"
 
 #: MixxxApp#105
-<<<<<<< HEAD
-msgid "Confirm Exit"
-msgstr "終了の確認"
-
-#: MixxxApp#106
-=======
 msgid "Mixxx %1 Development Team"
 msgstr "Mixxx %1 開発チーム"
 
@@ -3025,7 +2947,6 @@
 msgstr "終了の確認"
 
 #: MixxxApp#111
->>>>>>> a3c4d660
 msgid "A deck is currently playing. Exit Mixxx?"
 msgstr "デッキは現在再生中です。Mixxxを終了しますか？"
 
@@ -3050,7 +2971,7 @@
 #: ParserM3u#4
 msgctxt "ParserM3u#4"
 msgid "Could not create file"
-msgstr ""
+msgstr "ファイルを作成できませんでした。"
 
 #: ParserPls#1
 msgctxt "ParserPls#1"
@@ -3092,11 +3013,7 @@
 
 #: PlaylistFeature#7
 msgid "Export Playlist"
-<<<<<<< HEAD
-msgstr ""
-=======
 msgstr "プレイリストをエクスポート"
->>>>>>> a3c4d660
 
 #: PlaylistFeature#8
 msgid "Playlists"
@@ -3138,20 +3055,12 @@
 #: PlaylistFeature#17
 msgctxt "PlaylistFeature#17"
 msgid "Playlist Files (*.m3u *.m3u8 *.pls)"
-<<<<<<< HEAD
-msgstr ""
-=======
 msgstr "プレイリストファイル(*.m3u *.m3u8 *.pls)"
->>>>>>> a3c4d660
 
 #: PlaylistFeature#18
 msgctxt "PlaylistFeature#18"
 msgid "M3U Playlist (*.m3u);;M3U8 Playlist (*.m3u8);;PLS Playlist (*.pls)"
-<<<<<<< HEAD
-msgstr ""
-=======
 msgstr "M3Uプレイリスト (*.m3u);;M3U8 プレイリスト(*.m3u8);;PLS プレイリスト(*.pls)"
->>>>>>> a3c4d660
 
 #: PlaylistFeature#19
 msgid "A playlist by that name already exists."
@@ -3538,19 +3447,11 @@
 
 #: Ui#52
 msgid "Keylock button for Sampler %1"
-<<<<<<< HEAD
-msgstr ""
-
-#: Ui#53
-msgid "Pitch control slider for Sampler %1"
-msgstr ""
-=======
 msgstr "サンプラー%1のキーロックボタン"
 
 #: Ui#53
 msgid "Pitch control slider for Sampler %1"
 msgstr "サンプラー%1のピッチコントロールスライダー"
->>>>>>> a3c4d660
 
 #: Ui#54
 msgid "Hotcue 1 button for Sampler %1"
@@ -3610,27 +3511,6 @@
 
 #: Ui#68
 msgid "Adjusts the wavelength of the flange effect"
-<<<<<<< HEAD
-msgstr ""
-
-#: Ui#69
-msgid "Adjusts the intensity of the flange effect"
-msgstr ""
-
-#: Ui#70
-msgid "Adjusts the phase delay of the flange effect"
-msgstr ""
-
-#: Ui#71
-msgid "Microphone on/off"
-msgstr ""
-
-#: Ui#72
-msgid "Microphone volume"
-msgstr ""
-
-#: WSearchLineEdit#1
-=======
 msgstr "フランジャー効果の波長を調整します"
 
 #: Ui#69
@@ -3650,7 +3530,6 @@
 msgstr "マイク音量"
 
 #: WSearchLineEdit#3
->>>>>>> a3c4d660
 msgid "Search..."
 msgstr "検索..."
 
@@ -3695,20 +3574,12 @@
 msgid ""
 "Reloading track metadata on a loaded track may cause abrupt volume changes. "
 "Are you sure?"
-<<<<<<< HEAD
-msgstr ""
-=======
 msgstr "読み込まれたトラックのメタデータをリロードすると、急激な音量の変化を引き起こす可能性があります。本当にやりますか？"
->>>>>>> a3c4d660
 
 #: WTrackTableViewHeader#1
 msgid "Show or hide columns."
 msgstr "列の表示/非表示"
 
-<<<<<<< HEAD
-#~ msgid "2.045 kHz"
-#~ msgstr "2.045 kHz"
-=======
 #~ msgctxt "DlgBpmTapDlg#3"
 #~ msgid "Alt+O"
 #~ msgstr "Alt+O"
@@ -3849,43 +3720,43 @@
 
 #~ msgid "&Go"
 #~ msgstr "移動(&G)"
->>>>>>> a3c4d660
-
-#~ msgctxt "CrateFeature#16"
-#~ msgid "Export Playlist"
-#~ msgstr "プレイリストのエクスポート"
-
-#~ msgctxt "CrateFeature#15"
-#~ msgid "Playlist Files (*.m3u *.pls)"
-#~ msgstr "プレイリストファイル(*.m3u *.pls)"
-
-#~ msgctxt "CrateFeature#17"
-#~ msgid "M3U Playlist (*.m3u);;PLS Playlist (*.pls)"
-#~ msgstr "M3Uプレイリスト(*.m3u);;PLSプレイリスト(*.pls)"
-
-#~ msgctxt "PlaylistFeature#18"
-#~ msgid "M3U Playlist (*.m3u);;PLS Playlist (*.pls)"
-#~ msgstr "M3Uプレイリスト(*.m3u);;PLSプレイリスト(*.pls)"
-
-#~ msgctxt "PlaylistFeature#17"
-#~ msgid "Playlist Files (*.m3u *.pls)"
-#~ msgstr "プレイリストファイル(*.m3u *.pls)"
-
-#~ msgctxt "ParserM3u#2"
-#~ msgid "Could not create file"
-#~ msgstr "ファイルを作成できませんでした。"
-
-#~ msgid "Recently Added"
-#~ msgstr "最近追加したトラック"
-
-<<<<<<< HEAD
-#~ msgid "All Songs"
-#~ msgstr "すべてのトラック"
-
-#~ msgctxt "PlaylistFeature#7"
-#~ msgid "Export Playlist"
-#~ msgstr "プレイリストのエクスポート"
-=======
+
+#~ msgid "&Close"
+#~ msgstr "閉じる(&C)"
+
+#~ msgid "&Community Support..."
+#~ msgstr "コミュニティによるサポート (&C)"
+
+#~ msgid "&About..."
+#~ msgstr "Mixxxについて (&A)"
+
+#~ msgctxt "DlgTrackInfo#33"
+#~ msgid "Alt+O"
+#~ msgstr "Alt+O"
+
+#~ msgid ""
+#~ "<html>Mixxx is unable to load or find the MP3 encoder lame. <p>Please "
+#~ "install libmp3lame (also known as lame) and check if /usr/lib/libmp3lame.so "
+#~ "exists on your system </html>"
+#~ msgstr ""
+#~ "<html>lame MP3エンコーダがロードできないか見つかりませんでした。<p>libmp3lame "
+#~ "(またはlame)をインストールし、システムに/usr/lib/libmp3lame.soがあることを確認してください。</html>"
+
+#~ msgid ""
+#~ "<html>Mixxx is unable to load or find the MP3 encoder lame. <p>Please put "
+#~ "lame_enc.dll in the directory you have installed Mixxx </html>"
+#~ msgstr ""
+#~ "<html>lame "
+#~ "MP3エンコーダがロードできないか見つかりませんでした。<p>lame_enc.dllをMixxxのインストールディレクトリに置いてください</html>"
+
+#~ msgid ""
+#~ "<html>Mixxx is unable to load or find the MP3 encoder lame. <p>Please "
+#~ "install libmp3lame (also known as lame) and check if "
+#~ "/usr/local/lib/libmp3lame.dylib exists on your system </html>"
+#~ msgstr ""
+#~ "<html>lame MP3エンコーダがロードできないか見つかりませんでした。<p>libmp3lame "
+#~ "(またはlame)をインストールし、システムに/usr/local/lib/libmp3lame.dylibがあることを確認してください。</html>"
+
 #~ msgid ""
 #~ "<!DOCTYPE HTML PUBLIC \"-//W3C//DTD HTML 4.0//EN\" "
 #~ "\"http://www.w3.org/TR/REC-html40/strict.dtd\">\n"
@@ -3925,5 +3796,4 @@
 #~ msgstr "すべてのトラック"
 
 #~ msgid "to"
-#~ msgstr "から"
->>>>>>> a3c4d660
+#~ msgstr "から"