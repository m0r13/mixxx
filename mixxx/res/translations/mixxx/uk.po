--- conflicted
+++ resolved
@@ -7,26 +7,15 @@
 msgstr ""
 "Project-Id-Version: mixxx\n"
 "Report-Msgid-Bugs-To: FULL NAME <EMAIL@ADDRESS>\n"
-<<<<<<< HEAD
-"POT-Creation-Date: 2011-12-22 11:41+0200\n"
-"PO-Revision-Date: 2011-12-22 09:00+0000\n"
-"Last-Translator: Fedik <Unknown>\n"
-=======
 "POT-Creation-Date: 2011-12-26 09:32+0200\n"
 "PO-Revision-Date: 2012-04-19 08:46+0000\n"
 "Last-Translator: Sergey Koptev <Unknown>\n"
->>>>>>> d3186d74
 "Language-Team: Ukrainian <uk@li.org>\n"
 "MIME-Version: 1.0\n"
 "Content-Type: text/plain; charset=UTF-8\n"
 "Content-Transfer-Encoding: 8bit\n"
-<<<<<<< HEAD
-"X-Launchpad-Export-Date: 2011-12-23 07:47+0000\n"
-"X-Generator: Launchpad (build 14560)\n"
-=======
 "X-Launchpad-Export-Date: 2012-04-20 04:40+0000\n"
 "X-Generator: Launchpad (build 15120)\n"
->>>>>>> d3186d74
 
 #: AutoDJFeature#1
 msgid "Auto DJ"
@@ -320,20 +309,12 @@
 #: CrateFeature#15
 msgctxt "CrateFeature#15"
 msgid "Playlist Files (*.m3u *.m3u8 *.pls)"
-<<<<<<< HEAD
-msgstr ""
-=======
 msgstr "Файли списку програвання (*.m3u *.m3u8 *.pls)"
->>>>>>> d3186d74
 
 #: CrateFeature#16
 msgctxt "CrateFeature#16"
 msgid "M3U Playlist (*.m3u);;M3U8 Playlist (*.m3u8);;PLS Playlist (*.pls)"
-<<<<<<< HEAD
-msgstr ""
-=======
 msgstr "M3U Плейлист (*.m3u);;M3U8 Плейлист (*.m3u8);;PLS Плейлист (*.pls)"
->>>>>>> d3186d74
 
 #: CrateFeature#17
 msgid "A crate cannot have a blank name."
@@ -801,11 +782,7 @@
 
 #: DlgPrefEQDlg#6
 msgid "1.014 kHz"
-<<<<<<< HEAD
-msgstr ""
-=======
 msgstr "1,014 кГц"
->>>>>>> d3186d74
 
 #: DlgPrefEQDlg#7
 msgid "20.05 kHz"
@@ -1896,19 +1873,11 @@
 
 #: DlgPrepare#2
 msgid "New"
-<<<<<<< HEAD
-msgstr ""
-
-#: DlgPrepare#3
-msgid "All"
-msgstr ""
-=======
 msgstr "Новий"
 
 #: DlgPrepare#3
 msgid "All"
 msgstr "Все"
->>>>>>> d3186d74
 
 #: DlgPrepare#4
 msgid "Progress"
@@ -2270,23 +2239,13 @@
 
 #: LibraryScannerDlg#1
 msgid "Library Scanner"
-<<<<<<< HEAD
-=======
 msgstr "Сканер бібліотеки"
 
 #: LibraryScannerDlg#2
 msgid "It's taking Mixxx a minute to scan your music library, please wait..."
->>>>>>> d3186d74
 msgstr ""
 "Mixxx просканує вашу музичну бібліотеку за хвилину, будь ласка, зачекайте ..."
 
-<<<<<<< HEAD
-#: LibraryScannerDlg#2
-msgid "It's taking Mixxx a minute to scan your music library, please wait..."
-msgstr ""
-
-=======
->>>>>>> d3186d74
 #: LibraryScannerDlg#3
 msgid "Cancel"
 msgstr "Скасувати"
@@ -2648,61 +2607,6 @@
 msgid "&Community Support"
 msgstr "&Підтримка співтовариства"
 
-<<<<<<< HEAD
-#: MixxxApp#42
-msgid "&User Manual"
-msgstr ""
-
-#: MixxxApp#43
-msgid "Send Us &Feedback"
-msgstr ""
-
-#: MixxxApp#44
-msgid "&Translate this application"
-msgstr ""
-
-#: MixxxApp#45
-msgid "Enable &Vinyl Control 1"
-msgstr ""
-
-#: MixxxApp#46
-msgid "Ctrl+Y"
-msgstr ""
-
-#: MixxxApp#47
-msgid "Enable &Vinyl Control 2"
-msgstr ""
-
-#: MixxxApp#48
-msgid "Ctrl+U"
-msgstr ""
-
-#: MixxxApp#49
-msgctxt "MixxxApp#49"
-msgid "Enable live broadcasting"
-msgstr ""
-
-#: MixxxApp#50
-msgid "Ctrl+L"
-msgstr ""
-
-#: MixxxApp#51
-msgid "&Record Mix"
-msgstr ""
-
-#: MixxxApp#52
-msgid "Ctrl+R"
-msgstr ""
-
-#: MixxxApp#53
-msgid "Show Studio"
-msgstr ""
-
-#: MixxxApp#54
-msgid "Opens a song in player 1"
-msgstr ""
-
-=======
 #: MixxxApp#39
 msgid "&User Manual"
 msgstr "&Керівництво користувача"
@@ -2756,7 +2660,6 @@
 msgid "Opens a song in player 1"
 msgstr "Відкриває трек в плеєрі 1"
 
->>>>>>> d3186d74
 #: MixxxApp#55
 msgid ""
 "Open\n"
@@ -2915,36 +2818,22 @@
 
 #: MixxxApp#81
 msgid "Read the Mixxx user manual."
-<<<<<<< HEAD
-msgstr ""
-=======
 msgstr "Читати інструкцію по Mixxx."
->>>>>>> d3186d74
 
 #: MixxxApp#82
 msgid ""
 "Support\n"
 "\n"
 "Read the Mixxx user manual."
-<<<<<<< HEAD
-msgstr ""
-
-#: MixxxApp#83
-msgid "Send feedback to the Mixxx team."
-=======
->>>>>>> d3186d74
 msgstr ""
 "Підтримка\n"
 "\n"
 "Читати інструкцію по Mixxx."
 
-<<<<<<< HEAD
-=======
 #: MixxxApp#83
 msgid "Send feedback to the Mixxx team."
 msgstr "Відправити відгук до команди розробників Mixxx."
 
->>>>>>> d3186d74
 #: MixxxApp#84
 msgid ""
 "Support\n"
@@ -3067,8 +2956,6 @@
 "обладнання."
 
 #: MixxxApp#105
-<<<<<<< HEAD
-=======
 msgid "Mixxx %1 Development Team"
 msgstr "Mixxx %1 Група розробників"
 
@@ -3089,15 +2976,10 @@
 msgstr "Попередні автори"
 
 #: MixxxApp#110
->>>>>>> d3186d74
 msgid "Confirm Exit"
 msgstr "Підтвердити Вихід"
 
-<<<<<<< HEAD
-#: MixxxApp#106
-=======
 #: MixxxApp#111
->>>>>>> d3186d74
 msgid "A deck is currently playing. Exit Mixxx?"
 msgstr "Дека в даний час грає. Вийти з Mixxx?"
 
@@ -3113,19 +2995,11 @@
 
 #: ParserM3u#2
 msgid "File path contains characters, not allowed in m3u playlists.\n"
-<<<<<<< HEAD
-msgstr ""
-
-#: ParserM3u#3
-msgid "Export a m3u8 playlist instead!\n"
-msgstr ""
-=======
 msgstr "Шлях до файлу містить символи, що не допускається в M3U-плейлисті.\n"
 
 #: ParserM3u#3
 msgid "Export a m3u8 playlist instead!\n"
 msgstr "Експортувати m3u8-плейлист в замін!\n"
->>>>>>> d3186d74
 
 #: ParserM3u#4
 msgctxt "ParserM3u#4"
@@ -3214,20 +3088,12 @@
 #: PlaylistFeature#17
 msgctxt "PlaylistFeature#17"
 msgid "Playlist Files (*.m3u *.m3u8 *.pls)"
-<<<<<<< HEAD
-msgstr ""
-=======
 msgstr "Файли плейлистів (*.m3u *.m3u8 *.pls)"
->>>>>>> d3186d74
 
 #: PlaylistFeature#18
 msgctxt "PlaylistFeature#18"
 msgid "M3U Playlist (*.m3u);;M3U8 Playlist (*.m3u8);;PLS Playlist (*.pls)"
-<<<<<<< HEAD
-msgstr ""
-=======
 msgstr "M3U Плейлист (*.m3u);;M3U8 Плейлист (*.m3u8);;PLS Плейлист (*.pls)"
->>>>>>> d3186d74
 
 #: PlaylistFeature#19
 msgid "A playlist by that name already exists."
@@ -3560,125 +3426,6 @@
 
 #: Ui#37
 msgid "Setup a loop over 4 beats for Player %1"
-<<<<<<< HEAD
-msgstr ""
-
-#: Ui#38
-msgid "Halves the current loop's length for Player %1"
-msgstr ""
-
-#: Ui#39
-msgid "Doubles the current loop's length for Player %1"
-msgstr ""
-
-#: Ui#40
-msgid "Hotcue 1 button for Player %1"
-msgstr ""
-
-#: Ui#41
-msgid "Hotcue 2 button for Player %1"
-msgstr ""
-
-#: Ui#42
-msgid "Hotcue 3 button for Player %1"
-msgstr ""
-
-#: Ui#43
-msgid "Hotcue 4 button for Player %1"
-msgstr ""
-
-#: Ui#44
-msgid "Hotcue 1 delete button for Player %1"
-msgstr ""
-
-#: Ui#45
-msgid "Hotcue 2 delete button for Player %1"
-msgstr ""
-
-#: Ui#46
-msgid "Hotcue 3 delete button for Player %1"
-msgstr ""
-
-#: Ui#47
-msgid "Hotcue 4 delete button for Player %1"
-msgstr ""
-
-#: Ui#48
-msgid "Play button for Sampler %1"
-msgstr ""
-
-#: Ui#49
-msgid "Gain knob for Sampler %1"
-msgstr ""
-
-#: Ui#50
-msgid "Headphone listen button for Sampler %1"
-msgstr ""
-
-#: Ui#51
-msgid "BPM tap button for Sampler %1"
-msgstr ""
-
-#: Ui#52
-msgid "Keylock button for Sampler %1"
-msgstr ""
-
-#: Ui#53
-msgid "Pitch control slider for Sampler %1"
-msgstr ""
-
-#: Ui#54
-msgid "Hotcue 1 button for Sampler %1"
-msgstr ""
-
-#: Ui#55
-msgid "Hotcue 2 button for Sampler %1"
-msgstr ""
-
-#: Ui#56
-msgid "Hotcue 3 button for Sampler %1"
-msgstr ""
-
-#: Ui#57
-msgid "Hotcue 4 button for Sampler %1"
-msgstr ""
-
-#: Ui#58
-msgid "Hotcue 1 delete button for Sampler %1"
-msgstr ""
-
-#: Ui#59
-msgid "Hotcue 2 delete button for Sampler %1"
-msgstr ""
-
-#: Ui#60
-msgid "Hotcue 3 delete button for Sampler %1"
-msgstr ""
-
-#: Ui#61
-msgid "Hotcue 4 delete button for Sampler %1"
-msgstr ""
-
-#: Ui#62
-msgid "Switch to the next view (library, playlist..)"
-msgstr ""
-
-#: Ui#63
-msgid "Switch to the previous view (library, playlist..)"
-msgstr ""
-
-#: Ui#64
-msgid "Scroll to next track in library/playlist"
-msgstr ""
-
-#: Ui#65
-msgid "Scroll to previous track in library/playlist"
-msgstr ""
-
-#: Ui#66
-msgid "Load selected track into first stopped player"
-msgstr ""
-=======
 msgstr "Встановити петлю на 4 такта для Плеєра %1"
 
 #: Ui#38
@@ -3796,7 +3543,6 @@
 #: Ui#66
 msgid "Load selected track into first stopped player"
 msgstr "Завантажити вибраний трек у плеєр, що зупиниться першим"
->>>>>>> d3186d74
 
 #: Ui#67
 msgid "Load selected track into Player %1"
@@ -3804,27 +3550,6 @@
 
 #: Ui#68
 msgid "Adjusts the wavelength of the flange effect"
-<<<<<<< HEAD
-msgstr ""
-
-#: Ui#69
-msgid "Adjusts the intensity of the flange effect"
-msgstr ""
-
-#: Ui#70
-msgid "Adjusts the phase delay of the flange effect"
-msgstr ""
-
-#: Ui#71
-msgid "Microphone on/off"
-msgstr ""
-
-#: Ui#72
-msgid "Microphone volume"
-msgstr ""
-
-#: WSearchLineEdit#1
-=======
 msgstr "Регулювання довжини хвилі фленджер-ефекту"
 
 #: Ui#69
@@ -3844,7 +3569,6 @@
 msgstr "Гучність мікрофону"
 
 #: WSearchLineEdit#3
->>>>>>> d3186d74
 msgid "Search..."
 msgstr "Пошук…"
 
@@ -3893,24 +3617,6 @@
 "Перезавантаження метаданих завантаженого треку може привести до різких змін "
 "гучності. Ви впевнені?"
 
-#: WTrackTableView#10
-msgid ""
-"Reloading track metadata on a loaded track may cause abrupt volume changes. "
-"Are you sure?"
-msgstr ""
-
 #: WTrackTableViewHeader#1
 msgid "Show or hide columns."
-<<<<<<< HEAD
-msgstr ""
-
-#~ msgctxt "CrateFeature#16"
-#~ msgid "Export Playlist"
-#~ msgstr "Експорт списку відтворення"
-
-#~ msgctxt "CrateFeature#15"
-#~ msgid "Playlist Files (*.m3u *.pls)"
-#~ msgstr "Списки відтворення (*.m3u *.pls)"
-=======
-msgstr "Показати або приховати стовпці."
->>>>>>> d3186d74
+msgstr "Показати або приховати стовпці."