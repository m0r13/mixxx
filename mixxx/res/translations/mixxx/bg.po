--- conflicted
+++ resolved
@@ -7,26 +7,15 @@
 msgstr ""
 "Project-Id-Version: mixxx\n"
 "Report-Msgid-Bugs-To: FULL NAME <EMAIL@ADDRESS>\n"
-<<<<<<< HEAD
-"POT-Creation-Date: 2011-12-22 11:41+0200\n"
-"PO-Revision-Date: 2011-12-22 09:00+0000\n"
-"Last-Translator: Dimitar Dimitrov <Unknown>\n"
-=======
 "POT-Creation-Date: 2011-12-26 09:32+0200\n"
 "PO-Revision-Date: 2012-03-27 17:42+0000\n"
 "Last-Translator: Boyan Alexandrov <boyan.alexandrov@gmail.com>\n"
->>>>>>> a3c4d660
 "Language-Team: Bulgarian <bg@li.org>\n"
 "MIME-Version: 1.0\n"
 "Content-Type: text/plain; charset=UTF-8\n"
 "Content-Transfer-Encoding: 8bit\n"
-<<<<<<< HEAD
-"X-Launchpad-Export-Date: 2011-12-23 07:45+0000\n"
-"X-Generator: Launchpad (build 14560)\n"
-=======
 "X-Launchpad-Export-Date: 2012-03-28 04:35+0000\n"
 "X-Generator: Launchpad (build 15027)\n"
->>>>>>> a3c4d660
 
 #: AutoDJFeature#1
 msgid "Auto DJ"
@@ -321,20 +310,12 @@
 #: CrateFeature#15
 msgctxt "CrateFeature#15"
 msgid "Playlist Files (*.m3u *.m3u8 *.pls)"
-<<<<<<< HEAD
-msgstr ""
-=======
 msgstr "Списъци с песни"
->>>>>>> a3c4d660
 
 #: CrateFeature#16
 msgctxt "CrateFeature#16"
 msgid "M3U Playlist (*.m3u);;M3U8 Playlist (*.m3u8);;PLS Playlist (*.pls)"
-<<<<<<< HEAD
-msgstr ""
-=======
 msgstr "M3U списък (*.m3u);;M3U8 списък (*.m3u8);;PLS списък (*.pls)"
->>>>>>> a3c4d660
 
 #: CrateFeature#17
 msgid "A crate cannot have a blank name."
@@ -811,11 +792,7 @@
 
 #: DlgPrefEQDlg#6
 msgid "1.014 kHz"
-<<<<<<< HEAD
-msgstr ""
-=======
 msgstr "1.014 kHz"
->>>>>>> a3c4d660
 
 #: DlgPrefEQDlg#7
 msgid "20.05 kHz"
@@ -1910,19 +1887,11 @@
 
 #: DlgPrepare#2
 msgid "New"
-<<<<<<< HEAD
-msgstr ""
-
-#: DlgPrepare#3
-msgid "All"
-msgstr ""
-=======
 msgstr "Нов"
 
 #: DlgPrepare#3
 msgid "All"
 msgstr "Всички"
->>>>>>> a3c4d660
 
 #: DlgPrepare#4
 msgid "Progress"
@@ -2280,11 +2249,7 @@
 
 #: LibraryScannerDlg#1
 msgid "Library Scanner"
-<<<<<<< HEAD
-msgstr ""
-=======
 msgstr "Скенер на библиотеката"
->>>>>>> a3c4d660
 
 #: LibraryScannerDlg#2
 msgid "It's taking Mixxx a minute to scan your music library, please wait..."
@@ -2654,21 +2619,6 @@
 
 #: MixxxApp#42
 msgid "&User Manual"
-<<<<<<< HEAD
-msgstr ""
-
-#: MixxxApp#43
-msgid "Send Us &Feedback"
-msgstr ""
-
-#: MixxxApp#44
-msgid "&Translate this application"
-msgstr ""
-
-#: MixxxApp#45
-msgid "Enable &Vinyl Control 1"
-msgstr ""
-=======
 msgstr "Н&аръчник на потребителя"
 
 #: MixxxApp#43
@@ -2682,7 +2632,6 @@
 #: MixxxApp#45
 msgid "Enable &Vinyl Control 1"
 msgstr "Включване на &грамофонен контрол 1"
->>>>>>> a3c4d660
 
 #: MixxxApp#46
 msgid "Ctrl+Y"
@@ -2879,36 +2828,22 @@
 
 #: MixxxApp#81
 msgid "Read the Mixxx user manual."
-<<<<<<< HEAD
-msgstr ""
-=======
 msgstr "Прочетете наръчника за потребителя на Mixxx."
->>>>>>> a3c4d660
 
 #: MixxxApp#82
 msgid ""
 "Support\n"
 "\n"
 "Read the Mixxx user manual."
-<<<<<<< HEAD
-msgstr ""
-
-#: MixxxApp#83
-msgid "Send feedback to the Mixxx team."
-=======
->>>>>>> a3c4d660
 msgstr ""
 "Поддръжка\n"
 "\n"
 "Прочетете наръчника за потребителя на Mixxx."
 
-<<<<<<< HEAD
-=======
 #: MixxxApp#83
 msgid "Send feedback to the Mixxx team."
 msgstr "Обратна връзка с колектива на Mixxx."
 
->>>>>>> a3c4d660
 #: MixxxApp#84
 msgid ""
 "Support\n"
@@ -3030,12 +2965,6 @@
 "Моля изберете звуковата си карта в настройките на хардуера."
 
 #: MixxxApp#105
-<<<<<<< HEAD
-msgid "Confirm Exit"
-msgstr "Потвърждане на излизането"
-
-#: MixxxApp#106
-=======
 msgid "Mixxx %1 Development Team"
 msgstr "Колектив на разработка на Mixxx %1"
 
@@ -3060,7 +2989,6 @@
 msgstr "Потвърждане на излизането"
 
 #: MixxxApp#111
->>>>>>> a3c4d660
 msgid "A deck is currently playing. Exit Mixxx?"
 msgstr "В момента свири дек. Изход от Mixxx?"
 
@@ -3077,24 +3005,17 @@
 #: ParserM3u#2
 msgid "File path contains characters, not allowed in m3u playlists.\n"
 msgstr ""
-<<<<<<< HEAD
-
-#: ParserM3u#3
-msgid "Export a m3u8 playlist instead!\n"
-msgstr ""
-=======
 "Име на папка или файл съдържа знаци, които не са позволени в m3u списъци с "
 "песни.\n"
 
 #: ParserM3u#3
 msgid "Export a m3u8 playlist instead!\n"
 msgstr "Вместо това, изнесете m3u8 списък с песни!\n"
->>>>>>> a3c4d660
 
 #: ParserM3u#4
 msgctxt "ParserM3u#4"
 msgid "Could not create file"
-msgstr ""
+msgstr "Не може да бъде създаден файл"
 
 #: ParserPls#1
 msgctxt "ParserPls#1"
@@ -3136,11 +3057,7 @@
 
 #: PlaylistFeature#7
 msgid "Export Playlist"
-<<<<<<< HEAD
-msgstr ""
-=======
 msgstr "Изнасяне на списъка с песни"
->>>>>>> a3c4d660
 
 #: PlaylistFeature#8
 msgid "Playlists"
@@ -3183,20 +3100,12 @@
 #: PlaylistFeature#17
 msgctxt "PlaylistFeature#17"
 msgid "Playlist Files (*.m3u *.m3u8 *.pls)"
-<<<<<<< HEAD
-msgstr ""
-=======
 msgstr "Списъци с песни (*.m3u *.m3u8 *.pls)"
->>>>>>> a3c4d660
 
 #: PlaylistFeature#18
 msgctxt "PlaylistFeature#18"
 msgid "M3U Playlist (*.m3u);;M3U8 Playlist (*.m3u8);;PLS Playlist (*.pls)"
-<<<<<<< HEAD
-msgstr ""
-=======
 msgstr "M3U списък (*.m3u);;M3U8 списък (*.m3u8);;PLS списък (*.pls)"
->>>>>>> a3c4d660
 
 #: PlaylistFeature#19
 msgid "A playlist by that name already exists."
@@ -3528,125 +3437,6 @@
 
 #: Ui#37
 msgid "Setup a loop over 4 beats for Player %1"
-<<<<<<< HEAD
-msgstr ""
-
-#: Ui#38
-msgid "Halves the current loop's length for Player %1"
-msgstr ""
-
-#: Ui#39
-msgid "Doubles the current loop's length for Player %1"
-msgstr ""
-
-#: Ui#40
-msgid "Hotcue 1 button for Player %1"
-msgstr ""
-
-#: Ui#41
-msgid "Hotcue 2 button for Player %1"
-msgstr ""
-
-#: Ui#42
-msgid "Hotcue 3 button for Player %1"
-msgstr ""
-
-#: Ui#43
-msgid "Hotcue 4 button for Player %1"
-msgstr ""
-
-#: Ui#44
-msgid "Hotcue 1 delete button for Player %1"
-msgstr ""
-
-#: Ui#45
-msgid "Hotcue 2 delete button for Player %1"
-msgstr ""
-
-#: Ui#46
-msgid "Hotcue 3 delete button for Player %1"
-msgstr ""
-
-#: Ui#47
-msgid "Hotcue 4 delete button for Player %1"
-msgstr ""
-
-#: Ui#48
-msgid "Play button for Sampler %1"
-msgstr ""
-
-#: Ui#49
-msgid "Gain knob for Sampler %1"
-msgstr ""
-
-#: Ui#50
-msgid "Headphone listen button for Sampler %1"
-msgstr ""
-
-#: Ui#51
-msgid "BPM tap button for Sampler %1"
-msgstr ""
-
-#: Ui#52
-msgid "Keylock button for Sampler %1"
-msgstr ""
-
-#: Ui#53
-msgid "Pitch control slider for Sampler %1"
-msgstr ""
-
-#: Ui#54
-msgid "Hotcue 1 button for Sampler %1"
-msgstr ""
-
-#: Ui#55
-msgid "Hotcue 2 button for Sampler %1"
-msgstr ""
-
-#: Ui#56
-msgid "Hotcue 3 button for Sampler %1"
-msgstr ""
-
-#: Ui#57
-msgid "Hotcue 4 button for Sampler %1"
-msgstr ""
-
-#: Ui#58
-msgid "Hotcue 1 delete button for Sampler %1"
-msgstr ""
-
-#: Ui#59
-msgid "Hotcue 2 delete button for Sampler %1"
-msgstr ""
-
-#: Ui#60
-msgid "Hotcue 3 delete button for Sampler %1"
-msgstr ""
-
-#: Ui#61
-msgid "Hotcue 4 delete button for Sampler %1"
-msgstr ""
-
-#: Ui#62
-msgid "Switch to the next view (library, playlist..)"
-msgstr ""
-
-#: Ui#63
-msgid "Switch to the previous view (library, playlist..)"
-msgstr ""
-
-#: Ui#64
-msgid "Scroll to next track in library/playlist"
-msgstr ""
-
-#: Ui#65
-msgid "Scroll to previous track in library/playlist"
-msgstr ""
-
-#: Ui#66
-msgid "Load selected track into first stopped player"
-msgstr ""
-=======
 msgstr "Включване на 4-тактов лууп в плеър %1"
 
 #: Ui#38
@@ -3764,7 +3554,6 @@
 #: Ui#66
 msgid "Load selected track into first stopped player"
 msgstr "Зареждане на избраната песен в първия спрян плеър"
->>>>>>> a3c4d660
 
 #: Ui#67
 msgid "Load selected track into Player %1"
@@ -3789,26 +3578,6 @@
 #: Ui#72
 msgid "Microphone volume"
 msgstr "Сила на звука на микрофона"
-
-#: Ui#68
-msgid "Adjusts the wavelength of the flange effect"
-msgstr ""
-
-#: Ui#69
-msgid "Adjusts the intensity of the flange effect"
-msgstr ""
-
-#: Ui#70
-msgid "Adjusts the phase delay of the flange effect"
-msgstr ""
-
-#: Ui#71
-msgid "Microphone on/off"
-msgstr ""
-
-#: Ui#72
-msgid "Microphone volume"
-msgstr ""
 
 #: WSearchLineEdit#1
 msgid "Search..."
@@ -3859,21 +3628,10 @@
 "Презареждане на метаданни към песен, която свири в момента може да причини "
 "резки промени в нивото на звука. Сигурни ли сте, че искате да продължите?"
 
-#: WTrackTableView#10
-msgid ""
-"Reloading track metadata on a loaded track may cause abrupt volume changes. "
-"Are you sure?"
-msgstr ""
-
 #: WTrackTableViewHeader#1
 msgid "Show or hide columns."
 msgstr "Показване или скриване на колони."
 
-<<<<<<< HEAD
-#~ msgctxt "CrateFeature#17"
-#~ msgid "M3U Playlist (*.m3u);;PLS Playlist (*.pls)"
-#~ msgstr "Списък за изпълнение M3U (*.m3u);;Списък за изпълнение PLS (*.pls)"
-=======
 #~ msgid "Next >>"
 #~ msgstr "Следваща >>"
 
@@ -3982,37 +3740,70 @@
 #~ msgctxt "DlgTrackInfo#1"
 #~ msgid "Track Editor"
 #~ msgstr "Редактор на песни"
->>>>>>> a3c4d660
-
-#~ msgctxt "CrateFeature#15"
-#~ msgid "Playlist Files (*.m3u *.pls)"
-#~ msgstr "Файлове със списъци за изпълнение (*.m3u *.pls)"
-
-#~ msgid "2.045 kHz"
-#~ msgstr "2.045 kHz"
-
-#~ msgid "Recently Added"
-#~ msgstr "Последно добавени"
-
-#~ msgid "All Songs"
-#~ msgstr "Всички песни"
-
-#~ msgctxt "ParserM3u#2"
-#~ msgid "Could not create file"
-#~ msgstr "Не може да бъде създаден файл"
-
-#~ msgctxt "CrateFeature#16"
-#~ msgid "Export Playlist"
-#~ msgstr "Изнасяне на списък за изпълнение"
-
-#~ msgctxt "PlaylistFeature#7"
-#~ msgid "Export Playlist"
-#~ msgstr "Изнасяне на списък за изпълнение"
-
-#~ msgctxt "PlaylistFeature#18"
-#~ msgid "M3U Playlist (*.m3u);;PLS Playlist (*.pls)"
-#~ msgstr "Списък за изпълнение M3U (*.m3u);;Списък за изпълнение PLS (*.pls)"
-
-#~ msgctxt "PlaylistFeature#17"
-#~ msgid "Playlist Files (*.m3u *.pls)"
-#~ msgstr "Файлове със списъци за изпълнение (*.m3u *.pls)"+
+#~ msgctxt "DlgTrackInfo#3"
+#~ msgid "Title:"
+#~ msgstr "Заглавие:"
+
+#~ msgctxt "DlgBpmTapDlg#18"
+#~ msgid "Track Information (Click to Expand)"
+#~ msgstr "Информация за песента (натиснете за разгъване)"
+
+#~ msgctxt "DlgTrackInfo#16"
+#~ msgid "Track Information (Click to Expand)"
+#~ msgstr "Информация за песента (натиснете за разгъване)"
+
+#~ msgctxt "DlgTrackInfo#11"
+#~ msgid "3:00"
+#~ msgstr "3:00"
+
+#~ msgctxt "DlgTrackInfo#9"
+#~ msgid "Filename:"
+#~ msgstr "Име на файл:"
+
+#~ msgctxt "DlgTrackInfo#13"
+#~ msgid "77"
+#~ msgstr "77"
+
+#~ msgctxt "DlgTrackInfo#12"
+#~ msgid "File Type:"
+#~ msgstr "Вид на файла:"
+
+#~ msgctxt "DlgTrackInfo#14"
+#~ msgid "Comments:"
+#~ msgstr "Коментари:"
+
+#~ msgctxt "DlgTrackInfo#33"
+#~ msgid "Alt+O"
+#~ msgstr "Alt+O"
+
+#~ msgid "&Community Support..."
+#~ msgstr "Поддръжка от &общността..."
+
+#~ msgid "&About..."
+#~ msgstr "&Относно..."
+
+#~ msgid ""
+#~ "<html>Mixxx is unable to load or find the MP3 encoder lame. <p>Please "
+#~ "install libmp3lame (also known as lame) and check if /usr/lib/libmp3lame.so "
+#~ "exists on your system </html>"
+#~ msgstr ""
+#~ "<html>Mixxx не можа да зареди или намери lame MP3 енкодер. <p>Моля, "
+#~ "инсталирайте libmp3lame (известен също като lame) и проверете дали "
+#~ "/usr/lib/libmp3lame.so съществува на вашата система </html>"
+
+#~ msgid ""
+#~ "<html>Mixxx is unable to load or find the MP3 encoder lame. <p>Please put "
+#~ "lame_enc.dll in the directory you have installed Mixxx </html>"
+#~ msgstr ""
+#~ "<html>Mixxx не можа да зареди или намери lame MP3 енкодер. <p>Моля, "
+#~ "поставете lame_enc.dll в директорията, в която сте инсталирали Mixxx </html>"
+
+#~ msgid ""
+#~ "<html>Mixxx is unable to load or find the MP3 encoder lame. <p>Please "
+#~ "install libmp3lame (also known as lame) and check if "
+#~ "/usr/local/lib/libmp3lame.dylib exists on your system </html>"
+#~ msgstr ""
+#~ "<html>Mixxx не можа да зареди или намери lame MP3 енкодер. <p>Моля, "
+#~ "инсталирайте libmp3lame (известен също като lame) и проверете дали "
+#~ "/usr/local/lib/libmp3lame.dylib съществува на вашата система </html>"