--- conflicted
+++ resolved
@@ -1,6 +1,6 @@
 <?xml version="1.0" encoding="utf-8"?>
 <!DOCTYPE TS>
-<TS version="2.0" language="en_US" sourcelanguage="en">
+<TS version="2.0" sourcelanguage="en">
 <context>
     <name>:</name>
     <message>
@@ -13,189 +13,139 @@
 <context>
     <name>AutoDJFeature</name>
     <message>
-        <location filename="../../src/library/autodjfeature.cpp" line="34"/>
+        <location filename="../../src/library/autodjfeature.cpp" line="33"/>
         <source>Auto DJ</source>
-        <extracomment>Root item in the LIBRARY sidebar item</extracomment>
-        <translation></translation>
+        <translation type="unfinished"></translation>
     </message>
 </context>
 <context>
     <name>BaseExternalLibraryFeature</name>
     <message>
-        <location filename="../../src/library/baseexternallibraryfeature.cpp" line="10"/>
+        <location filename="../../src/library/baseexternallibraryfeature.cpp" line="9"/>
         <source>Add to Auto DJ Queue (bottom)</source>
-        <extracomment>An action in the TRAKTOR &amp; RHYTHMBOX sidebar item context menu</extracomment>
-        <translation></translation>
-    </message>
-    <message>
-        <location filename="../../src/library/baseexternallibraryfeature.cpp" line="15"/>
+        <translation type="unfinished"></translation>
+    </message>
+    <message>
+        <location filename="../../src/library/baseexternallibraryfeature.cpp" line="13"/>
         <source>Add to Auto DJ Queue (top)</source>
-        <extracomment>An action in the TRAKTOR &amp; RHYTHMBOX sidebar item context menu</extracomment>
-        <translation></translation>
-    </message>
-    <message>
-        <location filename="../../src/library/baseexternallibraryfeature.cpp" line="20"/>
+        <translation type="unfinished"></translation>
+    </message>
+    <message>
+        <location filename="../../src/library/baseexternallibraryfeature.cpp" line="17"/>
         <source>Import Playlist</source>
-        <extracomment>An action in the TRAKTOR &amp; RHYTHMBOX sidebar item context menu</extracomment>
-        <translation></translation>
-    </message>
-    <message>
-<<<<<<< HEAD
-        <location filename="../../src/library/baseexternallibraryfeature.cpp" line="137"/>
-=======
+        <translation type="unfinished"></translation>
+    </message>
+    <message>
         <location filename="../../src/library/baseexternallibraryfeature.cpp" line="152"/>
->>>>>>> 92d51e3a
         <source>Playlist Creation Failed</source>
-        <extracomment>An alert message box in the input dialog launched from the actions in the BROWSE sidebar item</extracomment>
-        <translation></translation>
-    </message>
-    <message>
-<<<<<<< HEAD
-        <location filename="../../src/library/baseexternallibraryfeature.cpp" line="139"/>
-=======
+        <translation type="unfinished"></translation>
+    </message>
+    <message>
         <location filename="../../src/library/baseexternallibraryfeature.cpp" line="153"/>
->>>>>>> 92d51e3a
         <source>An unknown error occurred while creating playlist: </source>
-        <extracomment>Part of an alert message box in the input dialog launched from the actions in the BROWSE sidebar item</extracomment>
-        <translation></translation>
+        <translation type="unfinished"></translation>
     </message>
 </context>
 <context>
     <name>BasePlaylistFeature</name>
     <message>
-        <location filename="../../src/library/baseplaylistfeature.cpp" line="27"/>
-        <location filename="../../src/library/baseplaylistfeature.cpp" line="183"/>
-        <location filename="../../src/library/baseplaylistfeature.cpp" line="188"/>
+        <location filename="../../src/library/baseplaylistfeature.cpp" line="26"/>
+        <location filename="../../src/library/baseplaylistfeature.cpp" line="168"/>
+        <location filename="../../src/library/baseplaylistfeature.cpp" line="171"/>
         <source>New Playlist</source>
-        <extracomment>An action in the PLAYLIST sidebar item context menu
-----------
-Title of input dialog launched from the actions in the PLAYLIST sidebar item
-----------
-Default text input in the input dialog launched from the actions in the PLAYLIST sidebar item</extracomment>
-        <translation></translation>
-    </message>
-    <message>
-        <location filename="../../src/library/baseplaylistfeature.cpp" line="32"/>
+        <translation type="unfinished"></translation>
+    </message>
+    <message>
+        <location filename="../../src/library/baseplaylistfeature.cpp" line="30"/>
         <source>Add to Auto DJ Queue (bottom)</source>
-        <extracomment>An action in the PLAYLIST sidebar item context menu</extracomment>
-        <translation></translation>
-    </message>
-    <message>
-        <location filename="../../src/library/baseplaylistfeature.cpp" line="37"/>
+        <translation type="unfinished"></translation>
+    </message>
+    <message>
+        <location filename="../../src/library/baseplaylistfeature.cpp" line="34"/>
         <source>Add to Auto DJ Queue (top)</source>
-        <extracomment>An action in the PLAYLIST sidebar item context menu</extracomment>
-        <translation></translation>
+        <translation type="unfinished"></translation>
+    </message>
+    <message>
+        <location filename="../../src/library/baseplaylistfeature.cpp" line="38"/>
+        <source>Remove</source>
+        <translation type="unfinished"></translation>
     </message>
     <message>
         <location filename="../../src/library/baseplaylistfeature.cpp" line="42"/>
-        <source>Remove</source>
-        <extracomment>An action in the PLAYLIST sidebar item context menu</extracomment>
-        <translation></translation>
-    </message>
-    <message>
-        <location filename="../../src/library/baseplaylistfeature.cpp" line="47"/>
         <source>Rename</source>
-        <extracomment>An action in the PLAYLIST sidebar item context menu</extracomment>
-        <translation></translation>
-    </message>
-    <message>
-        <location filename="../../src/library/baseplaylistfeature.cpp" line="52"/>
+        <translation type="unfinished"></translation>
+    </message>
+    <message>
+        <location filename="../../src/library/baseplaylistfeature.cpp" line="46"/>
         <source>Lock</source>
-        <extracomment>An action in the PLAYLIST sidebar item context menu</extracomment>
-        <translation></translation>
-    </message>
-    <message>
-        <location filename="../../src/library/baseplaylistfeature.cpp" line="57"/>
-        <location filename="../../src/library/baseplaylistfeature.cpp" line="267"/>
+        <translation type="unfinished"></translation>
+    </message>
+    <message>
+        <location filename="../../src/library/baseplaylistfeature.cpp" line="50"/>
+        <location filename="../../src/library/baseplaylistfeature.cpp" line="243"/>
         <source>Import Playlist</source>
-        <extracomment>An action in the PLAYLIST sidebar item context menu
-----------
-Title of file browse dialog launched from the actions in the PLAYLIST sidebar item</extracomment>
-        <translation></translation>
-    </message>
-    <message>
-        <location filename="../../src/library/baseplaylistfeature.cpp" line="62"/>
-        <location filename="../../src/library/baseplaylistfeature.cpp" line="315"/>
+        <translation type="unfinished"></translation>
+    </message>
+    <message>
+        <location filename="../../src/library/baseplaylistfeature.cpp" line="54"/>
+        <location filename="../../src/library/baseplaylistfeature.cpp" line="289"/>
         <source>Export Playlist</source>
-        <extracomment>An action in the PLAYLIST sidebar item context menu
-----------
-Title of file browse dialog launched from the actions in the PLAYLIST sidebar item</extracomment>
-        <translation></translation>
-    </message>
-    <message>
-        <location filename="../../src/library/baseplaylistfeature.cpp" line="126"/>
+        <translation type="unfinished"></translation>
+    </message>
+    <message>
+        <location filename="../../src/library/baseplaylistfeature.cpp" line="117"/>
         <source>Rename Playlist</source>
-        <extracomment>Title of input dialog launched from the actions in the PLAYLIST sidebar item</extracomment>
-        <translation></translation>
-    </message>
-    <message>
-        <location filename="../../src/library/baseplaylistfeature.cpp" line="128"/>
+        <translation type="unfinished"></translation>
+    </message>
+    <message>
+        <location filename="../../src/library/baseplaylistfeature.cpp" line="118"/>
         <source>New playlist name:</source>
-        <extracomment>Text in the input dialog launched from the actions in the PLAYLIST sidebar item</extracomment>
-        <translation></translation>
-    </message>
-    <message>
-        <location filename="../../src/library/baseplaylistfeature.cpp" line="142"/>
-        <location filename="../../src/library/baseplaylistfeature.cpp" line="149"/>
+        <translation type="unfinished"></translation>
+    </message>
+    <message>
+        <location filename="../../src/library/baseplaylistfeature.cpp" line="131"/>
+        <location filename="../../src/library/baseplaylistfeature.cpp" line="136"/>
         <source>Renaming Playlist Failed</source>
-        <extracomment>An alert message box in the input dialog launched from the actions in the PLAYLIST sidebar item
-----------
-An alert message box in the input dialog launched from the actions in the PLAYLIST sidebar item</extracomment>
-        <translation></translation>
-    </message>
-    <message>
-        <location filename="../../src/library/baseplaylistfeature.cpp" line="144"/>
+        <translation type="unfinished"></translation>
+    </message>
+    <message>
+        <location filename="../../src/library/baseplaylistfeature.cpp" line="132"/>
+        <location filename="../../src/library/baseplaylistfeature.cpp" line="182"/>
+        <source>A playlist by that name already exists.</source>
+        <translation type="unfinished"></translation>
+    </message>
+    <message>
+        <location filename="../../src/library/baseplaylistfeature.cpp" line="137"/>
+        <location filename="../../src/library/baseplaylistfeature.cpp" line="186"/>
+        <source>A playlist cannot have a blank name.</source>
+        <translation type="unfinished"></translation>
+    </message>
+    <message>
+        <location filename="../../src/library/baseplaylistfeature.cpp" line="169"/>
+        <source>Playlist name:</source>
+        <translation type="unfinished"></translation>
+    </message>
+    <message>
+        <location filename="../../src/library/baseplaylistfeature.cpp" line="181"/>
+        <location filename="../../src/library/baseplaylistfeature.cpp" line="185"/>
+        <location filename="../../src/library/baseplaylistfeature.cpp" line="200"/>
+        <source>Playlist Creation Failed</source>
+        <translation type="unfinished"></translation>
+    </message>
+    <message>
         <location filename="../../src/library/baseplaylistfeature.cpp" line="201"/>
-        <source>A playlist by that name already exists.</source>
-        <extracomment>Part of an alert message box in the input dialog launched from the actions in the PLAYLIST sidebar item
-----------
-Part of an alert message box in the input dialog launched from the actions in the PLAYLIST sidebar item</extracomment>
-        <translation></translation>
-    </message>
-    <message>
-        <location filename="../../src/library/baseplaylistfeature.cpp" line="151"/>
-        <location filename="../../src/library/baseplaylistfeature.cpp" line="207"/>
-        <source>A playlist cannot have a blank name.</source>
-        <extracomment>Part of an alert message box in the input dialog launched from the actions in the PLAYLIST sidebar item
-----------
-Part of an alert message box in the input dialog launched from the actions in the PLAYLIST sidebar item</extracomment>
-        <translation></translation>
-    </message>
-    <message>
-        <location filename="../../src/library/baseplaylistfeature.cpp" line="185"/>
-        <source>Playlist name:</source>
-        <extracomment>Text in the input dialog launched from the actions in the PLAYLIST sidebar item</extracomment>
-        <translation></translation>
-    </message>
-    <message>
-        <location filename="../../src/library/baseplaylistfeature.cpp" line="199"/>
-        <location filename="../../src/library/baseplaylistfeature.cpp" line="205"/>
-        <location filename="../../src/library/baseplaylistfeature.cpp" line="222"/>
-        <source>Playlist Creation Failed</source>
-        <extracomment>An alert message box in the input dialog launched from the actions in the PLAYLIST sidebar item
-----------
-An alert message box in the input dialog launched from the actions in the PLAYLIST sidebar item
-----------
-An alert message box in the input dialog launched from the actions in the PLAYLIST sidebar item</extracomment>
-        <translation></translation>
-    </message>
-    <message>
-        <location filename="../../src/library/baseplaylistfeature.cpp" line="224"/>
         <source>An unknown error occurred while creating playlist: </source>
-        <extracomment>Part of an alert message box in the input dialog launched from the actions in the PLAYLIST sidebar item</extracomment>
-        <translation></translation>
-    </message>
-    <message>
-        <location filename="../../src/library/baseplaylistfeature.cpp" line="270"/>
+        <translation type="unfinished"></translation>
+    </message>
+    <message>
+        <location filename="../../src/library/baseplaylistfeature.cpp" line="245"/>
         <source>Playlist Files (*.m3u *.m3u8 *.pls *.csv)</source>
-        <extracomment>File types in file browse dialog launched from the actions in the PLAYLIST sidebar item</extracomment>
-        <translation></translation>
-    </message>
-    <message>
-        <location filename="../../src/library/baseplaylistfeature.cpp" line="318"/>
+        <translation type="unfinished"></translation>
+    </message>
+    <message>
+        <location filename="../../src/library/baseplaylistfeature.cpp" line="291"/>
         <source>M3U Playlist (*.m3u);;M3U8 Playlist (*.m3u8);;PLS Playlist (*.pls);;Text CSV (*.csv);;Readable Text (*.txt)</source>
-        <extracomment>File types in file browse dialog launched from the actions in the PLAYLIST sidebar item</extracomment>
-        <translation></translation>
+        <translation type="unfinished"></translation>
     </message>
 </context>
 <context>
@@ -306,57 +256,47 @@
     <message>
         <location filename="../../src/basetrackplayer.cpp" line="179"/>
         <source>Couldn&apos;t load track.</source>
-        <extracomment>An alert message box when a track failed to load</extracomment>
-        <translation></translation>
+        <translation type="unfinished"></translation>
     </message>
 </context>
 <context>
     <name>BrowseFeature</name>
     <message>
-        <location filename="../../src/library/browse/browsefeature.cpp" line="36"/>
+        <location filename="../../src/library/browse/browsefeature.cpp" line="35"/>
         <source>Add to Quick Links</source>
-        <extracomment>An action in the BROWSE sidebar item context menu</extracomment>
-        <translation></translation>
-    </message>
-    <message>
-        <location filename="../../src/library/browse/browsefeature.cpp" line="40"/>
+        <translation type="unfinished"></translation>
+    </message>
+    <message>
+        <location filename="../../src/library/browse/browsefeature.cpp" line="38"/>
         <source>Remove from Quick Links</source>
-        <extracomment>An action in the BROWSE sidebar item context menu</extracomment>
-        <translation></translation>
-    </message>
-    <message>
-        <location filename="../../src/library/browse/browsefeature.cpp" line="50"/>
+        <translation type="unfinished"></translation>
+    </message>
+    <message>
+        <location filename="../../src/library/browse/browsefeature.cpp" line="47"/>
         <source>Quick Links</source>
-        <extracomment>Item in the BROWSE sidebar item</extracomment>
-        <translation></translation>
-    </message>
-    <message>
-        <location filename="../../src/library/browse/browsefeature.cpp" line="56"/>
+        <translation type="unfinished"></translation>
+    </message>
+    <message>
+        <location filename="../../src/library/browse/browsefeature.cpp" line="53"/>
+        <location filename="../../src/library/browse/browsefeature.cpp" line="70"/>
+        <source>Devices</source>
+        <translation type="unfinished"></translation>
+    </message>
+    <message>
         <location filename="../../src/library/browse/browsefeature.cpp" line="74"/>
-        <source>Devices</source>
-        <extracomment>Item in the BROWSE sidebar item</extracomment>
-        <translation></translation>
-    </message>
-    <message>
-        <location filename="../../src/library/browse/browsefeature.cpp" line="79"/>
         <source>Removable Devices</source>
-        <extracomment>Item in the BROWSE sidebar item</extracomment>
-        <translation></translation>
-    </message>
-    <message>
-        <location filename="../../src/library/browse/browsefeature.cpp" line="321"/>
+        <translation type="unfinished"></translation>
+    </message>
+    <message>
+        <location filename="../../src/library/browse/browsefeature.cpp" line="313"/>
         <source>Browse lets you navigate, view, and load tracks from folders on your hard disk and external devices.</source>
-        <extracomment>Text in the BROWSE root item&apos;s library table</extracomment>
-        <translation></translation>
-    </message>
-    <message>
-        <location filename="../../src/library/browse/browsefeature.cpp" line="120"/>
-        <location filename="../../src/library/browse/browsefeature.cpp" line="319"/>
+        <translation type="unfinished"></translation>
+    </message>
+    <message>
+        <location filename="../../src/library/browse/browsefeature.cpp" line="114"/>
+        <location filename="../../src/library/browse/browsefeature.cpp" line="312"/>
         <source>Browse</source>
-        <extracomment>Root item in the BROWSE sidebar item
-----------
-Title in the BROWSE root item&apos;s library table</extracomment>
-        <translation></translation>
+        <translation type="unfinished"></translation>
     </message>
 </context>
 <context>
@@ -1651,82 +1591,139 @@
 <context>
     <name>DlgPrefControls</name>
     <message>
-        <location filename="../../src/dlgprefcontrols.cpp" line="338"/>
+        <location filename="../../src/dlgprefcontrols.cpp" line="82"/>
+        <source>Position</source>
+        <translation type="unfinished"></translation>
+    </message>
+    <message>
+        <location filename="../../src/dlgprefcontrols.cpp" line="83"/>
+        <source>Remaining</source>
+        <translation type="unfinished"></translation>
+    </message>
+    <message>
+        <location filename="../../src/dlgprefcontrols.cpp" line="143"/>
+        <source>Don&apos;t load tracks into a playing deck</source>
+        <translation type="unfinished"></translation>
+    </message>
+    <message>
+        <location filename="../../src/dlgprefcontrols.cpp" line="195"/>
+        <source>CDJ Mode</source>
+        <translation type="unfinished"></translation>
+    </message>
+    <message>
+        <location filename="../../src/dlgprefcontrols.cpp" line="196"/>
+        <source>Simple</source>
+        <translation type="unfinished"></translation>
+    </message>
+    <message>
+        <location filename="../../src/dlgprefcontrols.cpp" line="203"/>
+        <location filename="../../src/dlgprefcontrols.cpp" line="254"/>
+        <source>On</source>
+        <translation type="unfinished"></translation>
+    </message>
+    <message>
+        <location filename="../../src/dlgprefcontrols.cpp" line="204"/>
+        <location filename="../../src/dlgprefcontrols.cpp" line="256"/>
+        <source>Off</source>
+        <translation type="unfinished"></translation>
+    </message>
+    <message>
+        <location filename="../../src/dlgprefcontrols.cpp" line="310"/>
         <source>This skin does not support schemes</source>
         <translation type="unfinished"></translation>
     </message>
     <message>
-        <location filename="../../src/dlgprefcontrols.cpp" line="355"/>
+        <location filename="../../src/dlgprefcontrols.cpp" line="327"/>
         <source>6%</source>
         <translation type="unfinished"></translation>
     </message>
     <message>
-        <location filename="../../src/dlgprefcontrols.cpp" line="356"/>
+        <location filename="../../src/dlgprefcontrols.cpp" line="328"/>
         <source>8% (Technics SL-1210)</source>
         <translation type="unfinished"></translation>
     </message>
     <message>
-        <location filename="../../src/dlgprefcontrols.cpp" line="357"/>
+        <location filename="../../src/dlgprefcontrols.cpp" line="352"/>
+        <source>Down increases speed (Technics SL-1210)</source>
+        <translation type="unfinished"></translation>
+    </message>
+    <message>
+        <location filename="../../src/dlgprefcontrols.cpp" line="329"/>
         <source>10%</source>
         <translation type="unfinished"></translation>
     </message>
     <message>
-        <location filename="../../src/dlgprefcontrols.cpp" line="230"/>
+        <location filename="../../src/dlgprefcontrols.cpp" line="144"/>
+        <source>Load tracks into a playing deck</source>
+        <translation type="unfinished"></translation>
+    </message>
+    <message>
+        <location filename="../../src/dlgprefcontrols.cpp" line="213"/>
         <source>The selected skin is bigger than your screen resolution.</source>
         <translation type="unfinished"></translation>
     </message>
     <message>
-        <location filename="../../src/dlgprefcontrols.cpp" line="358"/>
+        <location filename="../../src/dlgprefcontrols.cpp" line="255"/>
+        <source>On (only in Library)</source>
+        <translation type="unfinished"></translation>
+    </message>
+    <message>
+        <location filename="../../src/dlgprefcontrols.cpp" line="330"/>
         <source>20%</source>
         <translation type="unfinished"></translation>
     </message>
     <message>
-        <location filename="../../src/dlgprefcontrols.cpp" line="359"/>
+        <location filename="../../src/dlgprefcontrols.cpp" line="331"/>
         <source>30%</source>
         <translation type="unfinished"></translation>
     </message>
     <message>
-        <location filename="../../src/dlgprefcontrols.cpp" line="360"/>
+        <location filename="../../src/dlgprefcontrols.cpp" line="332"/>
         <source>40%</source>
         <translation type="unfinished"></translation>
     </message>
     <message>
-        <location filename="../../src/dlgprefcontrols.cpp" line="361"/>
+        <location filename="../../src/dlgprefcontrols.cpp" line="333"/>
         <source>50%</source>
         <translation type="unfinished"></translation>
     </message>
     <message>
-        <location filename="../../src/dlgprefcontrols.cpp" line="362"/>
+        <location filename="../../src/dlgprefcontrols.cpp" line="334"/>
         <source>60%</source>
         <translation type="unfinished"></translation>
     </message>
     <message>
-        <location filename="../../src/dlgprefcontrols.cpp" line="363"/>
+        <location filename="../../src/dlgprefcontrols.cpp" line="335"/>
         <source>70%</source>
         <translation type="unfinished"></translation>
     </message>
     <message>
-        <location filename="../../src/dlgprefcontrols.cpp" line="364"/>
+        <location filename="../../src/dlgprefcontrols.cpp" line="336"/>
         <source>80%</source>
         <translation type="unfinished"></translation>
     </message>
     <message>
-        <location filename="../../src/dlgprefcontrols.cpp" line="365"/>
+        <location filename="../../src/dlgprefcontrols.cpp" line="337"/>
         <source>90%</source>
         <translation type="unfinished"></translation>
     </message>
     <message>
-        <location filename="../../src/dlgprefcontrols.cpp" line="463"/>
+        <location filename="../../src/dlgprefcontrols.cpp" line="351"/>
+        <source>Up increases speed</source>
+        <translation type="unfinished"></translation>
+    </message>
+    <message>
+        <location filename="../../src/dlgprefcontrols.cpp" line="427"/>
         <source>Information</source>
         <translation type="unfinished"></translation>
     </message>
     <message>
-        <location filename="../../src/dlgprefcontrols.cpp" line="464"/>
+        <location filename="../../src/dlgprefcontrols.cpp" line="428"/>
         <source>Mixxx must be restarted before the changes will take effect.</source>
         <translation type="unfinished"></translation>
     </message>
     <message>
-        <location filename="../../src/dlgprefcontrols.cpp" line="650"/>
+        <location filename="../../src/dlgprefcontrols.cpp" line="608"/>
         <source>OpenGL not available</source>
         <translation type="unfinished"></translation>
     </message>
@@ -1739,275 +1736,197 @@
         <translation type="unfinished"></translation>
     </message>
     <message>
-        <location filename="../../src/dlgprefcontrolsdlg.ui" line="573"/>
+        <location filename="../../src/dlgprefcontrolsdlg.ui" line="28"/>
         <source>Skin</source>
         <translation type="unfinished"></translation>
     </message>
     <message>
-        <location filename="../../src/dlgprefcontrolsdlg.ui" line="615"/>
+        <location filename="../../src/dlgprefcontrolsdlg.ui" line="60"/>
         <source>Scheme</source>
         <translation type="unfinished"></translation>
     </message>
     <message>
-        <location filename="../../src/dlgprefcontrolsdlg.ui" line="784"/>
+        <location filename="../../src/dlgprefcontrolsdlg.ui" line="92"/>
+        <source>Position display</source>
+        <translation type="unfinished"></translation>
+    </message>
+    <message>
+        <location filename="../../src/dlgprefcontrolsdlg.ui" line="124"/>
         <source>Tool tips</source>
         <translation type="unfinished"></translation>
     </message>
     <message>
-        <location filename="../../src/dlgprefcontrolsdlg.ui" line="820"/>
+        <location filename="../../src/dlgprefcontrolsdlg.ui" line="156"/>
+        <source>Pitch/Rate slider range</source>
+        <translation type="unfinished"></translation>
+    </message>
+    <message>
+        <location filename="../../src/dlgprefcontrolsdlg.ui" line="188"/>
+        <source>Pitch/Rate slider direction</source>
+        <translation type="unfinished"></translation>
+    </message>
+    <message>
+        <location filename="../../src/dlgprefcontrolsdlg.ui" line="214"/>
+        <source>Track load behaviour</source>
+        <translation type="unfinished"></translation>
+    </message>
+    <message>
+        <location filename="../../src/dlgprefcontrolsdlg.ui" line="227"/>
+        <source>Cue behaviour</source>
+        <translation type="unfinished"></translation>
+    </message>
+    <message>
+        <location filename="../../src/dlgprefcontrolsdlg.ui" line="240"/>
+        <source>Auto Recall Cue</source>
+        <translation type="unfinished"></translation>
+    </message>
+    <message>
+        <location filename="../../src/dlgprefcontrolsdlg.ui" line="253"/>
         <source>Locale</source>
         <translation type="unfinished"></translation>
     </message>
     <message>
-        <location filename="../../src/dlgprefcontrolsdlg.ui" line="74"/>
+        <location filename="../../src/dlgprefcontrolsdlg.ui" line="332"/>
         <source>Temporary rate change when left-clicking</source>
         <translation type="unfinished"></translation>
     </message>
     <message>
-        <location filename="../../src/dlgprefcontrolsdlg.ui" line="99"/>
+        <location filename="../../src/dlgprefcontrolsdlg.ui" line="357"/>
         <source>Temporary rate change when right-clicking</source>
         <translation type="unfinished"></translation>
     </message>
     <message>
-        <location filename="../../src/dlgprefcontrolsdlg.ui" line="528"/>
+        <location filename="../../src/dlgprefcontrolsdlg.ui" line="385"/>
+        <source>Permanent Pitch/Rate Buttons</source>
+        <translation type="unfinished"></translation>
+    </message>
+    <message>
+        <location filename="../../src/dlgprefcontrolsdlg.ui" line="786"/>
         <source>Displays which OpenGL version is supported by the current platform.</source>
         <translation type="unfinished"></translation>
     </message>
     <message>
-        <location filename="../../src/dlgprefcontrolsdlg.ui" line="538"/>
+        <location filename="../../src/dlgprefcontrolsdlg.ui" line="796"/>
         <source>Displays the actual frame rate.</source>
         <translation type="unfinished"></translation>
     </message>
     <message>
-        <location filename="../../src/dlgprefcontrolsdlg.ui" line="555"/>
+        <location filename="../../src/dlgprefcontrolsdlg.ui" line="813"/>
         <source>Normalize Overview</source>
         <translation type="unfinished"></translation>
     </message>
     <message>
-        <location filename="../../src/dlgprefcontrolsdlg.ui" line="36"/>
-        <location filename="../../src/dlgprefcontrolsdlg.ui" line="142"/>
+        <location filename="../../src/dlgprefcontrolsdlg.ui" line="294"/>
+        <location filename="../../src/dlgprefcontrolsdlg.ui" line="400"/>
         <source>Left click</source>
         <translation type="unfinished"></translation>
     </message>
     <message>
-        <location filename="../../src/dlgprefcontrolsdlg.ui" line="58"/>
-        <location filename="../../src/dlgprefcontrolsdlg.ui" line="164"/>
+        <location filename="../../src/dlgprefcontrolsdlg.ui" line="316"/>
+        <location filename="../../src/dlgprefcontrolsdlg.ui" line="422"/>
         <source>Right click</source>
         <translation type="unfinished"></translation>
     </message>
     <message>
-        <location filename="../../src/dlgprefcontrolsdlg.ui" line="80"/>
-        <location filename="../../src/dlgprefcontrolsdlg.ui" line="105"/>
-        <location filename="../../src/dlgprefcontrolsdlg.ui" line="186"/>
-        <location filename="../../src/dlgprefcontrolsdlg.ui" line="211"/>
+        <location filename="../../src/dlgprefcontrolsdlg.ui" line="338"/>
+        <location filename="../../src/dlgprefcontrolsdlg.ui" line="363"/>
+        <location filename="../../src/dlgprefcontrolsdlg.ui" line="444"/>
+        <location filename="../../src/dlgprefcontrolsdlg.ui" line="469"/>
         <source>%</source>
         <translation type="unfinished"></translation>
     </message>
     <message>
-        <location filename="../../src/dlgprefcontrolsdlg.ui" line="255"/>
+        <location filename="../../src/dlgprefcontrolsdlg.ui" line="282"/>
+        <source>Temporary Pitch/Rate Buttons</source>
+        <translation type="unfinished"></translation>
+    </message>
+    <message>
+        <location filename="../../src/dlgprefcontrolsdlg.ui" line="501"/>
+        <source>Ramping Pitchbend</source>
+        <translation type="unfinished"></translation>
+    </message>
+    <message>
+        <location filename="../../src/dlgprefcontrolsdlg.ui" line="513"/>
         <source>Pitchbend sensitivity</source>
         <translation type="unfinished"></translation>
     </message>
     <message>
-        <location filename="../../src/dlgprefcontrolsdlg.ui" line="312"/>
+        <location filename="../../src/dlgprefcontrolsdlg.ui" line="570"/>
         <source>Waveform Display</source>
         <translation type="unfinished"></translation>
     </message>
     <message>
-        <location filename="../../src/dlgprefcontrolsdlg.ui" line="505"/>
+        <location filename="../../src/dlgprefcontrolsdlg.ui" line="763"/>
         <source>Synchronize zoom level across all waveform displays.</source>
         <translation type="unfinished"></translation>
     </message>
     <message>
-        <location filename="../../src/dlgprefcontrolsdlg.ui" line="518"/>
+        <location filename="../../src/dlgprefcontrolsdlg.ui" line="776"/>
         <source>OpenGl status</source>
         <translation type="unfinished"></translation>
     </message>
     <message>
-        <location filename="../../src/dlgprefcontrolsdlg.ui" line="327"/>
+        <location filename="../../src/dlgprefcontrolsdlg.ui" line="585"/>
         <source>Display type</source>
         <translation type="unfinished"></translation>
     </message>
     <message>
-        <location filename="../../src/dlgprefcontrolsdlg.ui" line="24"/>
-        <source>Temporary Pitch/Tempo Buttons</source>
-        <translation type="unfinished"></translation>
-    </message>
-    <message>
-        <location filename="../../src/dlgprefcontrolsdlg.ui" line="127"/>
-        <source>Permanent Pitch/Tempo Buttons</source>
-        <translation type="unfinished"></translation>
-    </message>
-    <message>
-        <location filename="../../src/dlgprefcontrolsdlg.ui" line="180"/>
+        <location filename="../../src/dlgprefcontrolsdlg.ui" line="438"/>
         <source>Permanent rate change when left-clicking</source>
         <translation type="unfinished"></translation>
     </message>
     <message>
-        <location filename="../../src/dlgprefcontrolsdlg.ui" line="205"/>
+        <location filename="../../src/dlgprefcontrolsdlg.ui" line="463"/>
         <source>Permanent rate change when right-clicking</source>
         <translation type="unfinished"></translation>
     </message>
     <message>
-        <location filename="../../src/dlgprefcontrolsdlg.ui" line="240"/>
+        <location filename="../../src/dlgprefcontrolsdlg.ui" line="498"/>
         <source>Makes temporary pitch/rate buttons change the pitch gradually, instead of all at once.</source>
         <translation type="unfinished"></translation>
     </message>
     <message>
-        <location filename="../../src/dlgprefcontrolsdlg.ui" line="243"/>
-        <source>Ramping pitch bend</source>
-        <translation type="unfinished"></translation>
-    </message>
-    <message>
-        <location filename="../../src/dlgprefcontrolsdlg.ui" line="290"/>
+        <location filename="../../src/dlgprefcontrolsdlg.ui" line="548"/>
         <source>Value in milliseconds</source>
         <translation type="unfinished"></translation>
     </message>
     <message>
-        <location filename="../../src/dlgprefcontrolsdlg.ui" line="387"/>
+        <location filename="../../src/dlgprefcontrolsdlg.ui" line="645"/>
         <source>Visual gain of the high frequencies</source>
         <translation type="unfinished"></translation>
     </message>
     <message>
-        <location filename="../../src/dlgprefcontrolsdlg.ui" line="406"/>
+        <location filename="../../src/dlgprefcontrolsdlg.ui" line="664"/>
         <source>Visual gain of the middle frequencies</source>
         <translation type="unfinished"></translation>
     </message>
     <message>
-        <location filename="../../src/dlgprefcontrolsdlg.ui" line="425"/>
+        <location filename="../../src/dlgprefcontrolsdlg.ui" line="683"/>
         <source>Visual gain of the low frequencies</source>
         <translation type="unfinished"></translation>
     </message>
     <message>
-        <location filename="../../src/dlgprefcontrolsdlg.ui" line="444"/>
+        <location filename="../../src/dlgprefcontrolsdlg.ui" line="702"/>
         <source>Global visual gain</source>
         <translation type="unfinished"></translation>
     </message>
     <message>
-        <location filename="../../src/dlgprefcontrolsdlg.ui" line="476"/>
+        <location filename="../../src/dlgprefcontrolsdlg.ui" line="734"/>
         <source>Frame rate</source>
         <translation type="unfinished"></translation>
     </message>
     <message>
-        <location filename="../../src/dlgprefcontrolsdlg.ui" line="492"/>
+        <location filename="../../src/dlgprefcontrolsdlg.ui" line="750"/>
         <source>Default zoom</source>
         <translation type="unfinished"></translation>
     </message>
     <message>
-        <location filename="../../src/dlgprefcontrolsdlg.ui" line="647"/>
-        <source>Pitch/Tempo slider range</source>
-        <translation type="unfinished"></translation>
-    </message>
-    <message>
-        <location filename="../../src/dlgprefcontrolsdlg.ui" line="673"/>
-        <source>Cue button behavior</source>
-        <translation type="unfinished"></translation>
-    </message>
-    <message>
-        <location filename="../../src/dlgprefcontrolsdlg.ui" line="680"/>
-        <source>Remaining</source>
-        <translation type="unfinished"></translation>
-    </message>
-    <message>
-        <location filename="../../src/dlgprefcontrolsdlg.ui" line="686"/>
-        <location filename="../../src/dlgprefcontrolsdlg.ui" line="696"/>
-        <source>buttonGroupTrackTime</source>
-        <translation type="unfinished"></translation>
-    </message>
-    <message>
-        <location filename="../../src/dlgprefcontrolsdlg.ui" line="693"/>
-        <source>Elapsed</source>
-        <translation type="unfinished"></translation>
-    </message>
-    <message>
-        <location filename="../../src/dlgprefcontrolsdlg.ui" line="709"/>
-        <source>Track time display</source>
-        <translation type="unfinished"></translation>
-    </message>
-    <message>
-        <location filename="../../src/dlgprefcontrolsdlg.ui" line="719"/>
-        <source>When playing, CUE stops deck and returns to cue point. When stopped, CUE sets the cue point or starts momentary playback.</source>
-        <translation type="unfinished"></translation>
-    </message>
-    <message>
-        <location filename="../../src/dlgprefcontrolsdlg.ui" line="722"/>
-        <source>CDJ</source>
-        <translation type="unfinished"></translation>
-    </message>
-    <message>
-        <location filename="../../src/dlgprefcontrolsdlg.ui" line="728"/>
-        <location filename="../../src/dlgprefcontrolsdlg.ui" line="741"/>
-        <source>buttonGroupCueBehavior</source>
-        <translation type="unfinished"></translation>
-    </message>
-    <message>
-        <location filename="../../src/dlgprefcontrolsdlg.ui" line="735"/>
-        <source>The CUE button sets and recalls the cue point but does not affect playback.</source>
-        <translation type="unfinished"></translation>
-    </message>
-    <message>
-        <location filename="../../src/dlgprefcontrolsdlg.ui" line="738"/>
-        <source>Simple</source>
-        <translation type="unfinished"></translation>
-    </message>
-    <message>
-        <location filename="../../src/dlgprefcontrolsdlg.ui" line="748"/>
-        <source>Jump to main cue point on track load</source>
-        <translation type="unfinished"></translation>
-    </message>
-    <message>
-        <location filename="../../src/dlgprefcontrolsdlg.ui" line="758"/>
-        <source>Make the pitch sliders work like those on DJ turntables and CDJs</source>
-        <translation type="unfinished"></translation>
-    </message>
-    <message>
-        <location filename="../../src/dlgprefcontrolsdlg.ui" line="761"/>
-        <source>Invert (down increases speed)</source>
-        <translation type="unfinished"></translation>
-    </message>
-    <message>
-        <location filename="../../src/dlgprefcontrolsdlg.ui" line="771"/>
-        <source>Pitch/Tempo slider direction</source>
-        <translation type="unfinished"></translation>
-    </message>
-    <message>
-        <location filename="../../src/dlgprefcontrolsdlg.ui" line="794"/>
-        <source>Enabled</source>
-        <translation type="unfinished"></translation>
-    </message>
-    <message>
-        <location filename="../../src/dlgprefcontrolsdlg.ui" line="797"/>
-        <location filename="../../src/dlgprefcontrolsdlg.ui" line="813"/>
-        <source>buttonGroupTooltips</source>
-        <translation type="unfinished"></translation>
-    </message>
-    <message>
-        <location filename="../../src/dlgprefcontrolsdlg.ui" line="804"/>
-        <source>Useful to see a whole text field in the Library without having to expand the column</source>
-        <translation type="unfinished"></translation>
-    </message>
-    <message>
-        <location filename="../../src/dlgprefcontrolsdlg.ui" line="807"/>
-        <source>Only in Library</source>
-        <translation type="unfinished"></translation>
-    </message>
-    <message>
-        <location filename="../../src/dlgprefcontrolsdlg.ui" line="833"/>
-        <source>Deck protection</source>
-        <translation type="unfinished"></translation>
-    </message>
-    <message>
-        <location filename="../../src/dlgprefcontrolsdlg.ui" line="840"/>
-        <source>Don&apos;t load tracks into playing decks</source>
-        <translation type="unfinished"></translation>
-    </message>
-    <message>
-        <location filename="../../src/dlgprefcontrolsdlg.ui" line="463"/>
+        <location filename="../../src/dlgprefcontrolsdlg.ui" line="721"/>
         <source>Visual gain</source>
         <translation type="unfinished"></translation>
     </message>
     <message>
-        <location filename="../../src/dlgprefcontrolsdlg.ui" line="508"/>
+        <location filename="../../src/dlgprefcontrolsdlg.ui" line="766"/>
         <source>Synchronize</source>
         <translation type="unfinished"></translation>
     </message>
@@ -2316,12 +2235,6 @@
         <translation type="unfinished"></translation>
     </message>
     <message>
-        <location filename="../../src/dlgprefplaylistdlg.ui" line="143"/>
-        <source>Support Mixxx by counting and sharing bundled song
-playback and outbound link statistics</source>
-        <translation type="unfinished"></translation>
-    </message>
-    <message>
         <location filename="../../src/dlgprefplaylistdlg.ui" line="154"/>
         <source>Miscellaneous</source>
         <translation type="unfinished"></translation>
@@ -2343,12 +2256,7 @@
     </message>
     <message>
         <location filename="../../src/dlgprefplaylistdlg.ui" line="190"/>
-        <source>Other Libraries</source>
-        <translation type="unfinished"></translation>
-    </message>
-    <message>
-        <location filename="../../src/dlgprefplaylistdlg.ui" line="226"/>
-        <source>    You will need to restart Mixxx for these settings to take effect.</source>
+        <source>Other Librarys</source>
         <translation type="unfinished"></translation>
     </message>
     <message>
@@ -2367,6 +2275,11 @@
         <translation type="unfinished"></translation>
     </message>
     <message>
+        <location filename="../../src/dlgprefplaylistdlg.ui" line="226"/>
+        <source>    You will need to restart Mixxx for this to take effect</source>
+        <translation type="unfinished"></translation>
+    </message>
+    <message>
         <location filename="../../src/dlgprefplaylistdlg.ui" line="67"/>
         <source>Browse...</source>
         <translation type="unfinished"></translation>
@@ -2396,20 +2309,24 @@
         <source>Bundled Songs</source>
         <translation type="unfinished"></translation>
     </message>
+    <message>
+        <location filename="../../src/dlgprefplaylistdlg.ui" line="143"/>
+        <source>Support Mixxx by counting and sharing bundled songs
+playback and outbound link statistics</source>
+        <translation type="unfinished"></translation>
+    </message>
 </context>
 <context>
     <name>DlgPrefRecord</name>
     <message>
-        <location filename="../../src/dlgprefrecord.cpp" line="171"/>
+        <location filename="../../src/dlgprefrecord.cpp" line="170"/>
         <source>kbps</source>
-        <extracomment>Audio bitrate in kilobytes per second. Text on quality slider for lossy codecs in Recording preferences</extracomment>
-        <translation></translation>
+        <translation type="unfinished"></translation>
     </message>
     <message>
         <location filename="../../src/dlgprefrecord.cpp" line="274"/>
         <source>Choose recordings directory</source>
-        <extracomment>Title of file browse dialog launched from the Browse action in the Recording preferences</extracomment>
-        <translation></translation>
+        <translation type="unfinished"></translation>
     </message>
 </context>
 <context>
@@ -2557,39 +2474,33 @@
 <context>
     <name>DlgPrefShoutcast</name>
     <message>
+        <location filename="../../src/dlgprefshoutcast.cpp" line="43"/>
+        <source>Icecast 2</source>
+        <translation type="unfinished"></translation>
+    </message>
+    <message>
         <location filename="../../src/dlgprefshoutcast.cpp" line="44"/>
-        <source>Icecast 2</source>
-        <extracomment>Technical term. Value in the live broadcasting preferences menu</extracomment>
-        <translation type="unfinished"></translation>
-    </message>
-    <message>
-        <location filename="../../src/dlgprefshoutcast.cpp" line="46"/>
         <source>Shoutcast</source>
-        <extracomment>Technical term. Value in the live broadcasting preferences menu</extracomment>
-        <translation type="unfinished"></translation>
-    </message>
-    <message>
-        <location filename="../../src/dlgprefshoutcast.cpp" line="48"/>
+        <translation type="unfinished"></translation>
+    </message>
+    <message>
+        <location filename="../../src/dlgprefshoutcast.cpp" line="45"/>
         <source>Icecast 1</source>
-        <extracomment>Technical term. Value in the live broadcasting preferences menu</extracomment>
-        <translation type="unfinished"></translation>
-    </message>
-    <message>
-        <location filename="../../src/dlgprefshoutcast.cpp" line="133"/>
+        <translation type="unfinished"></translation>
+    </message>
+    <message>
+        <location filename="../../src/dlgprefshoutcast.cpp" line="129"/>
         <source>MP3</source>
-        <extracomment>Technical term. Value in the live broadcasting preferences menu</extracomment>
-        <translation type="unfinished"></translation>
-    </message>
-    <message>
-        <location filename="../../src/dlgprefshoutcast.cpp" line="135"/>
+        <translation type="unfinished"></translation>
+    </message>
+    <message>
+        <location filename="../../src/dlgprefshoutcast.cpp" line="130"/>
         <source>Ogg Vorbis</source>
-        <extracomment>Technical term. Value in the live broadcasting preferences menu</extracomment>
-        <translation type="unfinished"></translation>
-    </message>
-    <message>
-        <location filename="../../src/dlgprefshoutcast.cpp" line="146"/>
+        <translation type="unfinished"></translation>
+    </message>
+    <message>
+        <location filename="../../src/dlgprefshoutcast.cpp" line="140"/>
         <source>Stereo</source>
-        <extracomment>Value in the live broadcasting preferences menu</extracomment>
         <translation type="unfinished"></translation>
     </message>
 </context>
@@ -3372,61 +3283,51 @@
 <context>
     <name>EmptyWaveformWidget</name>
     <message>
-        <location filename="../../src/waveform/widgets/emptywaveformwidget.h" line="19"/>
+        <location filename="../../src/waveform/widgets/emptywaveformwidget.h" line="18"/>
         <source>Empty</source>
-        <extracomment>A value in the waveform display preferences menu</extracomment>
-        <translation></translation>
+        <translation type="unfinished"></translation>
     </message>
 </context>
 <context>
     <name>EncoderMp3</name>
     <message>
-        <location filename="../../src/recording/encodermp3.cpp" line="110"/>
-        <location filename="../../src/recording/encodermp3.cpp" line="202"/>
+        <location filename="../../src/recording/encodermp3.cpp" line="109"/>
+        <location filename="../../src/recording/encodermp3.cpp" line="197"/>
         <source>Encoder</source>
-        <extracomment>Title of alert message box launched when recording/streaming without supported codec
-----------
-Title of alert message box launched when recording/streaming without supported codec</extracomment>
-        <translation></translation>
-    </message>
-    <message>
-        <location filename="../../src/recording/encodermp3.cpp" line="114"/>
+        <translation type="unfinished"></translation>
+    </message>
+    <message>
+        <location filename="../../src/recording/encodermp3.cpp" line="112"/>
         <source>&lt;html&gt;Mixxx cannot record or stream in MP3 without the MP3 encoder &amp;quot;lame&amp;quot;. Due to licensing issues, we cannot include this with Mixxx. To record or stream in MP3, you must download &lt;b&gt;libmp3lame&lt;/b&gt; and install it on your system. &lt;p&gt;See &lt;a href=&apos;http://mixxx.org/wiki/doku.php/internet_broadcasting#linux&apos;&gt;Mixxx Wiki&lt;/a&gt; for more information. &lt;/html&gt;</source>
-        <extracomment>Text in alert message box launched when recording/streaming without supported codec. Make sure the HTML tags were taken over precisely.</extracomment>
-        <translation></translation>
+        <translation type="unfinished"></translation>
+    </message>
+    <message>
+        <location filename="../../src/recording/encodermp3.cpp" line="115"/>
+        <source>&lt;html&gt;Mixxx cannot record or stream in MP3 without the MP3 encoder &amp;quot;lame&amp;quot;. Due to licensing issues, we cannot include this with Mixxx. To record or stream in MP3, you must download &lt;b&gt;lame_enc.dll&lt;/b&gt; and install it on your system. &lt;p&gt;See &lt;a href=&apos;http://mixxx.org/wiki/doku.php/internet_broadcasting#windows&apos;&gt;Mixxx Wiki&lt;/a&gt; for more information. &lt;/html&gt;</source>
+        <translation type="unfinished"></translation>
     </message>
     <message>
         <location filename="../../src/recording/encodermp3.cpp" line="118"/>
-        <source>&lt;html&gt;Mixxx cannot record or stream in MP3 without the MP3 encoder &amp;quot;lame&amp;quot;. Due to licensing issues, we cannot include this with Mixxx. To record or stream in MP3, you must download &lt;b&gt;lame_enc.dll&lt;/b&gt; and install it on your system. &lt;p&gt;See &lt;a href=&apos;http://mixxx.org/wiki/doku.php/internet_broadcasting#windows&apos;&gt;Mixxx Wiki&lt;/a&gt; for more information. &lt;/html&gt;</source>
-        <extracomment>Text in alert message box launched when recording/streaming without supported codec. Make sure the HTML tags were taken over precisely.</extracomment>
-        <translation></translation>
-    </message>
-    <message>
-        <location filename="../../src/recording/encodermp3.cpp" line="122"/>
         <source>&lt;html&gt;Mixxx cannot record or stream in MP3 without the MP3 encoder &amp;quot;lame&amp;quot;. Due to licensing issues, we cannot include this with Mixxx. To record or stream in MP3, you must download &lt;b&gt;libmp3lame&lt;/b&gt; and install it on your system. &lt;p&gt;See &lt;a href=&apos;http://mixxx.org/wiki/doku.php/internet_broadcasting#mac_osx&apos;&gt;Mixxx Wiki&lt;/a&gt; for more information. &lt;/html&gt;</source>
-        <extracomment>Text in alert message box launched when recording/streaming without supported codec. Make sure the HTML tags were taken over precisely.</extracomment>
-        <translation></translation>
-    </message>
-    <message>
-        <location filename="../../src/recording/encodermp3.cpp" line="204"/>
+        <translation type="unfinished"></translation>
+    </message>
+    <message>
+        <location filename="../../src/recording/encodermp3.cpp" line="198"/>
         <source>&lt;html&gt;Mixxx has detected that you use a modified version of libmp3lame. See &lt;a href=&apos;http://mixxx.org/wiki/doku.php/internet_broadcasting&apos;&gt;Mixxx Wiki&lt;/a&gt; for more information.&lt;/html&gt;</source>
-        <extracomment>Text in alert message box launched when recording/streaming without supported codec. Make sure the HTML tags were taken over precisely.</extracomment>
-        <translation></translation>
+        <translation type="unfinished"></translation>
     </message>
 </context>
 <context>
     <name>EngineRecord</name>
     <message>
+        <location filename="../../src/recording/enginerecord.cpp" line="323"/>
+        <source>Recording</source>
+        <translation type="unfinished"></translation>
+    </message>
+    <message>
         <location filename="../../src/recording/enginerecord.cpp" line="324"/>
-        <source>Recording</source>
-        <extracomment>Title of alert message box launched when recording/streaming without supported codec</extracomment>
-        <translation></translation>
-    </message>
-    <message>
-        <location filename="../../src/recording/enginerecord.cpp" line="326"/>
         <source>&lt;html&gt;Could not create audio file for recording!&lt;p&gt;&lt;br&gt;Maybe you do not have enough free disk space or file permissions.&lt;/html&gt;</source>
-        <extracomment>Text in alert message box launched when recording/streaming without supported codec. Make sure the HTML tags were taken over precisely.</extracomment>
-        <translation></translation>
+        <translation type="unfinished"></translation>
     </message>
 </context>
 <context>
@@ -3566,67 +3467,58 @@
 <context>
     <name>ErrorDialogHandler</name>
     <message>
+        <location filename="../../src/errordialoghandler.cpp" line="88"/>
+        <source>Fatal error</source>
+        <translation type="unfinished"></translation>
+    </message>
+    <message>
         <location filename="../../src/errordialoghandler.cpp" line="89"/>
-        <source>Fatal error</source>
-        <extracomment>Title of alert message box when handling errors</extracomment>
-        <translation></translation>
+        <source>Critical error</source>
+        <translation type="unfinished"></translation>
+    </message>
+    <message>
+        <location filename="../../src/errordialoghandler.cpp" line="90"/>
+        <source>Warning</source>
+        <translation type="unfinished"></translation>
     </message>
     <message>
         <location filename="../../src/errordialoghandler.cpp" line="91"/>
-        <source>Critical error</source>
-        <extracomment>Title of alert message box when handling errors</extracomment>
-        <translation></translation>
-    </message>
-    <message>
-        <location filename="../../src/errordialoghandler.cpp" line="93"/>
-        <source>Warning</source>
-        <extracomment>Title of alert message box when handling errors</extracomment>
-        <translation></translation>
-    </message>
-    <message>
-        <location filename="../../src/errordialoghandler.cpp" line="95"/>
         <source>Information</source>
-        <extracomment>Title of alert message box when handling errors</extracomment>
-        <translation></translation>
-    </message>
-    <message>
-        <location filename="../../src/errordialoghandler.cpp" line="97"/>
+        <translation type="unfinished"></translation>
+    </message>
+    <message>
+        <location filename="../../src/errordialoghandler.cpp" line="92"/>
         <source>Question</source>
-        <extracomment>Title of alert message box when handling errors</extracomment>
-        <translation></translation>
+        <translation type="unfinished"></translation>
     </message>
 </context>
 <context>
     <name>GLSLWaveformWidget</name>
     <message>
-        <location filename="../../src/waveform/widgets/glslwaveformwidget.h" line="21"/>
+        <location filename="../../src/waveform/widgets/glslwaveformwidget.h" line="18"/>
         <source>Filtered</source>
-        <extracomment>A value in the waveform display preferences menu</extracomment>
-        <translation></translation>
-    </message>
-    <message>
-        <location filename="../../src/waveform/widgets/glslwaveformwidget.h" line="23"/>
+        <translation type="unfinished"></translation>
+    </message>
+    <message>
+        <location filename="../../src/waveform/widgets/glslwaveformwidget.h" line="18"/>
         <source>experimental</source>
-        <extracomment>A value in the waveform display preferences menu</extracomment>
-        <translation></translation>
+        <translation type="unfinished"></translation>
     </message>
 </context>
 <context>
     <name>GLSimpleWaveformWidget</name>
     <message>
-        <location filename="../../src/waveform/widgets/glsimplewaveformwidget.h" line="17"/>
+        <location filename="../../src/waveform/widgets/glsimplewaveformwidget.h" line="16"/>
         <source>Simple</source>
-        <extracomment>A value in the waveform display preferences menu</extracomment>
-        <translation></translation>
+        <translation type="unfinished"></translation>
     </message>
 </context>
 <context>
     <name>GLWaveformWidget</name>
     <message>
-        <location filename="../../src/waveform/widgets/glwaveformwidget.h" line="17"/>
+        <location filename="../../src/waveform/widgets/glwaveformwidget.h" line="16"/>
         <source>Filtered</source>
-        <extracomment>A value in the waveform display preferences menu</extracomment>
-        <translation></translation>
+        <translation type="unfinished"></translation>
     </message>
 </context>
 <context>
@@ -3685,78 +3577,41 @@
 <context>
     <name>ITunesFeature</name>
     <message>
-<<<<<<< HEAD
-        <location filename="../../src/library/itunes/itunesfeature.cpp" line="57"/>
-        <location filename="../../src/library/itunes/itunesfeature.cpp" line="721"/>
-=======
         <location filename="../../src/library/itunes/itunesfeature.cpp" line="64"/>
         <location filename="../../src/library/itunes/itunesfeature.cpp" line="727"/>
->>>>>>> 92d51e3a
         <source>iTunes</source>
-        <extracomment>Root item in the ITUNES sidebar item</extracomment>
-        <translation></translation>
-    </message>
-    <message>
-<<<<<<< HEAD
-        <location filename="../../src/library/itunes/itunesfeature.cpp" line="119"/>
-        <location filename="../../src/library/itunes/itunesfeature.cpp" line="178"/>
-=======
+        <translation type="unfinished"></translation>
+    </message>
+    <message>
         <location filename="../../src/library/itunes/itunesfeature.cpp" line="130"/>
         <location filename="../../src/library/itunes/itunesfeature.cpp" line="186"/>
->>>>>>> 92d51e3a
         <source>Select your iTunes library</source>
-        <extracomment>Title of file browse dialog launched from the actions in the ITUNES sidebar item</extracomment>
-        <translation></translation>
-    </message>
-    <message>
-<<<<<<< HEAD
-        <location filename="../../src/library/itunes/itunesfeature.cpp" line="141"/>
-=======
+        <translation type="unfinished"></translation>
+    </message>
+    <message>
         <location filename="../../src/library/itunes/itunesfeature.cpp" line="151"/>
->>>>>>> 92d51e3a
         <source>(loading) iTunes</source>
-        <extracomment>Item in the ITUNES sidebar item. Displayed while loading iTunes library.</extracomment>
-        <translation></translation>
-    </message>
-    <message>
-<<<<<<< HEAD
-        <location filename="../../src/library/itunes/itunesfeature.cpp" line="165"/>
-=======
+        <translation type="unfinished"></translation>
+    </message>
+    <message>
         <location filename="../../src/library/itunes/itunesfeature.cpp" line="174"/>
->>>>>>> 92d51e3a
         <source>Use Default Library</source>
-        <extracomment>An action in the ITUNES sidebar item context menu</extracomment>
-        <translation></translation>
-    </message>
-    <message>
-<<<<<<< HEAD
-        <location filename="../../src/library/itunes/itunesfeature.cpp" line="167"/>
-=======
+        <translation type="unfinished"></translation>
+    </message>
+    <message>
         <location filename="../../src/library/itunes/itunesfeature.cpp" line="175"/>
->>>>>>> 92d51e3a
         <source>Choose Library...</source>
-        <extracomment>An action in the ITUNES sidebar item context menu</extracomment>
-        <translation></translation>
-    </message>
-    <message>
-<<<<<<< HEAD
-        <location filename="../../src/library/itunes/itunesfeature.cpp" line="715"/>
-=======
+        <translation type="unfinished"></translation>
+    </message>
+    <message>
         <location filename="../../src/library/itunes/itunesfeature.cpp" line="722"/>
->>>>>>> 92d51e3a
         <source>Error Loading iTunes Library</source>
-        <extracomment>An alert message box launched from the actions in the ITUNES sidebar item</extracomment>
-        <translation></translation>
-    </message>
-    <message>
-<<<<<<< HEAD
-        <location filename="../../src/library/itunes/itunesfeature.cpp" line="717"/>
-=======
+        <translation type="unfinished"></translation>
+    </message>
+    <message>
         <location filename="../../src/library/itunes/itunesfeature.cpp" line="723"/>
->>>>>>> 92d51e3a
         <source>There was an error loading your iTunes library. Some of your iTunes tracks or playlists may not have loaded.</source>
-        <extracomment>Part of an alert message box launched from the actions in the ITUNES sidebar item</extracomment>
-        <translation></translation>
+        <translation type="unfinished"></translation>
     </message>
 </context>
 <context>
@@ -3828,22 +3683,19 @@
 <context>
     <name>LibraryScannerDlg</name>
     <message>
+        <location filename="../../src/library/libraryscannerdlg.cpp" line="33"/>
+        <source>Library Scanner</source>
+        <translation type="unfinished"></translation>
+    </message>
+    <message>
         <location filename="../../src/library/libraryscannerdlg.cpp" line="34"/>
-        <source>Library Scanner</source>
-        <extracomment>Title of scanning dialog launched from the Choose Library dialog on Mixxx&apos; first run</extracomment>
-        <translation></translation>
-    </message>
-    <message>
-        <location filename="../../src/library/libraryscannerdlg.cpp" line="36"/>
         <source>It&apos;s taking Mixxx a minute to scan your music library, please wait...</source>
-        <extracomment>Text in the scanning dialog launched from the Choose Library dialog on Mixxx&apos; first run</extracomment>
-        <translation></translation>
-    </message>
-    <message>
-        <location filename="../../src/library/libraryscannerdlg.cpp" line="40"/>
+        <translation type="unfinished"></translation>
+    </message>
+    <message>
+        <location filename="../../src/library/libraryscannerdlg.cpp" line="37"/>
         <source>Cancel</source>
-        <extracomment>Text on a button in the scanning dialog launched from the Choose Library dialog on Mixxx&apos; first run</extracomment>
-        <translation></translation>
+        <translation type="unfinished"></translation>
     </message>
     <message>
         <location filename="../../src/library/libraryscannerdlg.cpp" line="65"/>
@@ -4390,33 +4242,18 @@
 <context>
     <name>MixxxLibraryFeature</name>
     <message>
-<<<<<<< HEAD
+        <location filename="../../src/library/mixxxlibraryfeature.cpp" line="20"/>
+        <source>Missing Tracks</source>
+        <translation type="unfinished"></translation>
+    </message>
+    <message>
         <location filename="../../src/library/mixxxlibraryfeature.cpp" line="21"/>
-=======
-        <location filename="../../src/library/mixxxlibraryfeature.cpp" line="20"/>
->>>>>>> 92d51e3a
-        <source>Missing Tracks</source>
-        <extracomment>Item in the LIBRARY sidebar item</extracomment>
-        <translation type="unfinished"></translation>
-    </message>
-    <message>
-<<<<<<< HEAD
-        <location filename="../../src/library/mixxxlibraryfeature.cpp" line="23"/>
-=======
-        <location filename="../../src/library/mixxxlibraryfeature.cpp" line="21"/>
->>>>>>> 92d51e3a
         <source>Hidden Tracks</source>
-        <extracomment>Item in the LIBRARY sidebar item</extracomment>
-        <translation type="unfinished"></translation>
-    </message>
-    <message>
-<<<<<<< HEAD
-        <location filename="../../src/library/mixxxlibraryfeature.cpp" line="113"/>
-=======
+        <translation type="unfinished"></translation>
+    </message>
+    <message>
         <location filename="../../src/library/mixxxlibraryfeature.cpp" line="110"/>
->>>>>>> 92d51e3a
         <source>Library</source>
-        <extracomment>Root item in the LIBRARY sidebar item</extracomment>
         <translation type="unfinished"></translation>
     </message>
 </context>
@@ -4530,10 +4367,9 @@
 <context>
     <name>PrepareFeature</name>
     <message>
-        <location filename="../../src/library/preparefeature.cpp" line="35"/>
+        <location filename="../../src/library/preparefeature.cpp" line="34"/>
         <source>Analyze</source>
-        <extracomment>Root item in the ANALYZE sidebar item</extracomment>
-        <translation></translation>
+        <translation type="unfinished"></translation>
     </message>
 </context>
 <context>
@@ -4582,45 +4418,34 @@
 <context>
     <name>QtSimpleWaveformWidget</name>
     <message>
-        <location filename="../../src/waveform/widgets/qtsimplewaveformwidget.h" line="18"/>
+        <location filename="../../src/waveform/widgets/qtsimplewaveformwidget.h" line="17"/>
         <source>Simple</source>
-        <extracomment>A value in the waveform display preferences menu</extracomment>
-        <translation></translation>
+        <translation type="unfinished"></translation>
     </message>
 </context>
 <context>
     <name>QtWaveformWidget</name>
     <message>
-        <location filename="../../src/waveform/widgets/qtwaveformwidget.h" line="17"/>
+        <location filename="../../src/waveform/widgets/qtwaveformwidget.h" line="16"/>
         <source>Filtered</source>
-        <extracomment>A value in the waveform display preferences menu</extracomment>
-        <translation></translation>
+        <translation type="unfinished"></translation>
     </message>
 </context>
 <context>
     <name>RecordingFeature</name>
     <message>
-        <location filename="../../src/library/recording/recordingfeature.cpp" line="39"/>
+        <location filename="../../src/library/recording/recordingfeature.cpp" line="38"/>
         <source>Recordings</source>
-        <extracomment>Root item in the RECORDINGS sidebar item</extracomment>
-        <translation></translation>
+        <translation type="unfinished"></translation>
     </message>
 </context>
 <context>
     <name>RhythmboxFeature</name>
     <message>
-<<<<<<< HEAD
-        <location filename="../../src/library/rhythmbox/rhythmboxfeature.cpp" line="39"/>
-        <location filename="../../src/library/rhythmbox/rhythmboxfeature.cpp" line="452"/>
-=======
         <location filename="../../src/library/rhythmbox/rhythmboxfeature.cpp" line="49"/>
         <location filename="../../src/library/rhythmbox/rhythmboxfeature.cpp" line="465"/>
->>>>>>> 92d51e3a
         <source>Rhythmbox</source>
-        <extracomment>Root item in the RHYTHMBOX sidebar item
-----------
-Root item in the RHYTHMBOX sidebar item</extracomment>
-        <translation></translation>
+        <translation type="unfinished"></translation>
     </message>
 </context>
 <context>
@@ -4667,68 +4492,58 @@
 <context>
     <name>SetlogFeature</name>
     <message>
-        <location filename="../../src/library/setlogfeature.cpp" line="26"/>
+        <location filename="../../src/library/setlogfeature.cpp" line="25"/>
         <source>Join with previous</source>
-        <extracomment>An action in the HISTORY sidebar item context menu</extracomment>
-        <translation></translation>
-    </message>
-    <message>
-        <location filename="../../src/library/setlogfeature.cpp" line="69"/>
-        <location filename="../../src/library/setlogfeature.cpp" line="306"/>
+        <translation type="unfinished"></translation>
+    </message>
+    <message>
+        <location filename="../../src/library/setlogfeature.cpp" line="68"/>
+        <location filename="../../src/library/setlogfeature.cpp" line="300"/>
         <source>History</source>
-        <extracomment>Title in the HISTORY root item&apos;s library table</extracomment>
-        <translation></translation>
-    </message>
-    <message>
-        <location filename="../../src/library/setlogfeature.cpp" line="110"/>
+        <translation type="unfinished"></translation>
+    </message>
+    <message>
+        <location filename="../../src/library/setlogfeature.cpp" line="107"/>
         <source>Unlock</source>
-        <extracomment>An action in the HISTORY sidebar item context menu</extracomment>
-        <translation></translation>
-    </message>
-    <message>
-        <location filename="../../src/library/setlogfeature.cpp" line="112"/>
+        <translation type="unfinished"></translation>
+    </message>
+    <message>
+        <location filename="../../src/library/setlogfeature.cpp" line="107"/>
         <source>Lock</source>
-        <extracomment>An action in the HISTORY sidebar item context menu</extracomment>
-        <translation></translation>
-    </message>
-    <message>
-        <location filename="../../src/library/setlogfeature.cpp" line="308"/>
+        <translation type="unfinished"></translation>
+    </message>
+    <message>
+        <location filename="../../src/library/setlogfeature.cpp" line="301"/>
         <source>The history section automatically keeps a list of tracks you play in your DJ sets.</source>
-        <extracomment>Text in the HISTORY root item&apos;s library table</extracomment>
-        <translation></translation>
-    </message>
-    <message>
-        <location filename="../../src/library/setlogfeature.cpp" line="310"/>
+        <translation type="unfinished"></translation>
+    </message>
+    <message>
+        <location filename="../../src/library/setlogfeature.cpp" line="302"/>
         <source>This is handy for remembering what worked in your DJ sets, posting set-lists, or reporting your plays to licensing organizations.</source>
-        <extracomment>Text in the HISTORY root item&apos;s library table</extracomment>
-        <translation></translation>
-    </message>
-    <message>
-        <location filename="../../src/library/setlogfeature.cpp" line="312"/>
+        <translation type="unfinished"></translation>
+    </message>
+    <message>
+        <location filename="../../src/library/setlogfeature.cpp" line="303"/>
         <source>Every time you start Mixxx, a new history section is created. You can export it as a playlist in various formats or play it again with Auto DJ.</source>
-        <extracomment>Text in the HISTORY root item&apos;s library table</extracomment>
-        <translation></translation>
-    </message>
-    <message>
-        <location filename="../../src/library/setlogfeature.cpp" line="314"/>
+        <translation type="unfinished"></translation>
+    </message>
+    <message>
+        <location filename="../../src/library/setlogfeature.cpp" line="304"/>
         <source>You can join the current history session with a previous one by right-clicking and selecting &quot;Join with previous&quot;.</source>
-        <extracomment>Text in the HISTORY root item&apos;s library table</extracomment>
-        <translation></translation>
+        <translation type="unfinished"></translation>
     </message>
 </context>
 <context>
     <name>SoftwareWaveformWidget</name>
     <message>
-        <location filename="../../src/waveform/widgets/softwarewaveformwidget.h" line="17"/>
+        <location filename="../../src/waveform/widgets/softwarewaveformwidget.h" line="15"/>
         <source>Filtered</source>
-        <extracomment>A value in the waveform display preferences menu</extracomment>
-        <translation></translation>
-    </message>
-    <message>
-        <location filename="../../src/waveform/widgets/softwarewaveformwidget.h" line="19"/>
+        <translation type="unfinished"></translation>
+    </message>
+    <message>
+        <location filename="../../src/waveform/widgets/softwarewaveformwidget.h" line="15"/>
         <source>Software</source>
-        <extracomment>A value in the waveform display preferences menu</extracomment>
-        <translation></translation>
+        <translation type="unfinished"></translation>
     </message>
 </context>
 <context>
@@ -5764,46 +5579,25 @@
 <context>
     <name>TraktorFeature</name>
     <message>
-<<<<<<< HEAD
-        <location filename="../../src/library/traktor/traktorfeature.cpp" line="48"/>
-        <location filename="../../src/library/traktor/traktorfeature.cpp" line="659"/>
-=======
         <location filename="../../src/library/traktor/traktorfeature.cpp" line="81"/>
         <location filename="../../src/library/traktor/traktorfeature.cpp" line="693"/>
->>>>>>> 92d51e3a
         <source>Traktor</source>
-        <extracomment>Root item in the TRAKTOR sidebar item</extracomment>
-        <translation></translation>
-    </message>
-    <message>
-<<<<<<< HEAD
-        <location filename="../../src/library/traktor/traktorfeature.cpp" line="113"/>
-=======
+        <translation type="unfinished"></translation>
+    </message>
+    <message>
         <location filename="../../src/library/traktor/traktorfeature.cpp" line="143"/>
->>>>>>> 92d51e3a
         <source>(loading) Traktor</source>
-        <extracomment>Item in the TRAKTOR sidebar item. Displayed while loading Traktor library.</extracomment>
-        <translation></translation>
-    </message>
-    <message>
-<<<<<<< HEAD
-        <location filename="../../src/library/traktor/traktorfeature.cpp" line="652"/>
-=======
+        <translation type="unfinished"></translation>
+    </message>
+    <message>
         <location filename="../../src/library/traktor/traktorfeature.cpp" line="687"/>
->>>>>>> 92d51e3a
         <source>Error Loading Traktor Library</source>
-        <extracomment>An alert message box launched from the actions in the TRAKTOR sidebar item</extracomment>
-        <translation></translation>
-    </message>
-    <message>
-<<<<<<< HEAD
-        <location filename="../../src/library/traktor/traktorfeature.cpp" line="654"/>
-=======
+        <translation type="unfinished"></translation>
+    </message>
+    <message>
         <location filename="../../src/library/traktor/traktorfeature.cpp" line="688"/>
->>>>>>> 92d51e3a
         <source>There was an error loading your Traktor library. Some of your Traktor tracks or playlists may not have loaded.</source>
-        <extracomment>Part of an alert message box launched from the actions in the TRAKTOR sidebar item</extracomment>
-        <translation></translation>
+        <translation type="unfinished"></translation>
     </message>
 </context>
 <context>
@@ -5812,19 +5606,18 @@
         <location filename="../../src/widget/wsearchlineedit.cpp" line="24"/>
         <source>Ctrl+F</source>
         <comment>Search|Focus</comment>
-        <translation></translation>
+        <translation type="unfinished"></translation>
     </message>
     <message>
         <location filename="../../src/widget/wsearchlineedit.cpp" line="26"/>
         <source>Esc</source>
         <comment>Search|Clear</comment>
-        <translation></translation>
-    </message>
-    <message>
-        <location filename="../../src/widget/wsearchlineedit.cpp" line="166"/>
+        <translation type="unfinished"></translation>
+    </message>
+    <message>
+        <location filename="../../src/widget/wsearchlineedit.cpp" line="165"/>
         <source>Search...</source>
-        <extracomment>Default text in the SEARCH sidebar item input dialog</extracomment>
-        <translation></translation>
+        <translation type="unfinished"></translation>
     </message>
 </context>
 <context>
@@ -5931,16 +5724,14 @@
 <context>
     <name>WaveformWidgetFactory</name>
     <message>
-        <location filename="../../src/waveform/waveformwidgetfactory.cpp" line="463"/>
+        <location filename="../../src/waveform/waveformwidgetfactory.cpp" line="462"/>
         <source>(GLSL)</source>
-        <extracomment>Technical term. A value in the waveform display preferences menu</extracomment>
-        <translation></translation>
-    </message>
-    <message>
-        <location filename="../../src/waveform/waveformwidgetfactory.cpp" line="466"/>
+        <translation type="unfinished"></translation>
+    </message>
+    <message>
+        <location filename="../../src/waveform/waveformwidgetfactory.cpp" line="464"/>
         <source>(GL)</source>
-        <extracomment>Technical term. A value in the waveform display preferences menu</extracomment>
-        <translation></translation>
+        <translation type="unfinished"></translation>
     </message>
 </context>
 </TS>