--- conflicted
+++ resolved
@@ -867,11 +867,6 @@
 - Reset Master & head vols?
 
 TODO:
-<<<<<<< HEAD
-- Rework slider mode changes to use presets
-- non-script lights appear to be broken
-=======
 - Rework slider mode changes to use presets or timers
 - non-script lights appear to be broken - https://bugs.launchpad.net/mixxx/+bug/586891
->>>>>>> 2a9d2dc0
 */