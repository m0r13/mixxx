--- conflicted
+++ resolved
@@ -25,12 +25,6 @@
 	See CHANGELOG.txt for the list of changes.
 	-->
 
-	<!--
-	TODO: Jus
-	* Move Play & Cue controls into Playback control sub-widget
-	* Add Kill switches for Deck 3 & 4, make them visible for Deck 1 & 2
-	-->
-
 <!DOCTYPE skin>
 <skin>
 	<!--
@@ -59,17 +53,12 @@
 	<manifest>
 	<title>LateNight1280x800-WXGA</title>
 	<author>jus</author>
-<<<<<<< HEAD
-	<version>1.11.0.13</version>
-	<description>A 4-deck parallel waveform skin with 4 samplers.</description>
-=======
 	<version>1.11.0.15</version>
 	<description>A 2-deck parallel waveform skin with 4 samplers.</description>
->>>>>>> 2ebc1a16
 	<language>en</language>
 	<license>Creative Commons Attribution, Share-Alike 3.0 Unported</license>
 	<attributes>
-		<attribute config_key="[Master],num_decks">4</attribute>
+		<attribute config_key="[Master],num_decks">2</attribute>
 		<attribute config_key="[Master],num_samplers">4</attribute>
 		<attribute config_key="[Master],num_preview_decks">1</attribute>
 		<!--Optionally, make elements visible on skin load-->
@@ -227,10 +216,6 @@
 								<SignalMidColor></SignalMidColor>
 								<SignalLowColor></SignalLowColor>
 								<SignalColor>#3087BF</SignalColor>
-<<<<<<< HEAD
-								<MarkerColor>#00FF00</MarkerColor>
-=======
->>>>>>> 2ebc1a16
 								<PlayPosColor>#00FF00</PlayPosColor>
 								<DefaultMark>
 									<Align>bottom</Align>
@@ -746,10 +731,6 @@
 								<SignalMidColor></SignalMidColor>
 								<SignalLowColor></SignalLowColor>
 								<SignalColor>#3087BF</SignalColor>
-<<<<<<< HEAD
-								<MarkerColor>#00FF00</MarkerColor>
-=======
->>>>>>> 2ebc1a16
 								<PlayPosColor>#00FF00</PlayPosColor>
 								<DefaultMark>
 									<Align>bottom</Align>
@@ -1265,10 +1246,6 @@
 								<SignalMidColor></SignalMidColor>
 								<SignalLowColor></SignalLowColor>
 								<SignalColor>#3087BF</SignalColor>
-<<<<<<< HEAD
-								<MarkerColor>#00FF00</MarkerColor>
-=======
->>>>>>> 2ebc1a16
 								<PlayPosColor>#00FF00</PlayPosColor>
 								<DefaultMark>
 									<Align>bottom</Align>
@@ -1784,10 +1761,6 @@
 								<SignalMidColor></SignalMidColor>
 								<SignalLowColor></SignalLowColor>
 								<SignalColor>#3087BF</SignalColor>
-<<<<<<< HEAD
-								<MarkerColor>#00FF00</MarkerColor>
-=======
->>>>>>> 2ebc1a16
 								<PlayPosColor>#00FF00</PlayPosColor>
 								<DefaultMark>
 									<Align>bottom</Align>
@@ -2410,10 +2383,6 @@
 														<SignalMidColor>#0099FF</SignalMidColor>
 														<SignalLowColor>#FF0035</SignalLowColor>
 														<SignalColor>#FF8000</SignalColor>
-<<<<<<< HEAD
-														<MarkerColor>#00FF00</MarkerColor>
-=======
->>>>>>> 2ebc1a16
 														<PlayPosColor>#00FF00</PlayPosColor>
 														<DefaultMark>
 															<Align>bottom</Align>
@@ -2840,16 +2809,15 @@
 					<Visual>
 						<TooltipId>waveform_display</TooltipId>
 						<Style></Style>
-						<Channel>3</Channel>
+						<Channel>1</Channel>
 						<Pos>0,0</Pos>
 						<!--See comment about <Size> above-->
 						<!--<Size>i,73</Size>-->
 						<BgColor>#1C1C1C</BgColor>
 						<BgPixmap>style/style_bg_waveform1.png</BgPixmap>
-						<SignalColor>#E17800</SignalColor>
+						<SignalColor>#0099FF</SignalColor>
 						<BeatColor>#ffffff</BeatColor>
 						<BeatHighlightColor></BeatHighlightColor>
-						<MarkerColor>#00FF00</MarkerColor>
 						<PlayPosColor>#00FF00</PlayPosColor>
 						<EndOfTrackColor>#EA0000</EndOfTrackColor>
 						<DefaultMark>
@@ -2895,132 +2863,15 @@
 					<Visual>
 						<TooltipId>waveform_display</TooltipId>
 						<Style></Style>
-						<Channel>1</Channel>
-						<Pos>0,35</Pos>
-						<!--See comment about <Size> above-->
-						<!--<Size>i,73</Size>-->
-						<BgColor>#1C1C1C</BgColor>
-						<BgPixmap>style/style_bg_waveform2.png</BgPixmap>
-						<SignalColor>#0099FF</SignalColor>
-						<BeatColor>#ffffff</BeatColor>
-						<BeatHighlightColor></BeatHighlightColor>
-<<<<<<< HEAD
-						<MarkerColor>#00FF00</MarkerColor>
-=======
->>>>>>> 2ebc1a16
-						<PlayPosColor>#00FF00</PlayPosColor>
-						<EndOfTrackColor>#EA0000</EndOfTrackColor>
-						<DefaultMark>
-							<Align>top</Align>
-							<Color>#00FF00</Color>
-							<TextColor>#FFFFFF</TextColor>
-							<Text> %1 </Text>
-						</DefaultMark>
-						<MarkRange>
-							<StartControl>loop_start_position</StartControl>
-							<EndControl>loop_end_position</EndControl>
-							<EnabledControl>loop_enabled</EnabledControl>
-							<Color>#00FF00</Color>
-							<DisabledColor>#FFFFFF</DisabledColor>
-						</MarkRange>
-						<Mark>
-							<Control>loop_start_position</Control>
-							<Text>IN</Text>
-							<Align>bottom</Align>
-							<Color>#00FF00</Color>
-							<TextColor>#FFFFFF</TextColor>
-						</Mark>
-						<Mark>
-							<Control>loop_end_position</Control>
-							<Text>OUT</Text>
-							<Align>bottom</Align>
-							<Color>#00FF00</Color>
-							<TextColor>#FFFFFF</TextColor>
-						</Mark>
-						<!--
-						The hotcues not represented by a button in the current skin show only in the waveform under two circumstances:
-							- if a MIDI device which supports more hotcues than buttons are in the current skin has them activated
-							- if you change from a skin which supports more hotcues than buttons are in the current skin (and has them activated)
-						-->
-						<Mark>
-							<Control>cue_point</Control>
-							<Text>CUE</Text>
-							<Align>top</Align>
-							<Color>#FF001C</Color>
-							<TextColor>#FFFFFF</TextColor>
-						</Mark>
-					</Visual>
-					<Visual>
-						<TooltipId>waveform_display</TooltipId>
-						<Style></Style>
 						<Channel>2</Channel>
 						<Pos>0,73</Pos>
 						<!--See comment about <Size> above-->
 						<!--<Size>i,73</Size>-->
 						<BgColor>#1C1C1C</BgColor>
-						<BgPixmap>style/style_bg_waveform1.png</BgPixmap>
+						<BgPixmap>style/style_bg_waveform2.png</BgPixmap>
 						<SignalColor>#E17800</SignalColor>
 						<BeatColor>#ffffff</BeatColor>
 						<BeatHighlightColor></BeatHighlightColor>
-<<<<<<< HEAD
-						<MarkerColor>#00FF00</MarkerColor>
-						<PlayPosColor>#00FF00</PlayPosColor>
-						<EndOfTrackColor>#EA0000</EndOfTrackColor>
-						<DefaultMark>
-							<Align>top</Align>
-							<Color>#00FF00</Color>
-							<TextColor>#FFFFFF</TextColor>
-							<Text> %1 </Text>
-						</DefaultMark>
-						<MarkRange>
-							<StartControl>loop_start_position</StartControl>
-							<EndControl>loop_end_position</EndControl>
-							<EnabledControl>loop_enabled</EnabledControl>
-							<Color>#00FF00</Color>
-							<DisabledColor>#FFFFFF</DisabledColor>
-						</MarkRange>
-						<Mark>
-							<Control>loop_start_position</Control>
-							<Text>IN</Text>
-							<Align>bottom</Align>
-							<Color>#00FF00</Color>
-							<TextColor>#FFFFFF</TextColor>
-						</Mark>
-						<Mark>
-							<Control>loop_end_position</Control>
-							<Text>OUT</Text>
-							<Align>bottom</Align>
-							<Color>#00FF00</Color>
-							<TextColor>#FFFFFF</TextColor>
-						</Mark>
-						<!--
-						The hotcues not represented by a button in the current skin show only in the waveform under two circumstances:
-							- if a MIDI device which supports more hotcues than buttons are in the current skin has them activated
-							- if you change from a skin which supports more hotcues than buttons are in the current skin (and has them activated)
-						-->
-						<Mark>
-							<Control>cue_point</Control>
-							<Text>CUE</Text>
-							<Align>top</Align>
-							<Color>#FF001C</Color>
-							<TextColor>#FFFFFF</TextColor>
-						</Mark>
-					</Visual>
-					<Visual>
-						<TooltipId>waveform_display</TooltipId>
-						<Style></Style>
-						<Channel>4</Channel>
-						<Pos>0,109</Pos>
-						<!--See comment about <Size> above-->
-						<!--<Size>i,73</Size>-->
-						<BgColor>#1C1C1C</BgColor>
-						<BgPixmap>style/style_bg_waveform2.png</BgPixmap>
-						<SignalColor>#0099FF</SignalColor>
-						<BeatColor>#ffffff</BeatColor>
-						<BeatHighlightColor></BeatHighlightColor>
-						<MarkerColor>#00FF00</MarkerColor>
-=======
->>>>>>> 2ebc1a16
 						<PlayPosColor>#00FF00</PlayPosColor>
 						<EndOfTrackColor>#EA0000</EndOfTrackColor>
 						<DefaultMark>
@@ -3597,60 +3448,6 @@
 				</Connection>
 			</Knob>
 
-			<!--
-			**********************************************
-			Visual - Volume level display
-			**********************************************
-			-->
-
-			<VuMeter>
-				<TooltipId>master_VuMeterL</TooltipId>
-				<Style></Style>
-				<PathVu>btn_volume_display_master1_over.png</PathVu>
-				<PathBack>btn_volume_display_master1.png</PathBack>
-				<Pos>365,14</Pos>
-				<Horizontal>true</Horizontal>
-				<PeakHoldSize>5</PeakHoldSize>
-				<PeakHoldTime>500</PeakHoldTime>
-				<PeakFallTime>50</PeakFallTime>
-				<PeakFallStep>2</PeakFallStep>
-				<Connection>
-					<ConfigKey>[Master],VuMeterL</ConfigKey>
-				</Connection>
-			</VuMeter>
-			<VuMeter>
-				<TooltipId>master_VuMeterR</TooltipId>
-				<Style></Style>
-				<PathVu>btn_volume_display_master2_over.png</PathVu>
-				<PathBack>btn_volume_display_master2.png</PathBack>
-				<Pos>365,25</Pos>
-				<Horizontal>true</Horizontal>
-				<PeakHoldSize>5</PeakHoldSize>
-				<PeakHoldTime>500</PeakHoldTime>
-				<PeakFallTime>50</PeakFallTime>
-				<PeakFallStep>2</PeakFallStep>
-				<Connection>
-					<ConfigKey>[Master],VuMeterR</ConfigKey>
-				</Connection>
-			</VuMeter>
-
-			<!--
-			**********************************************
-			Visual- Volume peak indicator
-			**********************************************
-			-->
-			<StatusLight>
-				<TooltipId>master_PeakIndicator</TooltipId>
-				<Style></Style>
-				<PathStatusLight>btn_clipping_master_over.png</PathStatusLight>
-				<PathBack>btn_clipping_master.png</PathBack>
-				<Pos>449,14</Pos>
-				<Horizontal>true</Horizontal>
-				<Connection>
-					<ConfigKey>[Master],PeakIndicator</ConfigKey>
-				</Connection>
-			</StatusLight>
-
 		</Children>
 	</WidgetGroup>
 
@@ -3738,7 +3535,7 @@
 						<Style></Style>
 						<Handle>knob_volume1.png</Handle>
 						<Slider>slider_volume1.png</Slider>
-						<Pos>121,17</Pos>
+						<Pos>83,17</Pos>
 						<Horizontal>false</Horizontal>
 						<Connection>
 							<ConfigKey>[Channel1],volume</ConfigKey>
@@ -3750,37 +3547,14 @@
 						<Style></Style>
 						<Handle>knob_volume2.png</Handle>
 						<Slider>slider_volume2.png</Slider>
-						<Pos>161,17</Pos>
+						<Pos>195,17</Pos>
 						<Horizontal>false</Horizontal>
 						<Connection>
 							<ConfigKey>[Channel2],volume</ConfigKey>
 							<EmitOnDownPress>false</EmitOnDownPress>
 						</Connection>
 					</SliderComposed>
-					<SliderComposed>
-						<TooltipId>channel_volume</TooltipId>
-						<Style></Style>
-						<Handle>knob_volume1.png</Handle>
-						<Slider>slider_volume1.png</Slider>
-						<Pos>82,17</Pos>
-						<Horizontal>false</Horizontal>
-						<Connection>
-							<ConfigKey>[Channel3],volume</ConfigKey>
-							<EmitOnDownPress>false</EmitOnDownPress>
-						</Connection>
-					</SliderComposed>
-					<SliderComposed>
-						<TooltipId>channel_volume</TooltipId>
-						<Style></Style>
-						<Handle>knob_volume2.png</Handle>
-						<Slider>slider_volume2.png</Slider>
-						<Pos>200,17</Pos>
-						<Horizontal>false</Horizontal>
-						<Connection>
-							<ConfigKey>[Channel4],volume</ConfigKey>
-							<EmitOnDownPress>false</EmitOnDownPress>
-						</Connection>
-					</SliderComposed>
+
 					<!--
 					**********************************************
 					Slider- Crossfader
@@ -3800,6 +3574,116 @@
 					</SliderComposed>
 
 					<!--
+					****************************************
+					 Button- Play
+					****************************************
+					-->
+					<PushButton>
+						<TooltipId>play_cue_set</TooltipId>
+						<Style></Style>
+						<NumberStates>2</NumberStates>
+						<RightClickIsPushButton>true</RightClickIsPushButton>
+						<State>
+							<Number>0</Number>
+							<Pressed>btn_play1_down.png</Pressed>
+							<Unpressed>btn_play1.png</Unpressed>
+						</State>
+						<State>
+							<Number>1</Number>
+							<Pressed>btn_play1_overdown.png</Pressed>
+							<Unpressed>btn_play1_over.png</Unpressed>
+						</State>
+						<Pos>16,185</Pos>
+						<Connection>
+							<ConfigKey>[Channel1],play</ConfigKey>
+							<EmitOnDownPress>true</EmitOnDownPress>
+							<ButtonState>LeftButton</ButtonState>
+						</Connection>
+						<Connection>
+							<ConfigKey>[Channel1],cue_set</ConfigKey>
+							<EmitOnDownPress>true</EmitOnDownPress>
+							<ButtonState>RightButton</ButtonState>
+							<ConnectValueToWidget>false</ConnectValueToWidget>
+						</Connection>
+					</PushButton>
+					<PushButton>
+						<TooltipId>play_cue_set</TooltipId>
+						<Style></Style>
+						<NumberStates>2</NumberStates>
+						<RightClickIsPushButton>true</RightClickIsPushButton>
+						<State>
+							<Number>0</Number>
+							<Pressed>btn_play2_down.png</Pressed>
+							<Unpressed>btn_play2.png</Unpressed>
+						</State>
+						<State>
+							<Number>1</Number>
+							<Pressed>btn_play2_overdown.png</Pressed>
+							<Unpressed>btn_play2_over.png</Unpressed>
+						</State>
+						<Pos>258,185</Pos>
+						<Connection>
+							<ConfigKey>[Channel2],play</ConfigKey>
+							<EmitOnDownPress>true</EmitOnDownPress>
+							<ButtonState>LeftButton</ButtonState>
+						</Connection>
+						<Connection>
+							<ConfigKey>[Channel2],cue_set</ConfigKey>
+							<EmitOnDownPress>true</EmitOnDownPress>
+							<ButtonState>RightButton</ButtonState>
+							<ConnectValueToWidget>false</ConnectValueToWidget>
+						</Connection>
+					</PushButton>
+
+					<!--
+					**********************************************
+					Button- Cue
+					**********************************************
+					-->
+					<PushButton>
+						<TooltipId>cue_default_cue_gotoandstop</TooltipId>
+						<Style></Style>
+						<NumberStates>1</NumberStates>
+						<State>
+							<Number>0</Number>
+							<Pressed>btn_cue1_overdown.png</Pressed>
+							<Unpressed>btn_cue1.png</Unpressed>
+						</State>
+						<Pos>16,159</Pos>
+						<Connection>
+							<ConfigKey>[Channel1],cue_default</ConfigKey>
+							<EmitOnPressAndRelease>true</EmitOnPressAndRelease>
+							<ButtonState>LeftButton</ButtonState>
+						</Connection>
+						<Connection>
+							<ConfigKey>[Channel1],cue_gotoandstop</ConfigKey>
+							<EmitOnPressAndRelease>true</EmitOnPressAndRelease>
+							<ButtonState>RightButton</ButtonState>
+						</Connection>
+					</PushButton>
+					<PushButton>
+						<TooltipId>cue_default_cue_gotoandstop</TooltipId>
+						<Style></Style>
+						<NumberStates>1</NumberStates>
+						<State>
+							<Number>0</Number>
+							<Pressed>btn_cue2_overdown.png</Pressed>
+							<Unpressed>btn_cue2.png</Unpressed>
+						</State>
+						<Pos>258,159</Pos>
+						<Connection>
+							<ConfigKey>[Channel2],cue_default</ConfigKey>
+							<EmitOnPressAndRelease>true</EmitOnPressAndRelease>
+							<ButtonState>LeftButton</ButtonState>
+						</Connection>
+						<Connection>
+							<ConfigKey>[Channel2],cue_gotoandstop</ConfigKey>
+							<EmitOnPressAndRelease>true</EmitOnPressAndRelease>
+							<ButtonState>RightButton</ButtonState>
+						</Connection>
+					</PushButton>
+
+					<!--
 					**********************************************
 					Button- Prelisten / Monitoring
 					**********************************************
@@ -3818,7 +3702,7 @@
 							<Pressed>btn_pfl1_overdown.png</Pressed>
 							<Unpressed>btn_pfl1_over.png</Unpressed>
 						</State>
-						<Pos>130,124</Pos>
+						<Pos>94,124</Pos>
 						<Connection>
 							<ConfigKey>[Channel1],pfl</ConfigKey>
 						</Connection>
@@ -3837,47 +3721,9 @@
 							<Pressed>btn_pfl2_overdown.png</Pressed>
 							<Unpressed>btn_pfl2_over.png</Unpressed>
 						</State>
-						<Pos>170,124</Pos>
+						<Pos>206,124</Pos>
 						<Connection>
 							<ConfigKey>[Channel2],pfl</ConfigKey>
-						</Connection>
-					</PushButton>
-					<PushButton>
-						<TooltipId>pfl</TooltipId>
-						<Style></Style>
-						<NumberStates>2</NumberStates>
-						<State>
-							<Number>0</Number>
-							<Pressed>btn_pfl1_down.png</Pressed>
-							<Unpressed>btn_pfl1.png</Unpressed>
-						</State>
-						<State>
-							<Number>1</Number>
-							<Pressed>btn_pfl1_overdown.png</Pressed>
-							<Unpressed>btn_pfl1_over.png</Unpressed>
-						</State>
-						<Pos>92,124</Pos>
-						<Connection>
-							<ConfigKey>[Channel3],pfl</ConfigKey>
-						</Connection>
-					</PushButton>
-					<PushButton>
-						<TooltipId>pfl</TooltipId>
-						<Style></Style>
-						<NumberStates>2</NumberStates>
-						<State>
-							<Number>0</Number>
-							<Pressed>btn_pfl2_down.png</Pressed>
-							<Unpressed>btn_pfl2.png</Unpressed>
-						</State>
-						<State>
-							<Number>1</Number>
-							<Pressed>btn_pfl2_overdown.png</Pressed>
-							<Unpressed>btn_pfl2_over.png</Unpressed>
-						</State>
-						<Pos>209,124</Pos>
-						<Connection>
-							<ConfigKey>[Channel4],pfl</ConfigKey>
 						</Connection>
 					</PushButton>
 
@@ -3900,7 +3746,7 @@
 							<Pressed>btn_fx1_overdown.png</Pressed>
 							<Unpressed>btn_fx1_over.png</Unpressed>
 						</State>
-						<Pos>53,159</Pos>
+						<Pos>137,124</Pos>
 						<Connection>
 							<ConfigKey>[Channel1],flanger</ConfigKey>
 						</Connection>
@@ -3919,47 +3765,9 @@
 							<Pressed>btn_fx2_overdown.png</Pressed>
 							<Unpressed>btn_fx2_over.png</Unpressed>
 						</State>
-						<Pos>247,159</Pos>
+						<Pos>163,124</Pos>
 						<Connection>
 							<ConfigKey>[Channel2],flanger</ConfigKey>
-						</Connection>
-					</PushButton>
-					<PushButton>
-						<TooltipId>flanger</TooltipId>
-						<Style></Style>
-						<NumberStates>2</NumberStates>
-						<State>
-							<Number>0</Number>
-							<Pressed>btn_fx1_down.png</Pressed>
-							<Unpressed>btn_fx1.png</Unpressed>
-						</State>
-						<State>
-							<Number>1</Number>
-							<Pressed>btn_fx1_overdown.png</Pressed>
-							<Unpressed>btn_fx1_over.png</Unpressed>
-						</State>
-						<Pos>12,159</Pos>
-						<Connection>
-							<ConfigKey>[Channel3],flanger</ConfigKey>
-						</Connection>
-					</PushButton>
-					<PushButton>
-						<TooltipId>flanger</TooltipId>
-						<Style></Style>
-						<NumberStates>2</NumberStates>
-						<State>
-							<Number>0</Number>
-							<Pressed>btn_fx2_down.png</Pressed>
-							<Unpressed>btn_fx1.png</Unpressed>
-						</State>
-						<State>
-							<Number>1</Number>
-							<Pressed>btn_fx2_overdown.png</Pressed>
-							<Unpressed>btn_fx2_over.png</Unpressed>
-						</State>
-						<Pos>287,159</Pos>
-						<Connection>
-							<ConfigKey>[Channel4],flanger</ConfigKey>
 						</Connection>
 					</PushButton>
 
@@ -4101,13 +3909,12 @@
 					RotaryFader- Channel filter and gain
 					**********************************************
 					-->
-					<!--Deck 1-->
 					<Knob>
 						<TooltipId>pregain</TooltipId>
 						<Style></Style>
 						<NumberStates>64</NumberStates>
 						<Path>knobs/knob_rotary_s%1.png</Path>
-						<Pos>45,7</Pos>
+						<Pos>36,1</Pos>
 						<Connection>
 							<ConfigKey>[Channel1],pregain</ConfigKey>
 						</Connection>
@@ -4117,7 +3924,7 @@
 						<Style></Style>
 						<NumberStates>64</NumberStates>
 						<Path>knobs/knob_rotary_s%1.png</Path>
-						<Pos>45,46</Pos>
+						<Pos>36,39</Pos>
 						<Connection>
 							<ConfigKey>[Channel1],filterHigh</ConfigKey>
 						</Connection>
@@ -4127,7 +3934,7 @@
 						<Style></Style>
 						<NumberStates>64</NumberStates>
 						<Path>knobs/knob_rotary_s%1.png</Path>
-						<Pos>45,85</Pos>
+						<Pos>36,78</Pos>
 						<Connection>
 							<ConfigKey>[Channel1],filterMid</ConfigKey>
 						</Connection>
@@ -4137,18 +3944,18 @@
 						<Style></Style>
 						<NumberStates>64</NumberStates>
 						<Path>knobs/knob_rotary_s%1.png</Path>
-						<Pos>45,122</Pos>
+						<Pos>36,115</Pos>
 						<Connection>
 							<ConfigKey>[Channel1],filterLow</ConfigKey>
 						</Connection>
 					</Knob>
-					<!--Deck 2-->
+
 					<Knob>
 						<TooltipId>pregain</TooltipId>
 						<Style></Style>
 						<NumberStates>64</NumberStates>
 						<Path>knobs/knob_rotary_s%1.png</Path>
-						<Pos>239,7</Pos>
+						<Pos>248,1</Pos>
 						<Connection>
 							<ConfigKey>[Channel2],pregain</ConfigKey>
 						</Connection>
@@ -4158,7 +3965,7 @@
 						<Style></Style>
 						<NumberStates>64</NumberStates>
 						<Path>knobs/knob_rotary_s%1.png</Path>
-						<Pos>239,46</Pos>
+						<Pos>248,39</Pos>
 						<Connection>
 							<ConfigKey>[Channel2],filterHigh</ConfigKey>
 						</Connection>
@@ -4168,7 +3975,7 @@
 						<Style></Style>
 						<NumberStates>64</NumberStates>
 						<Path>knobs/knob_rotary_s%1.png</Path>
-						<Pos>239,85</Pos>
+						<Pos>248,78</Pos>
 						<Connection>
 							<ConfigKey>[Channel2],filterMid</ConfigKey>
 						</Connection>
@@ -4178,91 +3985,9 @@
 						<Style></Style>
 						<NumberStates>64</NumberStates>
 						<Path>knobs/knob_rotary_s%1.png</Path>
-						<Pos>239,122</Pos>
+						<Pos>248,115</Pos>
 						<Connection>
 							<ConfigKey>[Channel2],filterLow</ConfigKey>
-						</Connection>
-					</Knob>
-					<!--Deck 3-->
-					<Knob>
-						<TooltipId>pregain</TooltipId>
-						<Style></Style>
-						<NumberStates>64</NumberStates>
-						<Path>knobs/knob_rotary_s%1.png</Path>
-						<Pos>5,7</Pos>
-						<Connection>
-							<ConfigKey>[Channel3],pregain</ConfigKey>
-						</Connection>
-					</Knob>
-					<Knob>
-						<TooltipId>filterHigh</TooltipId>
-						<Style></Style>
-						<NumberStates>64</NumberStates>
-						<Path>knobs/knob_rotary_s%1.png</Path>
-						<Pos>5,46</Pos>
-						<Connection>
-							<ConfigKey>[Channel3],filterHigh</ConfigKey>
-						</Connection>
-					</Knob>
-					<Knob>
-						<TooltipId>filterMid</TooltipId>
-						<Style></Style>
-						<NumberStates>64</NumberStates>
-						<Path>knobs/knob_rotary_s%1.png</Path>
-						<Pos>5,85</Pos>
-						<Connection>
-							<ConfigKey>[Channel3],filterMid</ConfigKey>
-						</Connection>
-					</Knob>
-					<Knob>
-						<TooltipId>filterLow</TooltipId>
-						<Style></Style>
-						<NumberStates>64</NumberStates>
-						<Path>knobs/knob_rotary_s%1.png</Path>
-						<Pos>5,122</Pos>
-						<Connection>
-							<ConfigKey>[Channel3],filterLow</ConfigKey>
-						</Connection>
-					</Knob>
-					<!--Deck 4-->
-					<Knob>
-						<TooltipId>pregain</TooltipId>
-						<Style></Style>
-						<NumberStates>64</NumberStates>
-						<Path>knobs/knob_rotary_s%1.png</Path>
-						<Pos>279,7</Pos>
-						<Connection>
-							<ConfigKey>[Channel4],pregain</ConfigKey>
-						</Connection>
-					</Knob>
-					<Knob>
-						<TooltipId>filterHigh</TooltipId>
-						<Style></Style>
-						<NumberStates>64</NumberStates>
-						<Path>knobs/knob_rotary_s%1.png</Path>
-						<Pos>279,46</Pos>
-						<Connection>
-							<ConfigKey>[Channel4],filterHigh</ConfigKey>
-						</Connection>
-					</Knob>
-					<Knob>
-						<TooltipId>filterMid</TooltipId>
-						<Style></Style>
-						<NumberStates>64</NumberStates>
-						<Path>knobs/knob_rotary_s%1.png</Path>
-						<Pos>279,85</Pos>
-						<Connection>
-							<ConfigKey>[Channel4],filterMid</ConfigKey>
-						</Connection>
-					</Knob>
-					<Knob>
-						<TooltipId>filterLow</TooltipId>
-						<Style></Style>
-						<NumberStates>64</NumberStates>
-						<Path>knobs/knob_rotary_s%1.png</Path>
-						<Pos>279,122</Pos>
-						<Connection>
-							<ConfigKey>[Channel4],filterLow</ConfigKey>
 						</Connection>
 					</Knob>
 
@@ -4276,7 +4001,7 @@
 						<Style></Style>
 						<PathVu>btn_volume_display1_over.png</PathVu>
 						<PathBack>btn_volume_display1.png</PathBack>
-						<Pos>137,33</Pos>
+						<Pos>138,33</Pos>
 						<Horizontal>false</Horizontal>
 						<PeakHoldSize>5</PeakHoldSize>
 						<PeakHoldTime>500</PeakHoldTime>
@@ -4301,37 +4026,7 @@
 							<ConfigKey>[Channel2],VuMeter</ConfigKey>
 						</Connection>
 					</VuMeter>
-					<VuMeter>
-						<TooltipId>channel_VuMeter</TooltipId>
-						<Style></Style>
-						<PathVu>btn_volume_display1_over.png</PathVu>
-						<PathBack>btn_volume_display1.png</PathBack>
-						<Pos>99,33</Pos>
-						<Horizontal>false</Horizontal>
-						<PeakHoldSize>5</PeakHoldSize>
-						<PeakHoldTime>500</PeakHoldTime>
-						<PeakFallTime>50</PeakFallTime>
-						<PeakFallStep>2</PeakFallStep>
-						<Connection>
-							<ConfigKey>[Channel3],VuMeter</ConfigKey>
-						</Connection>
-					</VuMeter>
-					<VuMeter>
-						<TooltipId>channel_VuMeter</TooltipId>
-						<Style></Style>
-						<PathVu>btn_volume_display2_over.png</PathVu>
-						<PathBack>btn_volume_display2.png</PathBack>
-						<Pos>216,33</Pos>
-						<Horizontal>false</Horizontal>
-						<PeakHoldSize>5</PeakHoldSize>
-						<PeakHoldTime>500</PeakHoldTime>
-						<PeakFallTime>50</PeakFallTime>
-						<PeakFallStep>2</PeakFallStep>
-						<Connection>
-							<ConfigKey>[Channel4],VuMeter</ConfigKey>
-						</Connection>
-					</VuMeter>
-					<!-- Moved to WidgetGroup : Volume, Balance & Headphones control
+
 					<VuMeter>
 						<TooltipId>master_VuMeterL</TooltipId>
 						<Style></Style>
@@ -4360,7 +4055,6 @@
 							<ConfigKey>[Master],VuMeterR</ConfigKey>
 						</Connection>
 					</VuMeter>
-					-->
 
 					<!--
 					**********************************************
@@ -4372,7 +4066,7 @@
 						<Style></Style>
 						<PathStatusLight>btn_clipping1_over.png</PathStatusLight>
 						<PathBack>btn_clipping1.png</PathBack>
-						<Pos>137,19</Pos>
+						<Pos>138,19</Pos>
 						<Connection>
 							<ConfigKey>[Channel1],PeakIndicator</ConfigKey>
 						</Connection>
@@ -4388,27 +4082,6 @@
 						</Connection>
 					</StatusLight>
 					<StatusLight>
-						<TooltipId>PeakIndicator</TooltipId>
-						<Style></Style>
-						<PathStatusLight>btn_clipping1_over.png</PathStatusLight>
-						<PathBack>btn_clipping1.png</PathBack>
-						<Pos>99,19</Pos>
-						<Connection>
-							<ConfigKey>[Channel3],PeakIndicator</ConfigKey>
-						</Connection>
-					</StatusLight>
-					<StatusLight>
-						<TooltipId>PeakIndicator</TooltipId>
-						<Style></Style>
-						<PathStatusLight>btn_clipping2_over.png</PathStatusLight>
-						<PathBack>btn_clipping2.png</PathBack>
-						<Pos>216,19</Pos>
-						<Connection>
-							<ConfigKey>[Channel4],PeakIndicator</ConfigKey>
-						</Connection>
-					</StatusLight>
-					<!-- Moved to WidgetGroup : Volume, Balance & Headphones control
-					<StatusLight>
 						<TooltipId>master_PeakIndicator</TooltipId>
 						<Style></Style>
 						<PathStatusLight>btn_clipping_master_over.png</PathStatusLight>
@@ -4418,7 +4091,6 @@
 							<ConfigKey>[Master],PeakIndicator</ConfigKey>
 						</Connection>
 					</StatusLight>
-					-->
 				</Children>
 			</WidgetGroup>
 
@@ -4507,10 +4179,6 @@
 				<BgPixmap></BgPixmap>
 				-->
 				<SignalColor>#0099FF</SignalColor>
-<<<<<<< HEAD
-				<MarkerColor>#00FF00</MarkerColor>
-=======
->>>>>>> 2ebc1a16
 				<PlayPosColor>#00FF00</PlayPosColor>
 				<EndOfTrackColor>#EA0000</EndOfTrackColor>
 				<DefaultMark>
@@ -4822,71 +4490,10 @@
 				</Connection>
 			</PushButton>
 
-			<!--
-			****************************************
-			 Button- Play
-			****************************************
-			-->
-			<PushButton>
-				<TooltipId>play_cue_set</TooltipId>
-				<Style></Style>
-				<NumberStates>2</NumberStates>
-				<RightClickIsPushButton>true</RightClickIsPushButton>
-				<State>
-					<Number>0</Number>
-					<Pressed>btn_play1_down.png</Pressed>
-					<Unpressed>btn_play1.png</Unpressed>
-				</State>
-				<State>
-					<Number>1</Number>
-					<Pressed>btn_play1_overdown.png</Pressed>
-					<Unpressed>btn_play1_over.png</Unpressed>
-				</State>
-				<Pos>50,141</Pos>
-				<Connection>
-					<ConfigKey>[Channel1],play</ConfigKey>
-					<EmitOnDownPress>true</EmitOnDownPress>
-					<ButtonState>LeftButton</ButtonState>
-				</Connection>
-				<Connection>
-					<ConfigKey>[Channel1],cue_set</ConfigKey>
-					<EmitOnDownPress>true</EmitOnDownPress>
-					<ButtonState>RightButton</ButtonState>
-					<ConnectValueToWidget>false</ConnectValueToWidget>
-				</Connection>
-			</PushButton>
-
-			<!--
-			**********************************************
-			Button- Cue
-			**********************************************
-			-->
-			<PushButton>
-				<TooltipId>cue_default_cue_gotoandstop</TooltipId>
-				<Style></Style>
-				<NumberStates>1</NumberStates>
-				<State>
-					<Number>0</Number>
-					<Pressed>btn_cue1_overdown.png</Pressed>
-					<Unpressed>btn_cue1.png</Unpressed>
-				</State>
-				<Pos>50,115</Pos>
-				<Connection>
-					<ConfigKey>[Channel1],cue_default</ConfigKey>
-					<EmitOnPressAndRelease>true</EmitOnPressAndRelease>
-					<ButtonState>LeftButton</ButtonState>
-				</Connection>
-				<Connection>
-					<ConfigKey>[Channel1],cue_gotoandstop</ConfigKey>
-					<EmitOnPressAndRelease>true</EmitOnPressAndRelease>
-					<ButtonState>RightButton</ButtonState>
-				</Connection>
-			</PushButton>
-
 			<!-- Playback control sub-widget -->
 			<WidgetGroup>
 				<Pos>120,115</Pos>
-				<Size>e,54</Size>
+				<Size>357,54</Size>
 				<Style>QGroupBox { border: 0px solid yellow; } QWidget { margin: 0; padding: 0; }</Style>
 				<Children>
 
@@ -5555,10 +5162,6 @@
 				<BgPixmap></BgPixmap>
 				-->
 				<SignalColor>#E17800</SignalColor>
-<<<<<<< HEAD
-				<MarkerColor>#00FF00</MarkerColor>
-=======
->>>>>>> 2ebc1a16
 				<PlayPosColor>#00FF00</PlayPosColor>
 				<EndOfTrackColor>#EA0000</EndOfTrackColor>
 				<DefaultMark>
@@ -5870,71 +5473,10 @@
 				</Connection>
 			</PushButton>
 
-			<!--
-			****************************************
-			 Button- Play
-			****************************************
-			-->
-			<PushButton>
-				<TooltipId>play_cue_set</TooltipId>
-				<Style></Style>
-				<NumberStates>2</NumberStates>
-				<RightClickIsPushButton>true</RightClickIsPushButton>
-				<State>
-					<Number>0</Number>
-					<Pressed>btn_play2_down.png</Pressed>
-					<Unpressed>btn_play2.png</Unpressed>
-				</State>
-				<State>
-					<Number>1</Number>
-					<Pressed>btn_play2_overdown.png</Pressed>
-					<Unpressed>btn_play1_over.png</Unpressed>
-				</State>
-				<Pos>50,141</Pos>
-				<Connection>
-					<ConfigKey>[Channel2],play</ConfigKey>
-					<EmitOnDownPress>true</EmitOnDownPress>
-					<ButtonState>LeftButton</ButtonState>
-				</Connection>
-				<Connection>
-					<ConfigKey>[Channel2],cue_set</ConfigKey>
-					<EmitOnDownPress>true</EmitOnDownPress>
-					<ButtonState>RightButton</ButtonState>
-					<ConnectValueToWidget>false</ConnectValueToWidget>
-				</Connection>
-			</PushButton>
-
-			<!--
-			**********************************************
-			Button- Cue
-			**********************************************
-			-->
-			<PushButton>
-				<TooltipId>cue_default_cue_gotoandstop</TooltipId>
-				<Style></Style>
-				<NumberStates>1</NumberStates>
-				<State>
-					<Number>0</Number>
-					<Pressed>btn_cue2_overdown.png</Pressed>
-					<Unpressed>btn_cue2.png</Unpressed>
-				</State>
-				<Pos>50,115</Pos>
-				<Connection>
-					<ConfigKey>[Channel2],cue_default</ConfigKey>
-					<EmitOnPressAndRelease>true</EmitOnPressAndRelease>
-					<ButtonState>LeftButton</ButtonState>
-				</Connection>
-				<Connection>
-					<ConfigKey>[Channel2],cue_gotoandstop</ConfigKey>
-					<EmitOnPressAndRelease>true</EmitOnPressAndRelease>
-					<ButtonState>RightButton</ButtonState>
-				</Connection>
-			</PushButton>
-
 			<!-- Playback control sub-widget -->
 			<WidgetGroup>
 				<Pos>119,115</Pos>
-				<Size>e,54</Size>
+				<Size>357,54</Size>
 				<Style>QGroupBox { border: 0px solid yellow; } QWidget { margin: 0; padding: 0; }</Style>
 				<Children>
 
