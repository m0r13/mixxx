<?xml version="1.0" encoding="utf-8"?>
<!--
This is the Mixxx schema history file. It keeps track of internal changes to the
Mixxx database schema and allows Mixxx to automatically upgrade itself to new
revisions of the schema on a version upgrade.

DO NOT EDIT THIS FILE OR YOU WILL BREAK YOUR MIXXX LIBRARY AND LOSE YOUR
METADATA
-->
<schema>
  <revision version="1">
    <description>
      The base schema for the Mixxx SQLITE database.
    </description>
    <sql>
      CREATE TABLE IF NOT EXISTS settings (
        name TEXT UNIQUE NOT NULL,
        value TEXT,
        locked INTEGER DEFAULT 0,
        hidden INTEGER DEFAULT 0);

      CREATE TABLE IF NOT EXISTS track_locations (
        id INTEGER PRIMARY KEY AUTOINCREMENT,
        location varchar(512) UNIQUE,
        filename varchar(512),
        directory varchar(512),
        filesize INTEGER,
        fs_deleted INTEGER,
        needs_verification INTEGER);

      CREATE TABLE IF NOT EXISTS LibraryHashes (
        directory_path VARCHAR(256) primary key,
        hash INTEGER,
        directory_deleted INTEGER);

      CREATE TABLE IF NOT EXISTS library (
        id INTEGER primary key AUTOINCREMENT,
        artist varchar(48), title varchar(48),
        album varchar(48), year varchar(16),
        genre varchar(32), tracknumber varchar(3),
        location varchar(512) REFERENCES track_locations(location),
        comment varchar(20), url varchar(256),
        duration integer,
        bitrate integer, samplerate integer,
        cuepoint integer, bpm float,
        wavesummaryhex blob,
        channels integer,
        datetime_added DEFAULT CURRENT_TIMESTAMP,
        mixxx_deleted integer,
        played integer);

      CREATE TABLE Playlists (
        id INTEGER primary key,
        name varchar(48),
        position INTEGER,
        hidden INTEGER DEFAULT 0 NOT NULL,
        date_created datetime,
        date_modified datetime);

      CREATE TABLE PlaylistTracks (
        id INTEGER primary key,
        playlist_id INTEGER REFERENCES Playlists(id),
        track_id INTEGER REFERENCES library(id),
        position INTEGER);

      CREATE TABLE IF NOT EXISTS cues (
        id integer PRIMARY KEY AUTOINCREMENT,
        track_id integer NOT NULL REFERENCES library(id),
        type integer DEFAULT 0 NOT NULL,
        position integer DEFAULT -1 NOT NULL,
        length integer DEFAULT 0 NOT NULL,
        hotcue integer DEFAULT -1 NOT NULL,
        label text DEFAULT '' NOT NULL);

      CREATE TABLE IF NOT EXISTS crates (
        id integer PRIMARY KEY AUTOINCREMENT,
        name varchar(48) UNIQUE NOT NULL,
        count integer DEFAULT 0,
        show integer DEFAULT 1);

      CREATE TABLE IF NOT EXISTS crate_tracks (
        crate_id integer NOT NULL REFERENCES crates(id),
        track_id integer NOT NULL REFERENCES library(id),
        UNIQUE (crate_id, track_id));

    </sql>
  </revision>
  <revision version="2">
    <description>
      Add a header_parsed integer column to the library to indicate when a
      track's tags have been parsed.
    </description>
    <sql>
      ALTER TABLE library ADD COLUMN header_parsed integer DEFAULT 0;
    </sql>
  </revision>
  <revision version="3">
    <description>
      Change the location column to be a an integer. Change comment to be
      varchar(256) and album/artist/title to be varchar(64).
    </description>
    <sql>
      ALTER TABLE library RENAME TO library_old;

      CREATE TABLE IF NOT EXISTS library (
        id INTEGER primary key AUTOINCREMENT,
        artist varchar(64),
        title varchar(64),
        album varchar(64),
        year varchar(16),
        genre varchar(64),
        tracknumber varchar(3),
        location integer REFERENCES track_locations(location),
        comment varchar(256),
        url varchar(256),
        duration integer,
        bitrate integer,
        samplerate integer,
        cuepoint integer,
        bpm float,
        wavesummaryhex blob,
        channels integer,
        datetime_added DEFAULT CURRENT_TIMESTAMP,
        mixxx_deleted integer,
        played integer,
        header_parsed integer DEFAULT 0);

      INSERT INTO library (id, artist, title, album, year, genre, tracknumber, location, comment, url, duration, bitrate, samplerate, bpm, cuepoint, bpm, wavesummaryhex, channels, datetime_added, mixxx_deleted, played, header_parsed) SELECT id, artist, title, album, year, genre, tracknumber, location, comment, url, duration, bitrate, samplerate, bpm, cuepoint, bpm, wavesummaryhex, channels, datetime_added, mixxx_deleted, played, header_parsed from library_old;

      DROP TABLE library_old;
    </sql>
  </revision>
  <revision version="4">
    <description>
      Add file type column.
    </description>
    <sql>
      ALTER TABLE library ADD COLUMN filetype varchar(8) DEFAULT "?";
    </sql>
  </revision>
  <revision version="5">
   <description>
      Add needs_verification column to library hashes table.
    </description>
    <sql>
      ALTER TABLE LibraryHashes ADD COLUMN needs_verification INTEGER DEFAULT 0;
    </sql>
  </revision>
  <revision version="6">
    <description>
<<<<<<< HEAD
=======
                    Added a ReplayGain Column.
    </description>
    <sql>
        ALTER TABLE library ADD COLUMN replaygain float DEFAULT 0;
    </sql>
  </revision>
  <revision version="7">
    <description>
>>>>>>> 1147fa1e
      Add timesplayed and rating column. Reset header state.
    </description>
    <sql>
      ALTER TABLE library ADD COLUMN timesplayed integer DEFAULT 0;
      ALTER TABLE library ADD COLUMN rating integer DEFAULT 0;
<<<<<<< HEAD

=======
      ALTER TABLE library ADD COLUMN key varchar(8) DEFAULT "";
>>>>>>> 1147fa1e
      UPDATE library SET timesplayed = played;
      UPDATE library SET played = 0;

      DELETE FROM settings WHERE name="mixxx.db.model.library.header_state";
      DELETE FROM settings WHERE name="mixxx.db.model.playlist.header_state";
      DELETE FROM settings WHERE name="mixxx.db.model.crate.header_state";
      DELETE FROM settings WHERE name="mixxx.db.model.prepare.header_state";
      DELETE FROM settings WHERE name="mixxx.db.model.missing.header_state";
    </sql>
  </revision>
</schema><|MERGE_RESOLUTION|>--- conflicted
+++ resolved
@@ -148,27 +148,12 @@
   </revision>
   <revision version="6">
     <description>
-<<<<<<< HEAD
-=======
-                    Added a ReplayGain Column.
-    </description>
-    <sql>
-        ALTER TABLE library ADD COLUMN replaygain float DEFAULT 0;
-    </sql>
-  </revision>
-  <revision version="7">
-    <description>
->>>>>>> 1147fa1e
       Add timesplayed and rating column. Reset header state.
     </description>
     <sql>
       ALTER TABLE library ADD COLUMN timesplayed integer DEFAULT 0;
       ALTER TABLE library ADD COLUMN rating integer DEFAULT 0;
-<<<<<<< HEAD
-
-=======
       ALTER TABLE library ADD COLUMN key varchar(8) DEFAULT "";
->>>>>>> 1147fa1e
       UPDATE library SET timesplayed = played;
       UPDATE library SET played = 0;
 
