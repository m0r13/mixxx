#ifndef __VINYLCONTROLXWAX_H__
#define __VINYLCONTROLXWAX_H__

#include "vinylcontrol.h"
#include <time.h>
#include <QTime>

#ifdef _MSC_VER
#include "timecoder.h"
#else
extern "C" {
#include "timecoder.h"
}
#endif

#define XWAX_DEVICE_FRAME 32
#define XWAX_SMOOTHING (128 / XWAX_DEVICE_FRAME) /* result value is in frames */
#define RING_SIZE 40
#define QUALITY_RING_SIZE 100
#define MIN_SIGNAL 75


class VinylControlXwax : public VinylControl
{
<<<<<<< HEAD
    public:
        VinylControlXwax(ConfigObject<ConfigValue> *pConfig, QString group);
        virtual ~VinylControlXwax();
        void ToggleVinylControl(bool enable);
        bool isEnabled();
        static void freeLUTs();
        unsigned char* getScopeBytemap();
        float getAngle();
        void AnalyseSamples(const short* samples, size_t size);
protected:
    void run();                        // main thread loop

private:
=======
  public:
    VinylControlXwax(ConfigObject<ConfigValue> *pConfig, const char *_group);
    virtual ~VinylControlXwax();
    void ToggleVinylControl(bool enable);
    bool isEnabled();
    static void freeLUTs();
    unsigned char* getScopeBytemap();
    float getAngle();
    void AnalyseSamples(const short* samples, size_t size);
  protected:
    void run(); // main thread loop
  private:
>>>>>>> d6d4dda9
    void syncPosition();
    void togglePlayButton(bool on);
    bool checkEnabled(bool was, bool is);
    void doTrackSelection(bool valid_pos, double pitch, double position);
    void resetSteadyPitch(double pitch, double time);
    double checkSteadyPitch(double pitch, double time);
    void enableRecordEndMode();
    void disableRecordEndMode();
    void enableConstantMode();
    void enableConstantMode(double rate);
    bool uiUpdateTime(double time);
    void establishQuality(bool quality_sample);

    double dFileLength; // The length (in samples) of the current song.

    double dOldPos; // The position read last time it was polled.
    double dOldPitch;

    bool bQualityRing[QUALITY_RING_SIZE];
    int iQualPos;
    int iQualFilled;

    bool bSeeking; // Are we seeking through the record? (ie. is it moving really fast?)
    bool bHaveSignal; // Any signal at all?
    bool bAtRecordEnd;
    bool bForceResync;
    int iOldMode;
    double dOldFilePos;
    double dSteadyPitch;
    double dOldSteadyPitch;
    double dSteadyPitchTime;
    QTime tSinceSteadyPitch;
    double dUiUpdateTime;

    ControlObjectThread *trackSelector, *trackLoader;
    double dLastTrackSelectPos;
    double dCurTrackSelectPos;
    bool bTrackSelectMode;

    // Contains information that xwax's code needs internally about the timecode and how to process it.
    struct timecoder_t timecoder;
    static QMutex s_xwaxLUTMutex; /** Static mutex that protects our creation/destruction of the xwax LUTs */
    static bool m_bLUTInitialized;

    short*  m_samples;
    size_t  m_SamplesSize;

    bool bShouldClose;
    bool bIsRunning;
    bool m_bNeedleSkipPrevention;
    bool m_bCDControl;
};

#endif<|MERGE_RESOLUTION|>--- conflicted
+++ resolved
@@ -22,23 +22,8 @@
 
 class VinylControlXwax : public VinylControl
 {
-<<<<<<< HEAD
-    public:
-        VinylControlXwax(ConfigObject<ConfigValue> *pConfig, QString group);
-        virtual ~VinylControlXwax();
-        void ToggleVinylControl(bool enable);
-        bool isEnabled();
-        static void freeLUTs();
-        unsigned char* getScopeBytemap();
-        float getAngle();
-        void AnalyseSamples(const short* samples, size_t size);
-protected:
-    void run();                        // main thread loop
-
-private:
-=======
   public:
-    VinylControlXwax(ConfigObject<ConfigValue> *pConfig, const char *_group);
+    VinylControlXwax(ConfigObject<ConfigValue> *pConfig, QString group);
     virtual ~VinylControlXwax();
     void ToggleVinylControl(bool enable);
     bool isEnabled();
@@ -49,7 +34,6 @@
   protected:
     void run(); // main thread loop
   private:
->>>>>>> d6d4dda9
     void syncPosition();
     void togglePlayButton(bool on);
     bool checkEnabled(bool was, bool is);
