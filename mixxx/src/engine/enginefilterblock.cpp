--- conflicted
+++ resolved
@@ -137,16 +137,9 @@
         }
         else
         {
-<<<<<<< HEAD
-            low = new EngineFilterButterworth8(FILTER_LOWPASS, 44100, m_loEqFreq->get());
-            band = new EngineFilterButterworth8(FILTER_BANDPASS, 44100, m_loEqFreq->get(), m_hiEqFreq->get());
-            high = new EngineFilterButterworth8(FILTER_HIGHPASS, 44100, m_hiEqFreq->get());
-            qDebug() << "m_loEqFreq" << m_loEqFreq->get() << "m_hiEqFreq" << m_hiEqFreq->get();
-=======
             low = new EngineFilterButterworth8(FILTER_LOWPASS, 44100, s_loEqFreq->get());
             band = new EngineFilterButterworth8(FILTER_BANDPASS, 44100, s_loEqFreq->get(), s_hiEqFreq->get());
             high = new EngineFilterButterworth8(FILTER_HIGHPASS, 44100, s_hiEqFreq->get());
->>>>>>> 4bad7acf
         }
 
     }
