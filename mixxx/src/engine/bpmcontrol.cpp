--- conflicted
+++ resolved
@@ -614,16 +614,11 @@
         }
     }
 
-<<<<<<< HEAD
     return dNewPlaypos - dThisPosition;
 }
 
 void BpmControl::setEngineBpmByRate(double rate) {
     m_pEngineBpm->set(rate * m_pFileBpm->get());
-=======
-    seekAbs(dNewPlaypos);
-    return true;
->>>>>>> 3604d300
 }
 
 void BpmControl::slotAdjustBpm() {
@@ -662,9 +657,9 @@
     if (m_pTrack) {
         disconnect(m_pTrack.data(), SIGNAL(beatsUpdated()),
                    this, SLOT(slotUpdatedTrackBeats()));
-    }
-    m_pTrack.clear();
-    m_pBeats.clear();
+        m_pTrack.clear();
+        m_pBeats.clear();
+    }
 }
 
 void BpmControl::slotUpdatedTrackBeats()
