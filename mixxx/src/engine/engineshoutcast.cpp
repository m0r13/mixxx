--- conflicted
+++ resolved
@@ -535,11 +535,7 @@
 {
     QMutexLocker locker(&m_shoutMutex);
     int tracks;
-<<<<<<< HEAD
-    TrackInfoObject *newMetaData = NULL;
-=======
     TrackPointer newMetaData;
->>>>>>> 3d7c8db9
     bool changed = false;
 
 
