--- conflicted
+++ resolved
@@ -65,15 +65,10 @@
     void slotControlFastForward(double);
     void slotControlFastBack(double);
     void slotControlVinyl(double);
-<<<<<<< HEAD
     void slotWheelSensitivity(double);
-protected:
+  protected:
 	static double m_dWheelSensitivity;
-private:
-=======
-
   private:
->>>>>>> 16345ca0
     double getJogFactor();
     double getWheelFactor();
 
@@ -173,12 +168,8 @@
       * pressed, because there is a fixed limit on the range of the pitch
       * slider */
     double m_dOldRate;
-<<<<<<< HEAD
-    
-=======
 
 
->>>>>>> 16345ca0
     /** Handle for configuration */
     ConfigObject<ConfigValue>* m_pConfig;
 };
