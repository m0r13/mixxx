--- conflicted
+++ resolved
@@ -45,10 +45,7 @@
     m_bPassthroughWasActive = false;
 
     // Set up passthrough toggle button
-<<<<<<< HEAD
     m_pPassing->setButtonMode(ControlPushButton::TOGGLE);
-=======
->>>>>>> 8e9ef711
     connect(m_pPassing, SIGNAL(valueChanged(double)),
             this, SLOT(slotPassingToggle(double)),
             Qt::DirectConnection);
@@ -106,10 +103,7 @@
         m_pBuffer->process(0, pOut, iBufferSize);
         // Emulate vinyl sounds
         m_pVinylSoundEmu->process(pOut, pOut, iBufferSize);
-<<<<<<< HEAD
-=======
-
->>>>>>> 8e9ef711
+
         m_bPassthroughWasActive = false;
     }
 
