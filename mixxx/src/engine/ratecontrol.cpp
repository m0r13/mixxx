--- conflicted
+++ resolved
@@ -327,8 +327,8 @@
     return rate;
 }
 
-<<<<<<< HEAD
-double RateControl::process(const double currentSample,
+double RateControl::process(const double rate,
+                            const double currentSample,
                             const double totalSamples,
                             const double countSamples) 
 {
@@ -394,11 +394,4 @@
     }
     
     return 1;
-=======
-double RateControl::process(const double rate,
-                            const double currentSample,
-                            const double totalSamples,
-                            const int iBufferSize) {
-    return 0;
->>>>>>> a4370e99
 }