--- conflicted
+++ resolved
@@ -82,14 +82,6 @@
 
     void bindWorkers(EngineWorkerScheduler* pWorkerScheduler);
 
-<<<<<<< HEAD
-=======
-    // Request that the EngineBuffer load a track. Since the process is
-    // asynchronous, EngineBuffer will emit a trackLoaded signal when the load
-    // has completed.
-    void loadTrack(TrackPointer pTrack);
-
->>>>>>> a9f8ec71
     // Add an engine control to the EngineBuffer
     void addControl(EngineControl* pControl);
 
@@ -107,7 +99,7 @@
     void process(const CSAMPLE *pIn, const CSAMPLE *pOut, const int iBufferSize);
 
     const char* getGroup();
-public slots:
+  public slots:
     void slotControlPlay(double);
     void slotControlStart(double);
     void slotControlEnd(double);
@@ -117,14 +109,14 @@
     // Request that the EngineBuffer load a track. Since the process is
     // asynchronous, EngineBuffer will emit a trackLoaded signal when the load
     // has completed.
-    void slotLoadTrack(TrackInfoObject* pTrack);
-
-signals:
+    void slotLoadTrack(TrackPointer pTrack);
+
+  signals:
     void trackLoaded(TrackPointer pTrack);
     void trackLoadFailed(TrackPointer pTrack, QString reason);
     void loadNextTrack();
 
-private slots:
+  private slots:
     void slotTrackLoaded(TrackPointer pTrack,
                          int iSampleRate, int iNumSamples);
     void slotTrackLoadFailed(TrackPointer pTrack,
