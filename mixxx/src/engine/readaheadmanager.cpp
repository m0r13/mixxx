// readaheadmanager.cpp
// Created 8/2/2009 by RJ Ryan (rryan@mit.edu)

#include "engine/readaheadmanager.h"

#include "mathstuff.h"
#include "engine/enginecontrol.h"
#include "cachingreader.h"


ReadAheadManager::ReadAheadManager(CachingReader* pReader) :
    m_iCurrentPosition(0),
    m_pReader(pReader) {
}

ReadAheadManager::~ReadAheadManager() {
}

int ReadAheadManager::getNextSamples(double dRate, CSAMPLE* buffer,
                                     int requested_samples) {
    Q_ASSERT(even(requested_samples));

    bool in_reverse = dRate < 0;
    int start_sample = m_iCurrentPosition;
    //qDebug() << "start" << start_sample << requested_samples;
    int samples_needed = requested_samples;
    CSAMPLE* base_buffer = buffer;

    // A loop will only limit the amount we can read in one shot.

    QPair<int, double> next_loop;
    // = getSoonestTrigger(in_reverse, m_iCurrentPosition);

    // Instead of used getSoonestTrigger, instead we just use the result of the
    // first engine control.
    next_loop.first = 0;
    next_loop.second = m_sEngineControls[0]->nextTrigger(dRate,
                                                        m_iCurrentPosition,
                                                        0, 0);

    if (next_loop.second != kNoTrigger) {
        int samples_available;
        if (in_reverse) {
            samples_available = m_iCurrentPosition - next_loop.second;
        } else {
            samples_available = next_loop.second - m_iCurrentPosition;
        }
        samples_needed = math_max(0, math_min(samples_needed,
                                              samples_available));
    }

    if (in_reverse) {
        start_sample = m_iCurrentPosition - samples_needed;
        /*if (start_sample < 0) {
            samples_needed = math_max(0, samples_needed + start_sample);
            start_sample = 0;
        }*/
    }

    // Sanity checks
    //Q_ASSERT(start_sample >= 0);
    Q_ASSERT(samples_needed >= 0);

    int samples_read = m_pReader->read(start_sample, samples_needed,
                                       base_buffer);

    if (samples_read != samples_needed)
        qDebug() << "didn't get what we wanted" << samples_read << samples_needed;

    // Increment or decrement current read-ahead position
    if (in_reverse) {
        m_iCurrentPosition -= samples_read;
    } else {
        m_iCurrentPosition += samples_read;
    }

    // Activate on this trigger if necessary
    if (next_loop.second != kNoTrigger) {
        double loop_trigger = next_loop.second;
        double loop_target = m_sEngineControls[next_loop.first]->
            getTrigger(dRate,
                       m_iCurrentPosition,
                       0, 0);

        if ((in_reverse && m_iCurrentPosition <= loop_trigger) ||
            (!in_reverse && m_iCurrentPosition >= loop_trigger)) {
            m_iCurrentPosition = loop_target;
        }
    }

    // Reverse the samples in-place
    if (in_reverse) {
        // TODO(rryan) pull this into MixxxUtil or something
        CSAMPLE temp1, temp2;
        for (int j = 0; j < samples_read/2; j += 2) {
            const int endpos = samples_read-1-j-1;
            temp1 = base_buffer[j];
            temp2 = base_buffer[j+1];
            base_buffer[j] = base_buffer[endpos];
            base_buffer[j+1] = base_buffer[endpos+1];
            base_buffer[endpos] = temp1;
            base_buffer[endpos+1] = temp2;
        }
    }

    //qDebug() << "read" << m_iCurrentPosition << samples_read;
    return samples_read;
}

void ReadAheadManager::addEngineControl(EngineControl* pControl) {
    Q_ASSERT(pControl);
    m_sEngineControls.append(pControl);
}

void ReadAheadManager::setNewPlaypos(int iNewPlaypos) {
    m_iCurrentPosition = iNewPlaypos;
}

void ReadAheadManager::notifySeek(int iSeekPosition) {
    m_iCurrentPosition = iSeekPosition;
}

void ReadAheadManager::hintReader(double dRate, QList<Hint>& hintList,
                                  int iSamplesPerBuffer) {
    bool in_reverse = dRate < 0;
    Hint current_position;

<<<<<<< HEAD
    // Make sure that we have enough samples to do n more process() calls
    // without reading again either forward or reverse.
    int n = 4; // 5? 10? 20? who knows!
    int length_to_cache = iSamplesPerBuffer * n;
=======
    // SoundTouch can read up to 2 chunks ahead. Always keep 2 chunks ahead in
    // cache.
    int length_to_cache = 2*CachingReader::kSamplesPerChunk;

>>>>>>> 7b900363
    current_position.length = length_to_cache;
    current_position.sample = in_reverse ?
            m_iCurrentPosition - length_to_cache :
            m_iCurrentPosition;

    // If we are trying to cache before the start of the track,
    // Then we don't need to cache because it's all zeros!
    if (current_position.sample < 0 &&
        current_position.sample + current_position.length < 0)
        return;

    // top priority, we need to read this data immediately
    current_position.priority = 1;
    hintList.append(current_position);
}

QPair<int, double> ReadAheadManager::getSoonestTrigger(double dRate,
                                                       int iCurrentSample) {

    // This is not currently working.
    bool in_reverse = dRate < 0;
    double next_trigger = kNoTrigger;
    int next_trigger_index = -1;
    int i;
    for (int i = 0; i < m_sEngineControls.size(); ++i) {
        // TODO(rryan) eh.. this interface is likely to change so dont sweat the
        // last 2 parameters for now, nothing currently uses them
        double trigger = m_sEngineControls[i]->nextTrigger(dRate, iCurrentSample,
                                                           0, 0);
        bool trigger_active = (trigger != kNoTrigger &&
                               ((in_reverse && trigger <= iCurrentSample) ||
                                (!in_reverse && trigger >= iCurrentSample)));

        if (trigger_active &&
            (next_trigger == kNoTrigger ||
             (in_reverse && trigger > next_trigger) ||
             (!in_reverse && trigger < next_trigger))) {

            next_trigger = trigger;
            next_trigger_index = i;
        }
    }
    return qMakePair(next_trigger_index, next_trigger);
}<|MERGE_RESOLUTION|>--- conflicted
+++ resolved
@@ -125,17 +125,10 @@
     bool in_reverse = dRate < 0;
     Hint current_position;
 
-<<<<<<< HEAD
-    // Make sure that we have enough samples to do n more process() calls
-    // without reading again either forward or reverse.
-    int n = 4; // 5? 10? 20? who knows!
-    int length_to_cache = iSamplesPerBuffer * n;
-=======
     // SoundTouch can read up to 2 chunks ahead. Always keep 2 chunks ahead in
     // cache.
     int length_to_cache = 2*CachingReader::kSamplesPerChunk;
 
->>>>>>> 7b900363
     current_position.length = length_to_cache;
     current_position.sample = in_reverse ?
             m_iCurrentPosition - length_to_cache :
