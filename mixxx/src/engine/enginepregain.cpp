--- conflicted
+++ resolved
@@ -69,13 +69,10 @@
     float fGain = potmeterPregain->get();
     float fReplayGain = m_pControlReplayGain->get();
     m_fReplayGainCorrection=1;
-<<<<<<< HEAD
-=======
     // TODO(XXX) Why do we do this? Removing it results in clipping at unity
     // gain so I think it was trying to compensate for some issue when we added
     // replaygain but even at unity gain (no RG) we are clipping. rryan 5/2012
     fGain = fGain/2;
->>>>>>> 7f38154c
     if(fReplayGain*fEnableReplayGain != 0)
     {
         // Here is the point, when ReplayGain Analyser takes its action, suggested gain changes from 0 to a nonzero value
