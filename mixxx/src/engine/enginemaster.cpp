--- conflicted
+++ resolved
@@ -34,11 +34,8 @@
 #include "enginexfader.h"
 #include "engine/sidechain/enginesidechain.h"
 #include "sampleutil.h"
-<<<<<<< HEAD
 #include "effects/effectsmanager.h"
-=======
 #include "util/timer.h"
->>>>>>> 8a887517
 
 #ifdef __LADSPA__
 #include "engineladspa.h"
@@ -49,12 +46,9 @@
 
 EngineMaster::EngineMaster(ConfigObject<ConfigValue> * _config,
                            const char * group,
-<<<<<<< HEAD
-                           EffectsManager* pEffectsManager)
+                           EffectsManager* pEffectsManager,
+                           bool bEnableSidechain)
         : m_pEffectsManager(pEffectsManager) {
-=======
-                           bool bEnableSidechain) {
->>>>>>> 8a887517
     m_pWorkerScheduler = new EngineWorkerScheduler(this);
     m_pWorkerScheduler->start();
 
