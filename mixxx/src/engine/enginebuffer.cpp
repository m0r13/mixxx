--- conflicted
+++ resolved
@@ -271,16 +271,12 @@
     file_length_old = iTrackNumSamples;
     m_pTrackSamples->set(iTrackNumSamples);
     slotControlSeek(0.);
-<<<<<<< HEAD
-    m_pTrackSamples->set(iTrackNumSamples);
-=======
 
     // Let the engine know that a track is loaded now.
     m_pTrackEnd->set(0.0f);
 
     pause.unlock();
 
->>>>>>> c45bd054
     emit(trackLoaded(pTrack));
 }
 
@@ -678,17 +674,12 @@
     m_pReader->hintAndMaybeWake(m_hintList);
 }
 
-<<<<<<< HEAD
 void EngineBuffer::slotLoadTrack(TrackInfoObject *pTrack) {
-    pause.lock();
-=======
-void EngineBuffer::loadTrack(TrackInfoObject *pTrack) {
     // Raise the track end flag so the EngineBuffer stops processing frames
     m_pTrackEnd->set(1.0);
 
     // Signal to the reader to load the track. The reader will respond with
     // either trackLoaded or trackLoadFailed signals.
->>>>>>> c45bd054
     m_pReader->newTrack(pTrack);
     m_pReader->wake();
 }
