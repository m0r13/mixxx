--- conflicted
+++ resolved
@@ -113,17 +113,13 @@
     connect(m_playButton, SIGNAL(valueChanged(double)),
             this, SLOT(slotControlPlay(double)),
             Qt::DirectConnection);
-<<<<<<< HEAD
-    playButtonCOT = new ControlObjectThreadMain(playButton);
     
     // Play and Sync
-    playSyncButton = new ControlPushButton(ConfigKey(group, "play_sync"));
-    playSyncButton->set(0);
-    connect(playSyncButton, SIGNAL(valueChanged(double)),
+    m_playSyncButton = new ControlPushButton(ConfigKey(m_group, "play_sync"));
+    m_playSyncButton->set(0);
+    connect(m_playSyncButton, SIGNAL(valueChanged(double)),
             this, SLOT(slotControlPlaySync(double)),
             Qt::DirectConnection);
-=======
->>>>>>> 1090bb4e
 
     //Play from Start Button (for sampler)
     m_playStartButton = new ControlPushButton(ConfigKey(m_group, "start_play"));
@@ -213,12 +209,7 @@
 #ifdef __VINYLCONTROL__
     // If VinylControl is enabled, add a VinylControlControl. This must be done
     // before RateControl is created.
-<<<<<<< HEAD
-    m_pVinylControlControl = new VinylControlControl(group, _config);
-    addControl(m_pVinylControlControl);
-=======
     addControl(new VinylControlControl(m_group, _config));
->>>>>>> 1090bb4e
 #endif
 
     // Create the Rate Controller
@@ -271,18 +262,10 @@
     delete m_pReadAheadManager;
     delete m_pReader;
 
-<<<<<<< HEAD
-    delete playButtonCOT;
-    delete playButton;
-    delete playSyncButton;
-    delete playStartButtonCOT;
-    delete playStartButton;
-    delete stopStartButton;
-=======
+    delete m_playSyncButton;
     delete m_playButton;
     delete m_playStartButton;
     delete m_stopStartButton;
->>>>>>> 1090bb4e
 
     delete m_startButton;
     delete m_endButton;
@@ -435,18 +418,8 @@
     m_file_length_old = iTrackNumSamples;
     m_pTrackSamples->set(iTrackNumSamples);
     m_pTrackSampleRate->set(iTrackSampleRate);
-<<<<<<< HEAD
     //fix the duration
     pTrack->setDuration(iTrackNumSamples / (2 * iTrackSampleRate));
-    double seekAbs = 0;
-    if (m_cueControl) {
-        seekAbs = m_cueControl->loadTrack(pTrack);
-    }
-    slotControlSeekAbs(seekAbs);
-    // enable Buffer processing
-    m_bBufferPause = false;
-=======
->>>>>>> 1090bb4e
     m_pause.unlock();
 
     // All EngingeControls are connected directly
@@ -532,7 +505,7 @@
 void EngineBuffer::slotControlPlaySync(double v)
 {
     if (v == 0.0) {
-        playButton->set(1);
+        m_playButton->set(1);
     }
     m_pBpmControl->slotControlBeatSync(1);
 }
