/***************************************************************************
                          enginebuffer.cpp  -  description
                             -------------------
    begin                : Wed Feb 20 2002
    copyright            : (C) 2002 by Tue and Ken Haste Andersen
    email                :
***************************************************************************/

/***************************************************************************
*                                                                         *
*   This program is free software; you can redistribute it and/or modify  *
*   it under the terms of the GNU General Public License as published by  *
*   the Free Software Foundation; either version 2 of the License, or     *
*   (at your option) any later version.                                   *
*                                                                         *
***************************************************************************/

#include <QEvent>
#include <QtDebug>

#include "engine/enginebuffer.h"
#include "cachingreader.h"
#include "sampleutil.h"

#include "controlpushbutton.h"
#include "controlobjectthreadmain.h"
#include "configobject.h"
#include "controlpotmeter.h"
#include "engine/enginebufferscalest.h"
#include "engine/enginebufferscalelinear.h"
#include "engine/enginebufferscaledummy.h"
#include "mathstuff.h"
#include "engine/engineworkerscheduler.h"
#include "engine/readaheadmanager.h"
#include "engine/enginecontrol.h"
#include "engine/loopingcontrol.h"
#include "engine/ratecontrol.h"
#include "engine/bpmcontrol.h"
#include "engine/quantizecontrol.h"

#ifdef __VINYLCONTROL__
#include "engine/vinylcontrolcontrol.h"
#endif

#include "trackinfoobject.h"

#ifdef _MSC_VER
#include <float.h>  // for _isnan() on VC++
#define isnan(x) _isnan(x)  // VC++ uses _isnan() instead of isnan()
#else
#include <math.h>  // for isnan() everywhere else
#endif

const double kMaxPlayposRange = 1.14;
const double kMinPlayposRange = -0.14;

EngineBuffer::EngineBuffer(const char * _group, ConfigObject<ConfigValue> * _config) :
    m_engineLock(QMutex::Recursive),
    group(_group),
    m_pConfig(_config),
    m_pLoopingControl(NULL),
    m_pRateControl(NULL),
    m_pBpmControl(NULL),
    m_pReadAheadManager(NULL),
    m_pOtherEngineBuffer(NULL),
    m_pReader(NULL),
    filepos_play(0.),
    rate_old(0.),
    file_length_old(-1),
    file_srate_old(0),
    m_iSamplesCalculated(0),
    m_iUiSlowTick(0),
    m_pTrackEnd(NULL),
    m_pRepeat(NULL),
    startButton(NULL),
    endButton(NULL),
    m_pScale(NULL),
    m_pScaleLinear(NULL),
    m_pScaleST(NULL),
    m_bScalerChanged(false),
    m_bLastBufferPaused(true),
    m_fRampValue(0.0),
    m_iRampState(ENGINE_RAMP_NONE),
    m_pDitherBuffer(new CSAMPLE[MAX_BUFFER_LEN]),
    m_iDitherBufferReadIndex(0),
    m_pCrossFadeBuffer(new CSAMPLE[MAX_BUFFER_LEN]),
    m_iCrossFadeSamples(0),
    m_iLastBufferSize(0) {

    // Generate dither values
    for (int i = 0; i < MAX_BUFFER_LEN; ++i) {
        m_pDitherBuffer[i] = static_cast<float>(rand() % 32768) / 32768.0 - 0.5;
    }

    //zero out crossfade buffer
    SampleUtil::applyGain(m_pCrossFadeBuffer, 0.0, MAX_BUFFER_LEN);

    m_fLastSampleValue[0] = 0;
    m_fLastSampleValue[1] = 0;

    m_pReader = new CachingReader(_group, _config);
    connect(m_pReader, SIGNAL(trackLoaded(TrackPointer, int, int)),
            this, SLOT(slotTrackLoaded(TrackPointer, int, int)),
            Qt::DirectConnection);
    connect(m_pReader, SIGNAL(trackLoadFailed(TrackPointer, QString)),
            this, SLOT(slotTrackLoadFailed(TrackPointer, QString)),
            Qt::DirectConnection);

    // Play button
    playButton = new ControlPushButton(ConfigKey(group, "play"));
    playButton->setButtonMode(ControlPushButton::TOGGLE);
    connect(playButton, SIGNAL(valueChanged(double)),
            this, SLOT(slotControlPlay(double)),
            Qt::DirectConnection);
    playButtonCOT = new ControlObjectThreadMain(playButton);
    
    // Play and Sync
    playSyncButton = new ControlPushButton(ConfigKey(group, "play_sync"));
    playSyncButton->set(0);
    connect(playSyncButton, SIGNAL(valueChanged(double)),
            this, SLOT(slotControlPlaySync(double)),
            Qt::DirectConnection);

    //Play from Start Button (for sampler)
    playStartButton = new ControlPushButton(ConfigKey(group, "start_play"));
    connect(playStartButton, SIGNAL(valueChanged(double)),
            this, SLOT(slotControlPlayFromStart(double)),
            Qt::DirectConnection);
    playStartButton->set(0);
    playStartButtonCOT = new ControlObjectThreadMain(playStartButton);

    // Jump to start and stop button
    stopStartButton = new ControlPushButton(ConfigKey(group, "start_stop"));
    connect(stopStartButton, SIGNAL(valueChanged(double)),
            this, SLOT(slotControlJumpToStartAndStop(double)),
            Qt::DirectConnection);
    stopStartButton->set(0);
    stopStartButtonCOT = new ControlObjectThreadMain(stopStartButton);

    //Stop playback (for sampler)
    stopButton = new ControlPushButton(ConfigKey(group, "stop"));
    connect(stopButton, SIGNAL(valueChanged(double)),
            this, SLOT(slotControlStop(double)),
            Qt::DirectConnection);
    stopButton->set(0);
    stopButtonCOT = new ControlObjectThreadMain(stopButton);

    // Start button
    startButton = new ControlPushButton(ConfigKey(group, "start"));
    connect(startButton, SIGNAL(valueChanged(double)),
            this, SLOT(slotControlStart(double)),
            Qt::DirectConnection);

    // End button
    endButton = new ControlPushButton(ConfigKey(group, "end"));
    connect(endButton, SIGNAL(valueChanged(double)),
            this, SLOT(slotControlEnd(double)),
            Qt::DirectConnection);
            
    m_pSlipButton = new ControlPushButton(ConfigKey(group, "slip_enabled"));
    m_pSlipButton->setButtonMode(ControlPushButton::TOGGLE);
    connect(m_pSlipButton, SIGNAL(valueChanged(double)),
            this, SLOT(slotControlSlip(double)),
            Qt::DirectConnection);
    connect(m_pSlipButton, SIGNAL(valueChangedFromEngine(double)),
            this, SLOT(slotControlSlip(double)),
            Qt::DirectConnection);

    m_pSlipButton = new ControlPushButton(ConfigKey(group, "slip_enabled"));
    m_pSlipButton->setButtonMode(ControlPushButton::TOGGLE);
    connect(m_pSlipButton, SIGNAL(valueChanged(double)),
            this, SLOT(slotControlSlip(double)),
            Qt::DirectConnection);
    connect(m_pSlipButton, SIGNAL(valueChangedFromEngine(double)),
            this, SLOT(slotControlSlip(double)),
            Qt::DirectConnection);

    // Actual rate (used in visuals, not for control)
    rateEngine = new ControlObject(ConfigKey(group, "rateEngine"));

    // BPM to display in the UI (updated more slowly than the actual bpm)
    visualBpm = new ControlObject(ConfigKey(group, "visual_bpm"));

    // Slider to show and change song position
    //these bizarre choices map conveniently to the 0-127 range of midi
    playposSlider = new ControlPotmeter(
        ConfigKey(group, "playposition"), kMinPlayposRange, kMaxPlayposRange);
    connect(playposSlider, SIGNAL(valueChanged(double)),
            this, SLOT(slotControlSeek(double)),
            Qt::DirectConnection);

    // Control used to communicate ratio playpos to GUI thread
    visualPlaypos = new ControlPotmeter(
        ConfigKey(group, "visual_playposition"), kMinPlayposRange, kMaxPlayposRange);

    // m_pTrackEnd is used to signal when at end of file during
    // playback. TODO(XXX) This should not even be a control object because it
    // is an internal flag used only by the EngineBuffer.
    m_pTrackEnd = new ControlObject(ConfigKey(group, "TrackEnd"));
    //A COTM for use in slots that are called by the GUI thread.
    m_pTrackEndCOT = new ControlObjectThreadMain(m_pTrackEnd);

    m_pRepeat = new ControlPushButton(ConfigKey(group, "repeat"));
    m_pRepeat->setButtonMode(ControlPushButton::TOGGLE);
    
#ifdef __VINYLCONTROL__
    //a midi knob to tweak the vinyl pitch for decks with crappy sliders
    m_pVinylPitchTweakKnob = new ControlPotmeter(ConfigKey(_group, "vinylpitchtweak"), -0.005, 0.005);
    /*m_pVinylStatus = new ControlObject(ConfigKey(group,"vinylcontrol_status"));
    m_pVinylSeek = new ControlObject(ConfigKey(group,"vinylcontrol_seek"));
    connect(m_pVinylSeek, SIGNAL(valueChanged(double)),
            this, SLOT(slotControlVinylSeek(double)),
            Qt::DirectConnection);*/
#endif

    // Sample rate
    m_pSampleRate = ControlObject::getControl(ConfigKey("[Master]","samplerate"));

    m_pTrackSamples = new ControlObject(ConfigKey(group, "track_samples"));
    m_pTrackSampleRate = new ControlObject(ConfigKey(group, "track_samplerate"));

    // Quantization Controller for enabling and disabling the
    // quantization (alignment) of loop in/out positions and (hot)cues with
    // beats.
    addControl(new QuantizeControl(_group, _config));

    // Create the Loop Controller
    m_pLoopingControl = new LoopingControl(_group, _config);
    addControl(m_pLoopingControl);

#ifdef __VINYLCONTROL__
    // If VinylControl is enabled, add a VinylControlControl. This must be done
    // before RateControl is created.
    m_pVinylControlControl = new VinylControlControl(group, _config);
    addControl(m_pVinylControlControl);
#endif

    // Create the Rate Controller
    m_pRateControl = new RateControl(_group, _config);
    addControl(m_pRateControl);

    fwdButton = ControlObject::getControl(ConfigKey(_group, "fwd"));
    backButton = ControlObject::getControl(ConfigKey(_group, "back"));

    // Create the BPM Controller
    m_pBpmControl = new BpmControl(_group, _config);
    addControl(m_pBpmControl);

    m_pReadAheadManager = new ReadAheadManager(m_pReader);
    m_pReadAheadManager->addEngineControl(m_pLoopingControl);
    m_pReadAheadManager->addEngineControl(m_pRateControl);

    // Construct scaling objects
    m_pScaleLinear = new EngineBufferScaleLinear(m_pReadAheadManager);

    m_pScaleST = new EngineBufferScaleST(m_pReadAheadManager);
    //m_pScaleST = (EngineBufferScaleST*)new EngineBufferScaleDummy(m_pReadAheadManager);
    setPitchIndpTimeStretch(false); // default to VE, let the user specify PITS in their mix

    setNewPlaypos(0.);

    m_pKeylock = new ControlPushButton(ConfigKey(group, "keylock"));
    m_pKeylock->setButtonMode(ControlPushButton::TOGGLE);
    m_pKeylock->set(false);

    m_pEject = new ControlPushButton(ConfigKey(group, "eject"));
    connect(m_pEject, SIGNAL(valueChanged(double)),
            this, SLOT(slotEjectTrack(double)),
            Qt::DirectConnection);

    //m_iRampIter = 0;
#ifdef __SCALER_DEBUG__
    df.setFileName("mixxx-debug.csv");
    df.open(QIODevice::WriteOnly | QIODevice::Text);
    writer.setDevice(&df);
#endif
}

EngineBuffer::~EngineBuffer()
{
#ifdef __SCALER_DEBUG__
    //close the writer
    df.close();
#endif
    delete m_pReadAheadManager;
    delete m_pReader;

    delete playButtonCOT;
    delete playButton;
    delete playSyncButton;
    delete playStartButtonCOT;
    delete playStartButton;
    delete startButton;
    delete endButton;
    delete stopStartButtonCOT;
    delete stopButtonCOT;
    delete stopButton;
    delete rateEngine;
    delete playposSlider;
    delete visualPlaypos;

    delete m_pTrackEndCOT;
    delete m_pTrackEnd;

    delete m_pRepeat;

    delete m_pTrackSamples;
    delete m_pTrackSampleRate;

    delete m_pScaleLinear;
    delete m_pScaleST;

    delete m_pKeylock;
    delete m_pEject;
    
#ifdef __VINYLCONTROL__    
    delete m_pVinylPitchTweakKnob;
#endif

    delete [] m_pDitherBuffer;
    delete [] m_pCrossFadeBuffer;

    while (m_engineControls.size() > 0) {
        EngineControl* pControl = m_engineControls.takeLast();
        delete pControl;
    }
}

void EngineBuffer::setPitchIndpTimeStretch(bool b)
{
    // MUST ACQUIRE THE PAUSE MUTEX BEFORE CALLING THIS METHOD

    // Change sound scale mode

    //SoundTouch's linear interpolation code doesn't sound very good.
    //Our own EngineBufferScaleLinear sounds slightly better, but it's
    //not working perfectly. Eventually we should have our own working
    //better, so scratching sounds good.

    //Update Dec 30/2007
    //If we delete the m_pScale object and recreate it, it eventually
    //causes some weird bad pointer somewhere, which will either cause
    //the waveform the roll in a weird way or fire an ASSERT from
    //visualchannel.cpp or something. Need to valgrind this or something.

    if (b == true) {
		m_pScale = m_pScaleST;
		((EngineBufferScaleST *)m_pScaleST)->setPitchIndpTimeStretch(b);
    } else {
        m_pScale = m_pScaleLinear;
    }
    m_bScalerChanged = true;
}

double EngineBuffer::getBpm()
{
    return m_pBpmControl->getBpm();
}

void EngineBuffer::setOtherEngineBuffer(EngineBuffer * pOtherEngineBuffer)
{
    if (!m_pOtherEngineBuffer) {
        m_pOtherEngineBuffer = pOtherEngineBuffer;
        m_pBpmControl->setOtherEngineBuffer(pOtherEngineBuffer);
    } else
        qCritical("EngineBuffer: Other engine buffer already set!");
}

void EngineBuffer::setNewPlaypos(double newpos)
{
    //qDebug() << "engine new pos " << newpos;
    
    // Before seeking, read extra buffer for crossfading
    CSAMPLE *fadeout;
    fadeout = m_pScale->scale(0,
                             m_iLastBufferSize,
                             0,
                             0);
    m_iCrossFadeSamples = m_iLastBufferSize;
    SampleUtil::copyWithGain(m_pCrossFadeBuffer, fadeout, 1.0, m_iLastBufferSize);

    // Before seeking, read extra buffer for crossfading
    CSAMPLE *fadeout;
    fadeout = m_pScale->scale(0,
                             m_iLastBufferSize,
                             0,
                             0);
    m_iCrossFadeSamples = m_iLastBufferSize;
    SampleUtil::copyWithGain(m_pCrossFadeBuffer, fadeout, 1.0, m_iLastBufferSize);

    filepos_play = newpos;

    // Ensures that the playpos slider gets updated in next process call
    m_iSamplesCalculated = 1000000;

    // The right place to do this?
    if (m_pScale)
        m_pScale->clear();
    m_pReadAheadManager->notifySeek(filepos_play);
    
    // Must hold the engineLock while using m_engineControls
    m_engineLock.lock();
    for (QList<EngineControl*>::iterator it = m_engineControls.begin();
         it != m_engineControls.end(); it++) {
        EngineControl *pControl = *it;
        pControl->notifySeek(filepos_play);
    }
    m_engineLock.unlock();
}

const char * EngineBuffer::getGroup()
{
    return group;
}

double EngineBuffer::getRate()
{
    return m_pRateControl->getRawRate();
}

// WARNING: Always calle<d from the EngineWorker thread pool
void EngineBuffer::slotTrackLoaded(TrackPointer pTrack,
                                   int iTrackSampleRate,
                                   int iTrackNumSamples) {
    pause.lock();
    m_pCurrentTrack = pTrack;
    file_srate_old = iTrackSampleRate;
    file_length_old = iTrackNumSamples;
    m_pTrackSamples->set(iTrackNumSamples);
    m_pTrackSampleRate->set(iTrackSampleRate);
    slotControlSeek(0.);

    //fix the duration
    pTrack->setDuration(iTrackNumSamples / (2 * iTrackSampleRate));
    
    // Let the engine know that a track is loaded now.
    m_pTrackEndCOT->slotSet(0.0f); //XXX: Not sure if to use the COT or CO here
    
    pause.unlock();

    emit(trackLoaded(pTrack));
}

// WARNING: Always called from the EngineWorker thread pool
void EngineBuffer::slotTrackLoadFailed(TrackPointer pTrack,
                                       QString reason) {
    ejectTrack();
    emit(trackLoadFailed(pTrack, reason));
}

TrackPointer EngineBuffer::getLoadedTrack() const {
    return m_pCurrentTrack;
}

void EngineBuffer::ejectTrack() {
    // Don't allow ejections while playing a track. We don't need to lock to
    // call ControlObject::get() so this is fine.
    if (playButton->get() > 0)
        return;

    pause.lock();
    TrackPointer pTrack = m_pCurrentTrack;
    m_pCurrentTrack.clear();
    file_srate_old = 0;
    file_length_old = 0;
    playButton->set(0.0);
    visualBpm->set(0.0);
    slotControlSeek(0.);
    m_pTrackSamples->set(0);
    m_pTrackSampleRate->set(0);
    pause.unlock();

    emit(trackUnloaded(pTrack));
}

// WARNING: This method runs in both the GUI thread and the Engine Thread
void EngineBuffer::slotControlSeek(double change)
{
    if(isnan(change) || change > kMaxPlayposRange || change < kMinPlayposRange) {
        // This seek is ridiculous.
        return;
    }

    // Find new playpos, restrict to valid ranges.
    double new_playpos = round(change*file_length_old);

    // TODO(XXX) currently not limiting seeks file_length_old instead of
    // kMaxPlayposRange.
    if (new_playpos > file_length_old)
        new_playpos = file_length_old;

    // Ensure that the file position is even (remember, stereo channel files...)
    if (!even((int)new_playpos))
        new_playpos--;
        
    setNewPlaypos(new_playpos);
}

// WARNING: This method runs in both the GUI thread and the Engine Thread
void EngineBuffer::slotControlSeekAbs(double abs)
{
    slotControlSeek(abs/file_length_old);
}

void EngineBuffer::slotControlPlay(double v)
{
    // If no track is currently loaded, turn play off.
    if (v > 0.0 && !m_pCurrentTrack) {
        playButton->set(0.0f);
    }
}

void EngineBuffer::slotControlPlaySync(double v)
{
    if (v == 0.0) {
        playButton->set(1);
    }
    m_pBpmControl->slotControlBeatSync(1);
}

void EngineBuffer::slotControlStart(double v)
{
    if (v > 0.0) {
        slotControlSeek(0.);
    }
}

void EngineBuffer::slotControlEnd(double v)
{
    if (v > 0.0) {
        slotControlSeek(1.);
    }
}

void EngineBuffer::slotControlPlayFromStart(double v)
{
    if (v > 0.0) {
        slotControlSeek(0.);
        playButton->set(1);
    }
}

void EngineBuffer::slotControlJumpToStartAndStop(double v)
{
    if (v > 0.0) {
        slotControlSeek(0.);
        playButton->set(0);
    }
}

void EngineBuffer::slotControlStop(double v)
{
    if (v > 0.0) {
        playButton->set(0);
    }
}

void EngineBuffer::slotControlSlip(double v)
{
    bool enabled = v > 0.0;
    if (enabled == m_bSlipEnabled) {
        return;
    }
<<<<<<< HEAD
    
    m_bSlipEnabled = enabled;
    
    if (enabled) {
        m_dSlipPosition = filepos_play;
        m_dSlipRate = rate_old;
    }
    else
    {
        //TODO(owen) assuming that looping will get cancelled properly
=======

    m_bSlipEnabled = enabled;

    if (enabled) {
        // TODO(rryan): Should this filepos instead be the RAMAN current
        // position? filepos_play could be out of date.
        m_dSlipPosition = filepos_play;
        m_dSlipRate = rate_old;
    } else {
        // TODO(owen) assuming that looping will get cancelled properly
>>>>>>> efc20a89
        slotControlSeekAbs(m_dSlipPosition);
    }
}


void EngineBuffer::process(const CSAMPLE *, const CSAMPLE * pOut, const int iBufferSize)
{
    Q_ASSERT(even(iBufferSize));
    m_pReader->process();
    // Steps:
    // - Lookup new reader information
    // - Calculate current rate
    // - Scale the audio with m_pScale, copy the resulting samples into the
    //   output buffer
    // - Give EngineControl's a chance to do work / request seeks, etc
    // - Process repeat mode if we're at the end or beginning of a track
    // - Set last sample value (m_fLastSampleValue) so that rampOut works? Other
    //   miscellaneous upkeep issues.

    CSAMPLE * pOutput = (CSAMPLE *)pOut;
    bool bCurBufferPaused = false;
    double rate = 0;

    if (!m_pTrackEnd->get() && pause.tryLock()) {
        float sr = m_pSampleRate->get();

        double baserate = 0.0f;
        if (sr > 0)
            baserate = ((double)file_srate_old/sr);

        bool paused = playButton->get() != 0.0f ? false : true;

        bool is_scratching = false;
        rate = m_pRateControl->calculateRate(baserate, paused, iBufferSize,
                                             &is_scratching);

        //qDebug() << "rate" << rate << " paused" << paused;
        
        // Update the slipped position
        if (m_bSlipEnabled) {
            m_dSlipPosition += static_cast<double>(iBufferSize) * m_dSlipRate;
        }
        

        // Update the slipped position
        if (m_bSlipEnabled) {
            m_dSlipPosition += static_cast<double>(iBufferSize) * m_dSlipRate;
        }

        // Scratching always disables keylock because keylock sounds terrible
        // when not going at a constant rate.
        if (is_scratching && m_pScale != m_pScaleLinear) {
            setPitchIndpTimeStretch(false);
        } else if (!is_scratching) {
            if (m_pKeylock->get() && m_pScale != m_pScaleST) {
                setPitchIndpTimeStretch(true);
            } else if (!m_pKeylock->get() && m_pScale == m_pScaleST) {
                setPitchIndpTimeStretch(false);
            }
        }

        // If the rate has changed, set it in the scale object
        if (rate != rate_old || m_bScalerChanged) {
            // The rate returned by the scale object can be different from the wanted rate!
            // Make sure new scaler has proper position
            if (m_bScalerChanged) {
                setNewPlaypos(filepos_play);
            } else if (m_pScale != m_pScaleLinear) { //linear scaler does this part for us now
                //XXX: Trying to force RAMAN to read from correct
                //     playpos when rate changes direction - Albert
                if ((rate_old <= 0 && rate > 0) ||
                    (rate_old >= 0 && rate < 0)) {
                    setNewPlaypos(filepos_play);
                }
            }

            rate_old = rate;
            if (baserate > 0) //Prevent division by 0
                rate = baserate*m_pScale->setTempo(rate/baserate);
            m_pScale->setBaseRate(baserate);
            rate_old = rate;
            // Scaler is up to date now.
            m_bScalerChanged = false;
        }

        bool at_start = filepos_play <= 0;
        bool at_end = filepos_play >= file_length_old;
        bool backwards = rate < 0;

        // If we're playing past the end, playing before the start, or standing
        // still then by definition the buffer is paused.
        bCurBufferPaused = rate == 0 ||
            //(at_start && backwards) ||
            (at_end && !backwards);


        // If the buffer is not paused, then scale the audio.
        if (!bCurBufferPaused) {
            CSAMPLE *output;

            // The fileposition should be: (why is this thing a double anyway!?
            // Integer valued.
            double filepos_play_rounded = round(filepos_play);
            if (filepos_play_rounded != filepos_play) {
                qWarning() << __FILE__ << __LINE__ << "ERROR: filepos_play is not round:" << filepos_play;
                filepos_play = filepos_play_rounded;
            }

            // Even.
            if (!even(filepos_play)) {
                qWarning() << "ERROR: filepos_play is not even:" << filepos_play;
                filepos_play--;
            }

            // Perform scaling of Reader buffer into buffer.
            output = m_pScale->scale(0,
                                     iBufferSize,
                                     0,
                                     0);
            double samplesRead = m_pScale->getNewPlaypos();

            // qDebug() << "sourceSamples used " << iSourceSamples
            //          <<" samplesRead " << samplesRead
            //          << ", buffer pos " << iBufferStartSample
            //          << ", play " << filepos_play
            //          << " bufferlen " << iBufferSize;

            // Copy scaled audio into pOutput
            memcpy(pOutput, output, sizeof(pOutput[0]) * iBufferSize);

            // Adjust filepos_play by the amount we processed. TODO(XXX) what
            // happens if samplesRead is a fraction?
            filepos_play =
                    m_pReadAheadManager->getEffectiveVirtualPlaypositionFromLog(
                        static_cast<int>(filepos_play), samplesRead);
        } // else (bCurBufferPaused)
        
        //Crossfade if we just did a seek
        if (m_iCrossFadeSamples > 0)
        {
            int i = 0;
            double cross_len = 0;
            if (m_iCrossFadeSamples >= iBufferSize) {
                i = m_iCrossFadeSamples - iBufferSize;
                cross_len = static_cast<double>(iBufferSize) / 2.0;
            } else {
                cross_len = static_cast<double>(m_iCrossFadeSamples) / 2.0;
            }
            
            double cross_mix = 0.0;
            double cross_inc = 1.0 / cross_len;
            
            // Do crossfade from old fadeout buffer to this new data
            for (int j=0; i < m_iCrossFadeSamples; i+=2, j+=2)
            {
#ifdef __SCALER_DEBUG__
                double debugorig = pOutput[j];
#endif
                pOutput[j] = pOutput[j] * cross_mix + m_pCrossFadeBuffer[i] * (1.0 - cross_mix);
                pOutput[j+1] = pOutput[j+1] * cross_mix + m_pCrossFadeBuffer[i+1] * (1.0 - cross_mix);
                cross_mix += cross_inc;
#ifdef __SCALER_DEBUG__
                writer << pOutput[j] << "," << debugorig << "," << m_pCrossFadeBuffer[i] << "\n";
#endif
            }
            m_iCrossFadeSamples = 0;
        }
#ifdef __SCALER_DEBUG__
        else
        {
            for (int i=0; i<iBufferSize; i+=2)
            {
                writer << pOutput[i] << ",0,0\n";
            }
        }
#endif        

        //Crossfade if we just did a seek
        if (m_iCrossFadeSamples > 0) {
            int i = 0;
            double cross_len = 0;
            if (m_iCrossFadeSamples >= iBufferSize) {
                i = m_iCrossFadeSamples - iBufferSize;
                cross_len = static_cast<double>(iBufferSize) / 2.0;
            } else {
                cross_len = static_cast<double>(m_iCrossFadeSamples) / 2.0;
            }

            double cross_mix = 0.0;
            double cross_inc = 1.0 / cross_len;

            // Do crossfade from old fadeout buffer to this new data
            for (int j = 0; j < iBufferSize && i < m_iCrossFadeSamples; i += 2, j += 2) {
                pOutput[j] = pOutput[j] * cross_mix + m_pCrossFadeBuffer[i] * (1.0 - cross_mix);
                pOutput[j+1] = pOutput[j+1] * cross_mix + m_pCrossFadeBuffer[i+1] * (1.0 - cross_mix);
                cross_mix += cross_inc;
            }
            m_iCrossFadeSamples = 0;
        }

        m_engineLock.lock();
        QListIterator<EngineControl*> it(m_engineControls);
        while (it.hasNext()) {
            EngineControl* pControl = it.next();
            pControl->setCurrentSample(filepos_play, file_length_old);
            double control_seek = pControl->process(rate, filepos_play,
                                                    file_length_old, iBufferSize);

            if (control_seek != kNoTrigger) {
                // If we have not processed loops by this point then we have a
                // bug. RAMAN should be in charge of taking loops now. This
                // final step is more to notify all the EngineControls of the
                // happenings of the engine. TODO(rryan) log condition to a
                // stats-pipe once we have them.

                filepos_play = control_seek;
                double filepos_play_rounded = round(filepos_play);
                if (filepos_play_rounded != filepos_play) {
                    qWarning() << __FILE__ << __LINE__ << "ERROR: filepos_play is not round:" << filepos_play;
                    filepos_play = filepos_play_rounded;
                }

                // Fix filepos_play so that it is not out of bounds.
                if (file_length_old > 0) {
                    if (filepos_play > file_length_old) {
                        // TODO(XXX) limit to kMaxPlayposRange instead of file_length_old
                        filepos_play = file_length_old;
                    } else if(filepos_play < file_length_old * kMinPlayposRange) {
                        filepos_play = kMinPlayposRange * file_length_old;
                    }
                }

                // Safety check that the EngineControl didn't pass us a bogus
                // value
                if (!even(filepos_play))
                    filepos_play--;

                // TODO(XXX) need to re-evaluate this later. If we
                // setNewPlaypos, that clear()'s soundtouch, which might screw
                // up the audio. This sort of jump is a normal event. Also, the
                // EngineControl which caused this jump will get a notifySeek
                // for the same jump which might be confusing. For 1.8.0
                // purposes this works fine. If we do not notifySeek the RAMAN,
                // the engine and RAMAN can get out of sync.

                //setNewPlaypos(filepos_play);
                m_pReadAheadManager->notifySeek(filepos_play);
                // Notify seek the rate control since it needs to track things
                // like looping. Hacky, I know, but this helps prevent things
                // like the scratch controller from flipping out.
                m_pRateControl->notifySeek(filepos_play);
            }
        }
        m_engineLock.unlock();


        // Update all the indicators that EngineBuffer publishes to allow
        // external parts of Mixxx to observe its status.
        updateIndicators(rate, iBufferSize);

        // Handle repeat mode
        at_start = filepos_play <= 0;
        at_end = filepos_play >= file_length_old;

        bool repeat_enabled = m_pRepeat->get() != 0.0f;

        bool end_of_track = //(at_start && backwards) ||
            (at_end && !backwards);

        // If playbutton is pressed, check if we are at start or end of track
        if ((playButton->get() || (fwdButton->get() || backButton->get()))
            && end_of_track) {
            if (repeat_enabled) {
                double seekPosition = at_start ? file_length_old : 0;
                slotControlSeek(seekPosition);
            } else {
                playButton->set(0.);
            }
        }

        // release the pauselock
        pause.unlock();
    } else { // if (!m_pTrackEnd->get() && pause.tryLock()) {
        // If we can't get the pause lock then this buffer will be silence.
        bCurBufferPaused = true;
    }

    // Give the Reader hints as to which chunks of the current song we
    // really care about. It will try very hard to keep these in memory
    hintReader(rate, iBufferSize);

    if (m_bLastBufferPaused && !bCurBufferPaused) {
        if (fabs(rate) > 0.005) //at very slow forward rates, don't ramp up
            m_iRampState = ENGINE_RAMP_UP;
    } else if (!m_bLastBufferPaused && bCurBufferPaused) {
        m_iRampState = ENGINE_RAMP_DOWN;
    } else { //we are not changing state
        //make sure we aren't accidentally ramping down
        //this is how we make sure that ramp value will become 1.0 eventually
        if (fabs(rate) > 0.005 && m_iRampState != ENGINE_RAMP_UP && m_fRampValue < 1.0)
            m_iRampState = ENGINE_RAMP_UP;
    }

    //let's try holding the last sample value constant, and pull it
    //towards zero
    float ramp_inc = 0;
    if (m_iRampState == ENGINE_RAMP_UP ||
        m_iRampState == ENGINE_RAMP_DOWN) {
        ramp_inc = m_iRampState * 300 / m_pSampleRate->get();

        for (int i=0; i<iBufferSize; i+=2) {
            if (bCurBufferPaused) {
                m_iDitherBufferReadIndex = (m_iDitherBufferReadIndex + 1) % MAX_BUFFER_LEN;
                float dither = m_pDitherBuffer[m_iDitherBufferReadIndex];
                pOutput[i] = m_fLastSampleValue[0] * m_fRampValue + dither;
                pOutput[i+1] = m_fLastSampleValue[1] * m_fRampValue + dither;
            } else {
                pOutput[i] = pOutput[i] * m_fRampValue;
                pOutput[i+1] = pOutput[i+1] * m_fRampValue;
            }

            m_fRampValue += ramp_inc;
            if (m_fRampValue >= 1.0) {
                m_iRampState = ENGINE_RAMP_NONE;
                m_fRampValue = 1.0;
            }
            if (m_fRampValue <= 0.0) {
                m_iRampState = ENGINE_RAMP_NONE;
                m_fRampValue = 0.0;
            }
        }
    } else if (m_fRampValue == 0.0) {
        SampleUtil::applyGain(pOutput, 0.0, iBufferSize);
    }

    if ((!bCurBufferPaused && m_iRampState == ENGINE_RAMP_NONE) ||
        (bCurBufferPaused && m_fRampValue == 0.0)) {
        m_fLastSampleValue[0] = pOutput[iBufferSize-2];
        m_fLastSampleValue[1] = pOutput[iBufferSize-1];
    }

/*#ifdef __SCALER_DEBUG__
    for (int i=0; i<iBufferSize; i+=2) {
        writer << pOutput[i] <<  "\n";
    }
#endif*/
    
    m_bLastBufferPaused = bCurBufferPaused;
    m_iLastBufferSize = iBufferSize;
}

void EngineBuffer::updateIndicators(double rate, int iBufferSize) {

    // Increase samplesCalculated by the buffer size
    m_iSamplesCalculated += iBufferSize;

    double fFractionalPlaypos = 0.0;
    if (file_length_old!=0.) {
        fFractionalPlaypos = math_min(filepos_play,file_length_old);
        fFractionalPlaypos /= file_length_old;
    } else {
        fFractionalPlaypos = 0.;
    }

    // Update indicators that are only updated after every
    // sampleRate/kiUpdateRate samples processed.  (e.g. playposSlider,
    // rateEngine)
    if (m_iSamplesCalculated > (m_pSampleRate->get()/kiUpdateRate)) {
        playposSlider->set(fFractionalPlaypos);

        if(rate != rateEngine->get())
            rateEngine->set(rate);

        //Update the BPM even more slowly
        m_iUiSlowTick = (m_iUiSlowTick + 1) % kiBpmUpdateRate;
        if (m_iUiSlowTick == 0) {
            visualBpm->set(m_pBpmControl->getBpm());
        }

        // Reset sample counter
        m_iSamplesCalculated = 0;
    }

    // Update visual control object, this needs to be done more often than the
    // rateEngine and playpos slider
    visualPlaypos->set(fFractionalPlaypos);
}

void EngineBuffer::hintReader(const double dRate,
                              const int iSourceSamples) {
    m_engineLock.lock();

    m_hintList.clear();
    m_pReadAheadManager->hintReader(dRate, m_hintList, iSourceSamples);
    
    //if slipping, hint about virtual position so we're ready for it
    if (m_bSlipEnabled)
    {
        Hint hint;
        hint.length = 2048; //default length please
        hint.sample = m_dSlipRate >= 0 ? m_dSlipPosition : m_dSlipPosition - 2048;
        hint.priority = 1;
        m_hintList.append(hint);
    }

    //if slipping, hint about virtual position so we're ready for it
    if (m_bSlipEnabled) {
        Hint hint;
        hint.length = 2048; //default length please
        hint.sample = m_dSlipRate >= 0 ? m_dSlipPosition : m_dSlipPosition - 2048;
        hint.priority = 1;
        m_hintList.append(hint);
    }

    QListIterator<EngineControl*> it(m_engineControls);
    while (it.hasNext()) {
        EngineControl* pControl = it.next();
        pControl->hintReader(m_hintList);
    }
    m_pReader->hintAndMaybeWake(m_hintList);

    m_engineLock.unlock();
}

// WARNING: This method runs in the GUI thread
void EngineBuffer::slotLoadTrack(TrackPointer pTrack) {
    // Raise the track end flag so the EngineBuffer stops processing frames
    m_pTrackEndCOT->slotSet(1.0);

    //Stop playback
    playButtonCOT->slotSet(0.0);

    // Signal to the reader to load the track. The reader will respond with
    // either trackLoaded or trackLoadFailed signals.
    m_pReader->newTrack(pTrack);
    m_pReader->wake();
}

void EngineBuffer::addControl(EngineControl* pControl) {
    // Connect to signals from EngineControl here...
    m_engineLock.lock();
    m_engineControls.push_back(pControl);
    m_engineLock.unlock();
    connect(pControl, SIGNAL(seek(double)),
            this, SLOT(slotControlSeek(double)),
            Qt::DirectConnection);
    connect(pControl, SIGNAL(seekAbs(double)),
            this, SLOT(slotControlSeekAbs(double)),
            Qt::DirectConnection);
    connect(this, SIGNAL(trackLoaded(TrackPointer)),
            pControl, SLOT(trackLoaded(TrackPointer)),
            Qt::DirectConnection);
    connect(this, SIGNAL(trackUnloaded(TrackPointer)),
            pControl, SLOT(trackUnloaded(TrackPointer)),
            Qt::DirectConnection);
}

void EngineBuffer::bindWorkers(EngineWorkerScheduler* pWorkerScheduler) {
    pWorkerScheduler->bindWorker(m_pReader);
}

bool EngineBuffer::isTrackLoaded() {
    if (m_pCurrentTrack) {
        return true;
    }
    return false;
}

void EngineBuffer::slotEjectTrack(double v) {
    if (v > 0) {
        ejectTrack();
    }
}

void EngineBuffer::setReader(CachingReader* pReader) {
    disconnect(m_pReader, 0, this, 0);
    delete m_pReader;
    m_pReader = pReader;
    m_pReadAheadManager->setReader(pReader);
    connect(m_pReader, SIGNAL(trackLoaded(TrackPointer, int, int)),
            this, SLOT(slotTrackLoaded(TrackPointer, int, int)),
            Qt::DirectConnection);
    connect(m_pReader, SIGNAL(trackLoadFailed(TrackPointer, QString)),
            this, SLOT(slotTrackLoadFailed(TrackPointer, QString)),
            Qt::DirectConnection);
}<|MERGE_RESOLUTION|>--- conflicted
+++ resolved
@@ -561,18 +561,6 @@
     if (enabled == m_bSlipEnabled) {
         return;
     }
-<<<<<<< HEAD
-    
-    m_bSlipEnabled = enabled;
-    
-    if (enabled) {
-        m_dSlipPosition = filepos_play;
-        m_dSlipRate = rate_old;
-    }
-    else
-    {
-        //TODO(owen) assuming that looping will get cancelled properly
-=======
 
     m_bSlipEnabled = enabled;
 
@@ -583,7 +571,6 @@
         m_dSlipRate = rate_old;
     } else {
         // TODO(owen) assuming that looping will get cancelled properly
->>>>>>> efc20a89
         slotControlSeekAbs(m_dSlipPosition);
     }
 }
