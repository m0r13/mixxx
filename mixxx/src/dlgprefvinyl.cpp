--- conflicted
+++ resolved
@@ -48,6 +48,8 @@
 
     m_signalWidget1.setVinylInput(0);
     m_signalWidget2.setVinylInput(1);
+    m_signalWidget1.setVinylInput(2);
+    m_signalWidget2.setVinylInput(3);
     m_signalWidget1.setSize(MIXXX_VINYL_SCOPE_SIZE);
     m_signalWidget2.setSize(MIXXX_VINYL_SCOPE_SIZE);
     m_signalWidget3.setSize(MIXXX_VINYL_SCOPE_SIZE);
@@ -112,46 +114,19 @@
 }
 
 /** @brief Performs any necessary actions that need to happen when the prefs dialog is opened */
-<<<<<<< HEAD
-void DlgPrefVinyl::slotShow()
-{
-    QList<VinylControlProxy*> VCProxiesList = m_pVCManager->vinylControlProxies();
-    if (VCProxiesList.value(0) != NULL)
-        m_signalWidget1.setVinylControlProxy(VCProxiesList.value(0));
-    if (VCProxiesList.value(1) != NULL)
-        m_signalWidget2.setVinylControlProxy(VCProxiesList.value(1));
-    if (VCProxiesList.value(2) != NULL)
-        m_signalWidget3.setVinylControlProxy(VCProxiesList.value(2));
-    if (VCProxiesList.value(3) != NULL)
-        m_signalWidget4.setVinylControlProxy(VCProxiesList.value(3));
-=======
 void DlgPrefVinyl::slotShow() {
     if (m_pVCManager) {
         m_pVCManager->addSignalQualityListener(&m_signalWidget1);
         m_pVCManager->addSignalQualityListener(&m_signalWidget2);
-    }
->>>>>>> f3e3959a
+        m_pVCManager->addSignalQualityListener(&m_signalWidget3);
+        m_pVCManager->addSignalQualityListener(&m_signalWidget4);
+    }
 
     //(Re)Initialize the signal quality indicators
     m_signalWidget1.resetWidget();
     m_signalWidget2.resetWidget();
-<<<<<<< HEAD
-    m_signalWidget2.startDrawing();
     m_signalWidget3.resetWidget();
-    m_signalWidget3.startDrawing();
     m_signalWidget4.resetWidget();
-    m_signalWidget4.startDrawing();
-}
-
-/** @brief Performs any necessary actions that need to happen when the prefs dialog is closed */
-void DlgPrefVinyl::slotClose()
-{
-    //Stop updating the vinyl control signal indicators when the prefs dialog is closed.
-    m_signalWidget1.stopDrawing();
-    m_signalWidget2.stopDrawing();
-    m_signalWidget3.stopDrawing();
-    m_signalWidget4.stopDrawing();
-=======
 
 }
 
@@ -160,8 +135,9 @@
     if (m_pVCManager) {
         m_pVCManager->removeSignalQualityListener(&m_signalWidget1);
         m_pVCManager->removeSignalQualityListener(&m_signalWidget2);
-    }
->>>>>>> f3e3959a
+        m_pVCManager->removeSignalQualityListener(&m_signalWidget3);
+        m_pVCManager->removeSignalQualityListener(&m_signalWidget4);
+    }
 }
 
 void DlgPrefVinyl::slotUpdate()
@@ -215,33 +191,12 @@
     SignalQualityEnable->setChecked((bool)config->getValueString(ConfigKey(VINYL_PREF_KEY, "show_signal_quality") ).toInt() );
 
     //set vinyl control gain
-<<<<<<< HEAD
-    VinylGain->setValue( config->getValueString(ConfigKey("[VinylControl]","gain")).toInt());
-
-    QList<VinylControlProxy*> VCProxiesList = m_pVCManager->vinylControlProxies();
-    if (VCProxiesList.value(0) != NULL) {
-        m_signalWidget1.setVinylControlProxy(VCProxiesList.value(0));
-    }
-    if (VCProxiesList.value(1) != NULL) {
-        m_signalWidget2.setVinylControlProxy(VCProxiesList.value(1));
-    }
-    if (VCProxiesList.value(2) != NULL) {
-        m_signalWidget3.setVinylControlProxy(VCProxiesList.value(2));
-    }
-    if (VCProxiesList.value(3) != NULL) {
-        m_signalWidget4.setVinylControlProxy(VCProxiesList.value(3));
-    }
-
-    m_signalWidget1.setVinylActive(m_pVCManager->vinylInputEnabled(1));
-    m_signalWidget2.setVinylActive(m_pVCManager->vinylInputEnabled(2));
-    m_signalWidget3.setVinylActive(m_pVCManager->vinylInputEnabled(3));
-    m_signalWidget4.setVinylActive(m_pVCManager->vinylInputEnabled(4));
-=======
     VinylGain->setValue( config->getValueString(ConfigKey(VINYL_PREF_KEY,"gain")).toInt());
 
     m_signalWidget1.setVinylActive(m_pVCManager->vinylInputEnabled(0));
     m_signalWidget2.setVinylActive(m_pVCManager->vinylInputEnabled(1));
->>>>>>> f3e3959a
+    m_signalWidget1.setVinylActive(m_pVCManager->vinylInputEnabled(2));
+    m_signalWidget2.setVinylActive(m_pVCManager->vinylInputEnabled(3));
 }
 
 // Update the config object with parameters from dialog
