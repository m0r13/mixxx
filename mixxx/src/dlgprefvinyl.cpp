/***************************************************************************
                          dlgprefvinyl.cpp  -  description
                             -------------------
    begin                : Thu Oct 23 2006
    copyright            : (C) 2006 by Stefan Langhammer
                           (C) 2007 by Albert Santoni
    email                : stefan.langhammer@9elements.com
                           gamegod \a\t users.sf.net
***************************************************************************/

/***************************************************************************
*                                                                         *
*   This program is free software; you can redistribute it and/or modify  *
*   it under the terms of the GNU General Public License as published by  *
*   the Free Software Foundation; either version 2 of the License, or     *
*   (at your option) any later version.                                   *
*                                                                         *
***************************************************************************/


#include <QtCore>
#include <QtDebug>
#include <QtGui>
#include "dlgprefvinyl.h"
#include "controlobject.h"
#include "soundmanager.h"
#include "vinylcontrol.h" //For vinyl type string constants
#include "controlobjectthreadmain.h"
#include "vinylcontrolsignalwidget.h"
#include "dlgprefvinyl.h"

DlgPrefVinyl::DlgPrefVinyl(QWidget * parent, SoundManager * soundman,
                           ConfigObject<ConfigValue> * _config) : QWidget(parent), Ui::DlgPrefVinylDlg()
{
    m_pSoundManager = soundman;
    config = _config;
    m_dontForce = false;

    setupUi(this);

    //Set up a button group for the vinyl control behaviour options
    QButtonGroup vinylControlMode;
    vinylControlMode.addButton(AbsoluteMode);
    vinylControlMode.addButton(RelativeMode);

    //Get access to the timecode strength ControlObjects
    m_timecodeQuality1 = new ControlObjectThreadMain(ControlObject::getControl(ConfigKey("[Channel1]", "VinylControlQuality")));
    m_timecodeQuality2 = new ControlObjectThreadMain(ControlObject::getControl(ConfigKey("[Channel2]", "VinylControlQuality")));

    m_vinylControlInput1L = new ControlObjectThreadMain(ControlObject::getControl(ConfigKey("[Channel1]", "VinylControlInputL")));
    m_vinylControlInput1R = new ControlObjectThreadMain(ControlObject::getControl(ConfigKey("[Channel1]", "VinylControlInputR")));
    m_vinylControlInput2L = new ControlObjectThreadMain(ControlObject::getControl(ConfigKey("[Channel2]", "VinylControlInputL")));
    m_vinylControlInput2R = new ControlObjectThreadMain(ControlObject::getControl(ConfigKey("[Channel2]", "VinylControlInputR")));



    m_signalWidget1.setSizePolicy(QSizePolicy(QSizePolicy::Fixed, QSizePolicy::Fixed));
    m_signalWidget2.setSizePolicy(QSizePolicy(QSizePolicy::Fixed, QSizePolicy::Fixed));
    const unsigned signalWidgetWidth = 75;
    const unsigned signalWidgetHeight = 75;
    m_signalWidget1.setMinimumSize(signalWidgetWidth, signalWidgetHeight);
    m_signalWidget2.setMinimumSize(signalWidgetWidth, signalWidgetHeight);
    m_signalWidget1.setMaximumSize(signalWidgetWidth, signalWidgetHeight);
    m_signalWidget2.setMaximumSize(signalWidgetWidth, signalWidgetHeight);
    m_signalWidget1.setupWidget();
    m_signalWidget2.setupWidget();

    delete groupBoxSignalQuality->layout();
    QHBoxLayout *layout = new QHBoxLayout;
    layout->layout()->addWidget(&m_signalWidget1);
    layout->layout()->addWidget(&m_signalWidget2);
    groupBoxSignalQuality->setLayout(layout);

    // Add vinyl types
    ComboBoxVinylType->addItem(MIXXX_VINYL_SERATOCV02VINYLSIDEA);
    ComboBoxVinylType->addItem(MIXXX_VINYL_SERATOCV02VINYLSIDEB);
    ComboBoxVinylType->addItem(MIXXX_VINYL_SERATOCD);
    ComboBoxVinylType->addItem(MIXXX_VINYL_TRAKTORSCRATCHSIDEA);
    ComboBoxVinylType->addItem(MIXXX_VINYL_TRAKTORSCRATCHSIDEB);
    ComboBoxVinylType->addItem(MIXXX_VINYL_FINALSCRATCH);
    ComboBoxVinylType->addItem(MIXXX_VINYL_MIXVIBESDVSCD);

    connect(VinylGain, SIGNAL(sliderReleased()), this, SLOT(VinylGainSlotApply()));
    //connect(ComboBoxDeviceDeck1, SIGNAL(currentIndexChanged()), this, SLOT(()));

    connect(VinylGain, SIGNAL(sliderReleased()), this, SLOT(settingsChanged()));
    connect(ComboBoxVinylType, SIGNAL(currentIndexChanged(int)), this, SLOT(settingsChanged()));
    connect(LeadinTime, SIGNAL(textChanged(const QString&)), this, SLOT(settingsChanged()));
    connect(NeedleSkipEnable, SIGNAL(stateChanged(int)), this, SLOT(settingsChanged()));
    connect(AbsoluteMode, SIGNAL(toggled(bool)), this, SLOT(settingsChanged()));
    connect(RelativeMode, SIGNAL(toggled(bool)), this, SLOT(settingsChanged()));
    connect(ScratchMode, SIGNAL(toggled(bool)), this, SLOT(settingsChanged()));
}

DlgPrefVinyl::~DlgPrefVinyl()
{
}

/** @brief Performs any necessary actions that need to happen when the prefs dialog is opened */
void DlgPrefVinyl::slotShow()
{
    //Connect the signal quality ControlObjects to this dialog, so they start updating
    connect(m_timecodeQuality1, SIGNAL(valueChanged(double)), this, SLOT(updateSignalQuality1(double)));
    connect(m_timecodeQuality2, SIGNAL(valueChanged(double)), this, SLOT(updateSignalQuality2(double)));

    connect(m_vinylControlInput1L, SIGNAL(valueChanged(double)), this, SLOT(updateInputLevelLeft1(double)));
    connect(m_vinylControlInput1R, SIGNAL(valueChanged(double)), this, SLOT(updateInputLevelRight1(double)));
    connect(m_vinylControlInput2L, SIGNAL(valueChanged(double)), this, SLOT(updateInputLevelLeft2(double)));
    connect(m_vinylControlInput2R, SIGNAL(valueChanged(double)), this, SLOT(updateInputLevelRight2(double)));

    //(Re)Initialize the signal quality indicators
    m_signalWidget1.resetWidget();
    m_signalWidget1.startDrawing();
    m_signalWidget2.resetWidget();
    m_signalWidget2.startDrawing();

}

/** @brief Performs any necessary actions that need to happen when the prefs dialog is closed */
void DlgPrefVinyl::slotClose()
{
    //Stop updating the vinyl control signal indicators when the prefs dialog is closed.
    m_signalWidget1.stopDrawing();
    m_signalWidget2.stopDrawing();
    m_timecodeQuality1->disconnect(this);
    m_timecodeQuality2->disconnect(this);
    m_vinylControlInput1L->disconnect(this);
    m_vinylControlInput1R->disconnect(this);
    m_vinylControlInput2L->disconnect(this);
    m_vinylControlInput2R->disconnect(this);
}

void DlgPrefVinyl::slotUpdate()
{
<<<<<<< HEAD
    // Get list of input devices, filtering by the current API.
    QList<SoundDevice *> devices = m_pSoundManager->getDeviceList(config->getValueString(ConfigKey("[Soundcard]","SoundApi")), false, true);
    QListIterator<SoundDevice *> device_it(devices);
    SoundDevice * device;
    int j;

    // Decks input devices
    ComboBoxDeviceDeck1->clear();
    ComboBoxDeviceDeck1->insertItem(0, tr("None"));
    ComboBoxDeviceDeck2->clear();
    ComboBoxDeviceDeck2->insertItem(0, tr("None (Single Deck Mode)"));
    j = 1;
    while (device_it.hasNext())
    {
        device = device_it.next();
        ComboBoxDeviceDeck1->addItem(device->getDisplayName(), device->getInternalName());
        ComboBoxDeviceDeck2->addItem(device->getDisplayName(), device->getInternalName());
        if (device->getInternalName() == config->getValueString(ConfigKey("[VinylControl]","DeviceInputDeck1")))
        {
            ComboBoxDeviceDeck1->setCurrentIndex(j);
        }
        if (device->getInternalName() == config->getValueString(ConfigKey("[VinylControl]","DeviceInputDeck2")))
        {
            ComboBoxDeviceDeck2->setCurrentIndex(j);
        }
        ++j;
    }

    // Get input channels of the current device
    refreshDeck1Channels();
    refreshDeck2Channels();

=======
    m_dontForce = true; // otherwise all the signals fired in here will cause
                        // DlgPrefSound to call setupDevices needlessly :) -- bkgood
>>>>>>> e0933984
    // Set vinyl control types in the comboboxes
    int combo_index = ComboBoxVinylType->findText(config->getValueString(ConfigKey("[VinylControl]","strVinylType")));
    if (combo_index != -1)
        ComboBoxVinylType->setCurrentIndex(combo_index);

    // set lead-in time
    LeadinTime->setText (config->getValueString(ConfigKey("[VinylControl]","LeadInTime")) );

    // set Relative mode
    int iMode = config->getValueString(ConfigKey("[VinylControl]","Mode")).toInt();
    if (iMode == MIXXX_VCMODE_ABSOLUTE)
        AbsoluteMode->setChecked(true);
    else if (iMode == MIXXX_VCMODE_RELATIVE)
        RelativeMode->setChecked(true);

    // Honour the Needle Skip Prevention setting.
    NeedleSkipEnable->setChecked( (bool)config->getValueString( ConfigKey("[VinylControl]", "NeedleSkipPrevention") ).toInt() );

    //set vinyl control gain
    VinylGain->setValue( config->getValueString(ConfigKey("[VinylControl]","VinylControlGain")).toInt());
    m_dontForce = false;
}

// Update the config object with parameters from dialog
void DlgPrefVinyl::slotApply()
{
	QString device2;
    qDebug() << "DlgPrefVinyl::Apply";

<<<<<<< HEAD
    config->set(ConfigKey("[VinylControl]","DeviceInputDeck1"), ConfigValue(ComboBoxDeviceDeck1->itemData(ComboBoxDeviceDeck1->currentIndex()).toString()));
    device2 = ComboBoxDeviceDeck2->itemData(ComboBoxDeviceDeck2->currentIndex()).toString();
    if (device2 == "")
    	config->set(ConfigKey("[VinylControl]","SingleDeckEnable" ), true);
    else
    	config->set(ConfigKey("[VinylControl]","SingleDeckEnable" ), false);
    config->set(ConfigKey("[VinylControl]","DeviceInputDeck2"), ConfigValue(device2));
    config->set(ConfigKey("[VinylControl]","ChannelInputDeck1"), ConfigValue(ComboBoxChannelDeck1->itemData(ComboBoxChannelDeck1->currentIndex()).toString()));
    config->set(ConfigKey("[VinylControl]","ChannelInputDeck2"), ConfigValue(ComboBoxChannelDeck2->itemData(ComboBoxChannelDeck2->currentIndex()).toString()));

=======
>>>>>>> e0933984
    // Lead-in time
    QString strLeadIn      = LeadinTime->text();
    bool isInteger;
    strLeadIn.toInt(&isInteger);
    if (isInteger)
        config->set(ConfigKey("[VinylControl]","LeadInTime"), strLeadIn);
    else
        config->set(ConfigKey("[VinylControl]","LeadInTime"), MIXXX_VC_DEFAULT_LEADINTIME);

    //Apply updates for everything else...
    VinylTypeSlotApply();
    VinylGainSlotApply();
    AutoCalibrationSlotApply();

    int iMode = 0;
    if (AbsoluteMode->isChecked())
        iMode = MIXXX_VCMODE_ABSOLUTE;
    if (RelativeMode->isChecked())
        iMode = MIXXX_VCMODE_RELATIVE;

    ControlObject::getControl(ConfigKey("[VinylControl]", "Mode"))->set(iMode);
    ControlObject::getControl(ConfigKey("[Channel1]", "VinylMode"))->set(iMode);
    ControlObject::getControl(ConfigKey("[Channel2]", "VinylMode"))->set(iMode);
    config->set(ConfigKey("[VinylControl]","Mode"), ConfigValue(iMode));
    config->set(ConfigKey("[VinylControl]","NeedleSkipPrevention" ), ConfigValue( (int)(NeedleSkipEnable->isChecked( )) ) );

    slotUpdate();
}

void DlgPrefVinyl::EnableRelativeModeSlotApply()
{

}

void DlgPrefVinyl::VinylTypeSlotApply()
{
    config->set(ConfigKey("[VinylControl]","strVinylType"), ConfigValue(ComboBoxVinylType->currentText()));
}

void DlgPrefVinyl::AutoCalibrationSlotApply()
{
    // Do the scratchlib calibration steps.
}

void DlgPrefVinyl::VinylGainSlotApply()
{
    qDebug() << "in VinylGainSlotApply()" << "with gain:" << VinylGain->value();
    //Update the config key...
    config->set(ConfigKey("[VinylControl]","VinylControlGain"), ConfigValue(VinylGain->value()));

    //Update the ControlObject...
    ControlObject* pControlObjectVinylControlGain = ControlObject::getControl(ConfigKey("[VinylControl]", "VinylControlGain"));
    pControlObjectVinylControlGain->set(VinylGain->value());

    //qDebug() << "Setting Gain Text";
    //gain->setText(config->getValueString(ConfigKey("[VinylControl]","VinylControlGain")));        //this is probably ineffecient...
}

<<<<<<< HEAD
/** @brief Closes and reopens the sound devices for us. */
void DlgPrefVinyl::applySoundDeviceChanges()
{
    m_pSoundManager->closeDevices();

    // Not much to do if the API is None...
    int deviceOpenError = 0;
	if (config->getValueString(ConfigKey("[Soundcard]","SoundApi"))!="None" &&
		config->getValueString(ConfigKey("[Soundcard]","SoundApi"))!="None (Single Deck Mode)")
	{
	    deviceOpenError = m_pSoundManager->setupDevices();
	    if (deviceOpenError == MIXXX_ERROR_DUPLICATE_OUTPUT_CHANNEL)
	        QMessageBox::warning(0, "Configuration error", "You cannot send multiple outputs to a single channel");
	    else if (deviceOpenError == MIXXX_ERROR_DUPLICATE_INPUT_CHANNEL)
	        QMessageBox::warning(0, "Configuration error", "You cannot use a single pair of channels for both decks");
	    else if (deviceOpenError == 0)
			slotUpdate();
	}
}

=======
>>>>>>> e0933984
/** @brief Wraps updateSignalQuality to work nicely with slots
  * @param value The new signal quality level for channel 1 (0.0f-1.0f)
  */
void DlgPrefVinyl::updateSignalQuality1(double value)
{
    m_signalWidget1.updateSignalQuality(VINYLCONTROL_SIGQUALITY, value);
}

/** @brief Wraps updateSignalQuality to work nicely with slots
  * @param value The new signal quality level for channel 2 (0.0f-1.0f)
  */
void DlgPrefVinyl::updateSignalQuality2(double value)
{
    m_signalWidget2.updateSignalQuality(VINYLCONTROL_SIGQUALITY, value);
}

/** @brief Wraps updateSignalQuality to work nicely with slots
  * @param value The new input level for the left channel of the first deck (0.0f-1.0f)
  */
void DlgPrefVinyl::updateInputLevelLeft1(double value)
{
    m_signalWidget1.updateSignalQuality(VINYLCONTROL_SIGLEFTCHANNEL, value);
}

/** @brief Wraps updateSignalQuality to work nicely with slots
  * @param value The new input level for the right channel of the first deck (0.0f-1.0f)
  */
void DlgPrefVinyl::updateInputLevelRight1(double value)
{
    m_signalWidget1.updateSignalQuality(VINYLCONTROL_SIGRIGHTCHANNEL, value);
}

/** @brief Wraps updateSignalQuality to work nicely with slots
  * @param value The new input level for the left channel of the second deck (0.0f-1.0f)
  */
void DlgPrefVinyl::updateInputLevelLeft2(double value)
{
    m_signalWidget2.updateSignalQuality(VINYLCONTROL_SIGLEFTCHANNEL, value);
}

/** @brief Wraps updateSignalQuality to work nicely with slots
  * @param value The new input level for the right channel of the second deck (0.0f-1.0f)
  */
void DlgPrefVinyl::updateInputLevelRight2(double value)
{
    m_signalWidget2.updateSignalQuality(VINYLCONTROL_SIGRIGHTCHANNEL, value);
}

void DlgPrefVinyl::settingsChanged() {
    if (!m_dontForce) {
        emit(refreshVCProxies());
    }
}<|MERGE_RESOLUTION|>--- conflicted
+++ resolved
@@ -132,43 +132,8 @@
 
 void DlgPrefVinyl::slotUpdate()
 {
-<<<<<<< HEAD
-    // Get list of input devices, filtering by the current API.
-    QList<SoundDevice *> devices = m_pSoundManager->getDeviceList(config->getValueString(ConfigKey("[Soundcard]","SoundApi")), false, true);
-    QListIterator<SoundDevice *> device_it(devices);
-    SoundDevice * device;
-    int j;
-
-    // Decks input devices
-    ComboBoxDeviceDeck1->clear();
-    ComboBoxDeviceDeck1->insertItem(0, tr("None"));
-    ComboBoxDeviceDeck2->clear();
-    ComboBoxDeviceDeck2->insertItem(0, tr("None (Single Deck Mode)"));
-    j = 1;
-    while (device_it.hasNext())
-    {
-        device = device_it.next();
-        ComboBoxDeviceDeck1->addItem(device->getDisplayName(), device->getInternalName());
-        ComboBoxDeviceDeck2->addItem(device->getDisplayName(), device->getInternalName());
-        if (device->getInternalName() == config->getValueString(ConfigKey("[VinylControl]","DeviceInputDeck1")))
-        {
-            ComboBoxDeviceDeck1->setCurrentIndex(j);
-        }
-        if (device->getInternalName() == config->getValueString(ConfigKey("[VinylControl]","DeviceInputDeck2")))
-        {
-            ComboBoxDeviceDeck2->setCurrentIndex(j);
-        }
-        ++j;
-    }
-
-    // Get input channels of the current device
-    refreshDeck1Channels();
-    refreshDeck2Channels();
-
-=======
     m_dontForce = true; // otherwise all the signals fired in here will cause
                         // DlgPrefSound to call setupDevices needlessly :) -- bkgood
->>>>>>> e0933984
     // Set vinyl control types in the comboboxes
     int combo_index = ComboBoxVinylType->findText(config->getValueString(ConfigKey("[VinylControl]","strVinylType")));
     if (combo_index != -1)
@@ -198,19 +163,6 @@
 	QString device2;
     qDebug() << "DlgPrefVinyl::Apply";
 
-<<<<<<< HEAD
-    config->set(ConfigKey("[VinylControl]","DeviceInputDeck1"), ConfigValue(ComboBoxDeviceDeck1->itemData(ComboBoxDeviceDeck1->currentIndex()).toString()));
-    device2 = ComboBoxDeviceDeck2->itemData(ComboBoxDeviceDeck2->currentIndex()).toString();
-    if (device2 == "")
-    	config->set(ConfigKey("[VinylControl]","SingleDeckEnable" ), true);
-    else
-    	config->set(ConfigKey("[VinylControl]","SingleDeckEnable" ), false);
-    config->set(ConfigKey("[VinylControl]","DeviceInputDeck2"), ConfigValue(device2));
-    config->set(ConfigKey("[VinylControl]","ChannelInputDeck1"), ConfigValue(ComboBoxChannelDeck1->itemData(ComboBoxChannelDeck1->currentIndex()).toString()));
-    config->set(ConfigKey("[VinylControl]","ChannelInputDeck2"), ConfigValue(ComboBoxChannelDeck2->itemData(ComboBoxChannelDeck2->currentIndex()).toString()));
-
-=======
->>>>>>> e0933984
     // Lead-in time
     QString strLeadIn      = LeadinTime->text();
     bool isInteger;
@@ -269,29 +221,6 @@
     //gain->setText(config->getValueString(ConfigKey("[VinylControl]","VinylControlGain")));        //this is probably ineffecient...
 }
 
-<<<<<<< HEAD
-/** @brief Closes and reopens the sound devices for us. */
-void DlgPrefVinyl::applySoundDeviceChanges()
-{
-    m_pSoundManager->closeDevices();
-
-    // Not much to do if the API is None...
-    int deviceOpenError = 0;
-	if (config->getValueString(ConfigKey("[Soundcard]","SoundApi"))!="None" &&
-		config->getValueString(ConfigKey("[Soundcard]","SoundApi"))!="None (Single Deck Mode)")
-	{
-	    deviceOpenError = m_pSoundManager->setupDevices();
-	    if (deviceOpenError == MIXXX_ERROR_DUPLICATE_OUTPUT_CHANNEL)
-	        QMessageBox::warning(0, "Configuration error", "You cannot send multiple outputs to a single channel");
-	    else if (deviceOpenError == MIXXX_ERROR_DUPLICATE_INPUT_CHANNEL)
-	        QMessageBox::warning(0, "Configuration error", "You cannot use a single pair of channels for both decks");
-	    else if (deviceOpenError == 0)
-			slotUpdate();
-	}
-}
-
-=======
->>>>>>> e0933984
 /** @brief Wraps updateSignalQuality to work nicely with slots
   * @param value The new signal quality level for channel 1 (0.0f-1.0f)
   */
