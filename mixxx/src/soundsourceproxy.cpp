--- conflicted
+++ resolved
@@ -34,35 +34,10 @@
 #include <Q3ValueList>
 
 
-<<<<<<< HEAD
 SoundSourceProxy::SoundSourceProxy(QString qFilename)
 	: SoundSource(qFilename),
 	  m_pSoundSource(NULL) {
     initialize(qFilename);
-=======
-SoundSourceProxy::SoundSourceProxy(QString qFilename) : SoundSource(qFilename)
-{
-#ifdef __FFMPEGFILE__
-    m_pSoundSource = new SoundSourceFFmpeg(qFilename);
-    return;
-#endif
-    QString filename = qFilename.toLower();
-    if (filename.endsWith(".mp3"))
-        m_pSoundSource = new SoundSourceMp3(qFilename);
-    else if (filename.endsWith(".ogg"))
-        m_pSoundSource = new SoundSourceOggVorbis(qFilename);
-#ifdef __M4A__
-    else if (filename.endsWith(".m4a"))
-        m_pSoundSource = new SoundSourceM4A(qFilename);
-#endif
-#ifdef __SNDFILE__
-    else if (filename.endsWith(".wav") ||
-             filename.endsWith(".aif") ||
-             filename.endsWith(".aiff") ||
-             filename.endsWith(".flac"))
-        m_pSoundSource = new SoundSourceSndFile(qFilename);
-#endif
->>>>>>> 21f25578
 }
 
 SoundSourceProxy::SoundSourceProxy(TrackInfoObject * pTrack)
