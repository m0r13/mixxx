/***************************************************************************
                          controlobject.cpp  -  description
                             -------------------
    begin                : Wed Feb 20 2002
    copyright            : (C) 2002 by Tue and Ken Haste Andersen
    email                :
***************************************************************************/

/***************************************************************************
*                                                                         *
*   This program is free software; you can redistribute it and/or modify  *
*   it under the terms of the GNU General Public License as published by  *
*   the Free Software Foundation; either version 2 of the License, or     *
*   (at your option) any later version.                                   *
*                                                                         *
***************************************************************************/

#include <qwidget.h>
#include <QtDebug>
#include <QHash>
#include "controlobject.h"
#include "controlevent.h"

// Static member variable definition
QHash<ConfigKey,ControlObject*> ControlObject::m_sqCOHash;
QMutex ControlObject::m_sqCOHashMutex;

QMutex ControlObject::m_sqQueueMutexMidi;
QMutex ControlObject::m_sqQueueMutexThread;
QMutex ControlObject::m_sqQueueMutexChanges;
QQueue<QueueObjectMidi*> ControlObject::m_sqQueueMidi;
QQueue<QueueObjectThread*> ControlObject::m_sqQueueThread;
QQueue<ControlObject*> ControlObject::m_sqQueueChanges;

ControlObject::ControlObject() :
    m_dValue(0),
    m_bIgnoreNops(true) {
}

ControlObject::ControlObject(ConfigKey key, bool bIgnoreNops) :
    m_dValue(0),
    m_Key(key),
    m_bIgnoreNops(bIgnoreNops) {
    m_sqCOHashMutex.lock();
    m_sqCOHash.insert(key,this);
    m_sqCOHashMutex.unlock();
}

ControlObject::~ControlObject()
{
    m_sqCOHashMutex.lock();
    m_sqCOHash.remove(m_Key);
    m_sqCOHashMutex.unlock();

    ControlObjectThread * obj;
    m_qProxyListMutex.lock();
    QListIterator<ControlObjectThread*> it(m_qProxyList);
    while (it.hasNext())
    {
        obj = it.next();
        obj->slotParentDead();
    }
    m_qProxyListMutex.unlock();


    m_sqQueueMutexThread.lock();
    QMutableListIterator<QueueObjectThread*> tit(m_sqQueueThread);
    while (tit.hasNext()) {
        QueueObjectThread* tobj = tit.next();
        if (tobj->pControlObject == this) {
            tit.remove();
            delete tobj;
        }
    }
    m_sqQueueMutexThread.unlock();

    m_sqQueueMutexMidi.lock();
    QMutableListIterator<QueueObjectMidi*> mit(m_sqQueueMidi);
    while (mit.hasNext()) {
        QueueObjectMidi* mobj = mit.next();
        if (mobj->pControlObject == this) {
            mit.remove();
            delete mobj;
        }
    }
    m_sqQueueMutexMidi.unlock();

    // Remove this control object from the changes queue, since we're being
    // deleted.
    m_sqQueueMutexChanges.lock();
    m_sqQueueChanges.removeAll(this);
    m_sqQueueMutexChanges.unlock();

}

bool ControlObject::connectControls(ConfigKey src, ConfigKey dest)
{
    // Find src and dest objects
    ControlObject * pSrc = getControl(src);
    ControlObject * pDest = getControl(dest);

    if (pSrc && pDest)
    {
        connect(pSrc, SIGNAL(valueChanged(double)), pDest, SLOT(set(double)));
        connect(pSrc, SIGNAL(valueChangedFromEngine(double)), pDest, SLOT(set(double)));
        return true;
    }
    else
        return false;
}

bool ControlObject::disconnectControl(ConfigKey key)
{
    // Find src and dest objects
    ControlObject * pSrc = getControl(key);

    if (pSrc)
    {
        disconnect(pSrc, 0, 0, 0);
        return true;
    }
    else
        return false;
}

void ControlObject::addProxy(ControlObjectThread * pControlObjectThread)
{
    m_qProxyListMutex.lock();
    m_qProxyList.append(pControlObjectThread);
    m_qProxyListMutex.unlock();
}

void ControlObject::removeProxy(ControlObjectThread * pControlObjectThread) {
    m_qProxyListMutex.lock();
    m_qProxyList.removeAll(pControlObjectThread);
    m_qProxyListMutex.unlock();
}

bool ControlObject::updateProxies(ControlObjectThread * pProxyNoUpdate)
{
    ControlObjectThread * obj;
    bool bUpdateSuccess = true;
    // qDebug() << "updateProxies: Group" << m_Key.group << "/ Item" << m_Key.item;
    m_qProxyListMutex.lock();
    QListIterator<ControlObjectThread*> it(m_qProxyList);
    while (it.hasNext())
    {
        obj = it.next();
        if (obj!=pProxyNoUpdate)
        {
            // qDebug() << "upd" << this->getKey().item;
            bUpdateSuccess = bUpdateSuccess && obj->setExtern(m_dValue);
        }
    }
    m_qProxyListMutex.unlock();
    return bUpdateSuccess;
}

void ControlObject::getControls(QList<ControlObject*>* pControlList) {
    m_sqCOHashMutex.lock();
    for (QHash<ConfigKey, ControlObject*>::const_iterator it = m_sqCOHash.constBegin();
         it != m_sqCOHash.constEnd(); ++it) {
        pControlList->push_back(it.value());
    }
    m_sqCOHashMutex.unlock();
}

ControlObject * ControlObject::getControl(ConfigKey key)
{
    //qDebug() << "ControlObject::getControl for (" << key.group << "," << key.item << ")";
    m_sqCOHashMutex.lock();
    if(m_sqCOHash.contains(key)) {
        ControlObject *co = m_sqCOHash[key];
        m_sqCOHashMutex.unlock();
        return co;
    }
    m_sqCOHashMutex.unlock();

<<<<<<< HEAD
	if (key.group != "" || key.item != "")
    	qDebug() << "ControlObject::getControl returning NULL for (" << key.group << "," << key.item << ")";
=======
    qWarning() << "ControlObject::getControl returning NULL for (" << key.group << "," << key.item << ")";
>>>>>>> 9bef7bcc
    return NULL;
}

void ControlObject::queueFromThread(double dValue, ControlObjectThread * pControlObjectThread)
{
    QueueObjectThread * p = new QueueObjectThread;
    p->pControlObjectThread = pControlObjectThread;
    p->pControlObject = this;
    p->value = dValue;

    m_sqQueueMutexThread.lock();
    m_sqQueueThread.enqueue(p);
    m_sqQueueMutexThread.unlock();
}

void ControlObject::queueFromMidi(MidiOpCode o, double v)
{
    QueueObjectMidi * p = new QueueObjectMidi;
    p->pControlObject = this;
    p->opcode = o;
    p->value = v;

    m_sqQueueMutexMidi.lock();
    m_sqQueueMidi.enqueue(p);
    m_sqQueueMutexMidi.unlock();
}

void ControlObject::setValueFromEngine(double dValue)
{
    m_dValue = dValue;
    emit(valueChangedFromEngine(m_dValue));
}

void ControlObject::setValueFromMidi(MidiOpCode o, double v)
{
    Q_UNUSED(o);
    m_dValue = v;
    emit(valueChanged(m_dValue));
}

double ControlObject::GetMidiValue()
{
    return m_dValue;
}

void ControlObject::setValueFromThread(double dValue)
{
    if (m_bIgnoreNops && m_dValue == dValue)
        return;

    m_dValue = dValue;
    emit(valueChanged(m_dValue));
}

void ControlObject::set(double dValue)
{
    if (m_bIgnoreNops && m_dValue == dValue)
        return;

    setValueFromEngine(dValue);
    m_sqQueueMutexChanges.lock();
    m_sqQueueChanges.enqueue(this);
    m_sqQueueMutexChanges.unlock();
}

void ControlObject::add(double dValue)
{
    if (m_bIgnoreNops && !dValue)
        return;

    setValueFromEngine(m_dValue+dValue);
    m_sqQueueMutexChanges.lock();
    m_sqQueueChanges.enqueue(this);
    m_sqQueueMutexChanges.unlock();
}

void ControlObject::sub(double dValue)
{
    if (m_bIgnoreNops && !dValue)
        return;

    setValueFromEngine(m_dValue-dValue);
    m_sqQueueMutexChanges.lock();
    m_sqQueueChanges.enqueue(this);
    m_sqQueueMutexChanges.unlock();
}

double ControlObject::getValueFromWidget(double v)
{
    return v;
}

double ControlObject::getValueToWidget(double v)
{
    return v;
}

void ControlObject::sync()
{
    // Update control objects with values recieved from threads
    if (m_sqQueueMutexThread.tryLock())
    {
        QueueObjectThread * obj;
        while(!m_sqQueueThread.isEmpty())
        {
            obj = m_sqQueueThread.dequeue();

            if (obj->pControlObject)
            {
                obj->pControlObject->setValueFromThread(obj->value);
                obj->pControlObject->updateProxies(obj->pControlObjectThread);
            }
            delete obj;
        }

        //
        // If the object is in m_sqQueueChanges, delete it from that queue.
        //

        m_sqQueueMutexThread.unlock();
    }

    // Update control objects with values recieved from MIDI
    if (m_sqQueueMutexMidi.tryLock())
    {
        QueueObjectMidi * obj;
        while(!m_sqQueueMidi.isEmpty())
        {
            obj = m_sqQueueMidi.dequeue();
            if (obj == NULL) {
                qDebug() << "Midi sent us a bad object!";
            } else if (obj->pControlObject == NULL) {
                qDebug() << "Midi object with null control object!";
                delete obj;
            } else {
                obj->pControlObject->setValueFromMidi(obj->opcode,obj->value);
                obj->pControlObject->updateProxies(0);
                delete obj;
            }
        }

        //
        // If the object is in m_sqQueueChanges, delete it from that queue.
        //

        m_sqQueueMutexMidi.unlock();
    }

    // Update app threads (ControlObjectThread objects) with changes in the corresponding
    // ControlObjects. These updates should only occour if no changes has been in the object
    // from widgets, midi og application threads.
    ControlObject * obj;
    if(m_sqQueueMutexChanges.tryLock())
    {
        while(!m_sqQueueChanges.isEmpty())
        {
            obj = m_sqQueueChanges.dequeue();

            // If update is not successful, enqueue again
            if (!obj->updateProxies())
                m_sqQueueChanges.enqueue(obj);

        }
        m_sqQueueMutexChanges.unlock();
    }
}<|MERGE_RESOLUTION|>--- conflicted
+++ resolved
@@ -176,12 +176,8 @@
     }
     m_sqCOHashMutex.unlock();
 
-<<<<<<< HEAD
 	if (key.group != "" || key.item != "")
     	qDebug() << "ControlObject::getControl returning NULL for (" << key.group << "," << key.item << ")";
-=======
-    qWarning() << "ControlObject::getControl returning NULL for (" << key.group << "," << key.item << ")";
->>>>>>> 9bef7bcc
     return NULL;
 }
 
