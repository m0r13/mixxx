/***************************************************************************
                          midiobjectwin.cpp  -  description
                          -----------------
    begin                : Thu Jul 4 2002
    copyright            : (C) 2002 by Tue & Ken Haste Andersen
                            heavily modified by Sean M. Pappalardo
    email                : haste@diku.dk
***************************************************************************/

/***************************************************************************
*                                                                         *
*   This program is free software; you can redistribute it and/or modify  *
*   it under the terms of the GNU General Public License as published by  *
*   the Free Software Foundation; either version 2 of the License, or     *
*   (at your option) any later version.                                   *
*                                                                         *
***************************************************************************/

#include <QtCore>
#include <QtDebug>
#include "midiledhandler.h"
#include "midiobjectwin.h"
#include <qapplication.h>

MidiObjectWin::MidiObjectWin() : MidiObject()
{
<<<<<<< HEAD
=======
    QStringList commandLineArgs = QApplication::arguments();
    midiDebug = commandLineArgs.indexOf("--midiDebug");

>>>>>>> 0e762979
    updateDeviceList();
    /*
       // Don't open the device yet, it gets opened via dlgprefmidi soon
       // This is how the ALSA one does it anyway... -Adam
       // Open device
       if (device_valid)
       devOpen(device);
       else
       if (devices.count()==0)
        qDebug() << "MIDI: No MIDI devices available.";
        */
}

MidiObjectWin::~MidiObjectWin()
{
    shutdown(); // From parent MidiObject
    // Close devices and delete buffer
//    while (openDevices.count() > 0) devClose(openDevices.takeFirst());
    while (openDevices.count() > 0) {
        openDevices.removeFirst();
        devClose();
    }
}

void MidiObjectWin::updateDeviceList() {

    // Fill in list of available input devices
    devices.clear();

    MIDIINCAPS info;
    for (unsigned int i=0; i<midiInGetNumDevs(); i++)
    {
        MMRESULT res = midiInGetDevCaps(i, &info, sizeof(MIDIINCAPS));
        QString device_name= QString::fromUcs2((const ushort*)info.szPname);
<<<<<<< HEAD
        qDebug() << "Midi Device '" << device_name << "' found.";
=======
        qDebug() << "Midi device" << device_name << "found.";
>>>>>>> 0e762979

        if (!device_name.isEmpty())
            devices.append(device_name);
        else
            devices.append(QString("Device %1").arg(i));
    }
}

void MidiObjectWin::devOpen(QString device)
{    
    if (openDevices.contains(device)) 
        return;
    
    // Create list of output devices


    // Select device. If not found, select default (first in list).
    unsigned int i;
    MIDIINCAPS info;
    for (i=0; i<midiInGetNumDevs(); i++)
    {
        MMRESULT res = midiInGetDevCaps(i, &info, sizeof(MIDIINCAPS));
        QString device_name = QString::fromUcs2((const ushort*)info.szPname);
        if ((!device_name.isEmpty() && (device_name == device))|| (QString("Device %1").arg(i) == device))
        {
            qDebug() << "Using MIDI input device #" << i << ":" << device_name;
            break;
        }
    }
    if (i==midiInGetNumDevs()) {
        qDebug() << "Error: Unable to find requested MIDI input device" << device;
        return;
    }

    HMIDIIN handle;
    MMRESULT res = midiInOpen(&handle, i, (DWORD_PTR)MidiInProc, (DWORD_PTR) this, CALLBACK_FUNCTION);
    if (res == MMSYSERR_NOERROR) {
        // Should follow selected device !!!!
        openDevices.append(device);
    } else {
        qDebug() << "Error opening midi input device";
        return;
    }

    m_deviceName = device;

    // Add device and input handle to list
    handles.insert(device, handle);

    res = midiInStart(handle);
    if (res != MMSYSERR_NOERROR)
        qDebug() << "Error starting midi input.";

    // Same things, but for output device now
    MIDIOUTCAPS outInfo;
    qDebug() << "Searching for MIDI output devices:";
    for (i=0; i<midiOutGetNumDevs(); i++)
    {
        MMRESULT res = midiOutGetDevCaps(i, &outInfo, sizeof(MIDIOUTCAPS));
        QString output_device_name = QString::fromUcs2((const ushort*)outInfo.szPname);
        qDebug() << "Found" << output_device_name;

        // Ignore "From" and "To" text in the device names
        QString outputString = output_device_name;
        QString deviceName = device;
        if (device.indexOf("from",0,Qt::CaseInsensitive)!=-1) deviceName = device.right(device.length()-4);
        if (output_device_name.indexOf("to",0,Qt::CaseInsensitive)!=-1) outputString = output_device_name.right(output_device_name.length()-2);

        if ((!outputString.isEmpty() && (outputString == deviceName))|| (QString("Device %1").arg(i) == deviceName))
        {
            qDebug() << "Using MIDI Output Device #" << i << ":" << output_device_name;
            break;
        }
    }
    if (i==midiOutGetNumDevs())
        qDebug() << "Error: Unable to find requested MIDI output device" << device;
    else {
        HMIDIOUT outhandle;
        res = midiOutOpen(&outhandle, i, NULL, NULL, CALLBACK_NULL);
        if (res != MMSYSERR_NOERROR)
            qDebug() << "Error opening midi output device";
        else
            outHandles.insert(device, outhandle);    // Add device and output handle to list
    }

#ifdef __MIDISCRIPT__
    MidiObject::run();  // Load the initial MIDI preset
#endif
}

void MidiObjectWin::devClose()
{
    HMIDIIN handle = handles.value(m_deviceName);
    midiInReset(handle);
    midiInClose(handle);
    handles.remove(m_deviceName);

    HMIDIOUT outhandle = outHandles.value(m_deviceName);
    midiOutReset(outhandle);
    midiOutClose(outhandle);
    outHandles.remove(m_deviceName);

    openDevices.remove(m_deviceName);
}

void MidiObjectWin::stop()
{
    MidiObject::stop();
}

void MidiObjectWin::run()    // This function never executes because we only use callbacks
{
    unsigned static id = 0; //the id of this thread, for debugging purposes //XXX copypasta (should factor this out somehow), -kousu 2/2009
    QThread::currentThread()->setObjectName(QString("MidiObjectWin %1").arg(++id));
    
//    qDebug() << QString("MidiObjectWin: Thread ID=%1").arg(this->thread()->currentThreadId(),0,16);
#ifdef __MIDISCRIPT__
    MidiObject::run();
#endif
}

void MidiObjectWin::handleMidi(char status, char midicontrol, char midivalue)
{
    if (midiDebug != -1) qDebug() << QString("MIDI status: %1, ctrl: %2, val: %3")
        .arg(QString::number(status & 255, 16).toUpper())
        .arg(QString::number(midicontrol, 16).toUpper())
        .arg(QString::number(midivalue, 16).toUpper());

    receive((MidiStatusByte)(status & 255), status & 15, midicontrol, midivalue); // void receive(MidiStatusByte status, char channel, char control, char value);
}

// C/C++ wrapper function
void CALLBACK MidiInProc(HMIDIIN hMidiIn, UINT wMsg, DWORD_PTR dwInstance, DWORD_PTR dwParam1, DWORD_PTR dwParam2)
{
    MidiObjectWin * midi = (MidiObjectWin *)dwInstance;
    switch (wMsg) {
    case MIM_DATA:
//        qDebug() << "MIM_DATA";
        midi->handleMidi(dwParam1 & 0x000000ff, (dwParam1 & 0x0000ff00) >> 8, (dwParam1 & 0x00ff0000) >> 16);
//    qDebug() << "MIM_DATA done.";
        break;
    case MIM_LONGDATA:
        qDebug() << "MIM_LONGDATA";
        // for a MIM_LONGDATA implementation example refer to "void CALLBACK MidiInProc" @ http://www.csee.umbc.edu/help/sound/TiMidity++-2.13.2/interface/rtsyn_winmm.c
        break;
    }
}

void MidiObjectWin::sendShortMsg(unsigned int word) {
    HMIDIOUT outhandle = outHandles.value(m_deviceName);
    // This checks your compiler isn't assigning some wierd type hopefully
    DWORD raw = word;
//     midiOutShortMsg(outhandle, word);
    MMRESULT result;
    if ((result = midiOutShortMsg(outhandle, word)) != MMSYSERR_NOERROR)
        qDebug() << "MidiObjectWin::sendShortMsg midiOutShortMsg failed! " << result;
}

void MidiObjectWin::sendSysexMsg(unsigned char data[], unsigned int length)
{
    HMIDIOUT outhandle = outHandles.value(m_deviceName);
    MIDIHDR header;
    memset (&header, 0, sizeof(header));
    
    header.lpData = (LPSTR)data;
    header.dwBufferLength = DWORD(length);
    header.dwBytesRecorded = DWORD(length);
    
    MMRESULT result;
    
    midiOutPrepareHeader(outhandle, &header, sizeof(header));
    if ((result = midiOutLongMsg(outhandle, &header, sizeof(header))) != MMSYSERR_NOERROR)
        qDebug() << "MidiObjectWin::sendSysexMsg midiOutLongMsg failed! " << result;
    midiOutUnprepareHeader(outhandle, &header, sizeof(header));
}<|MERGE_RESOLUTION|>--- conflicted
+++ resolved
@@ -24,12 +24,9 @@
 
 MidiObjectWin::MidiObjectWin() : MidiObject()
 {
-<<<<<<< HEAD
-=======
     QStringList commandLineArgs = QApplication::arguments();
     midiDebug = commandLineArgs.indexOf("--midiDebug");
 
->>>>>>> 0e762979
     updateDeviceList();
     /*
        // Don't open the device yet, it gets opened via dlgprefmidi soon
@@ -64,11 +61,7 @@
     {
         MMRESULT res = midiInGetDevCaps(i, &info, sizeof(MIDIINCAPS));
         QString device_name= QString::fromUcs2((const ushort*)info.szPname);
-<<<<<<< HEAD
-        qDebug() << "Midi Device '" << device_name << "' found.";
-=======
         qDebug() << "Midi device" << device_name << "found.";
->>>>>>> 0e762979
 
         if (!device_name.isEmpty())
             devices.append(device_name);
