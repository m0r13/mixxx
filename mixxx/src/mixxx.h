/***************************************************************************
                          mixxx.h  -  description
                             -------------------
    begin                : Mon Feb 18 09:48:17 CET 2002
    copyright            : (C) 2002 by Tue and Ken Haste Andersen
    email                :
 ***************************************************************************/

/***************************************************************************
 *                                                                         *
 *   This program is free software; you can redistribute it and/or modify  *
 *   it under the terms of the GNU General Public License as published by  *
 *   the Free Software Foundation; either version 2 of the License, or     *
 *   (at your option) any later version.                                   *
 *                                                                         *
 ***************************************************************************/

#ifndef MIXXX_H
#define MIXXX_H

// include files for QT
#include <qaction.h>
#include <qdom.h>
#include <qmenubar.h>
#include <qtoolbutton.h>
#include <qstring.h>
#include <qstringlist.h>
#include <qpixmap.h>
#include <qprinter.h>
#include <qpainter.h>
#include <qpoint.h>
#include <qapplication.h>
#include <QList>
//Added by qt3to4:
#include <QFrame>
#include <qstringlist.h>

// application specific includes
#include "defs.h"
#include "trackinfoobject.h"
#include "engine/enginemaster.h"
#include "controlobject.h"
#include "dlgpreferences.h"
//#include "trackplaylist.h"
#include "recording/recordingmanager.h"

class EngineMaster;
class PlayerManager;
class TrackInfoObject;
class PlayerProxy;
class BpmDetector;
class QSplashScreen;
class ScriptEngine;
class Player;
class LibraryScanner;
class AnalyserQueue;
class Library;
class MidiDeviceManager;
class MixxxKeyboard;
class SkinLoader;

class VinylControlManager;

/**
  * This Class is the base class for Mixxx. It sets up the main
  * window and providing a menubar.
  * For the main view, an instance of class MixxxView is
  * created which creates your view.
  */
class MixxxApp : public QMainWindow
{
    Q_OBJECT

  public:
    /** Construtor. files is a list of command line arguments */
    MixxxApp(QApplication *app, struct CmdlineArgs args);
    /** destructor */
    virtual ~MixxxApp();
    /** initializes all QActions of the application */
    void initActions();
    /** initMenuBar creates the menu_bar and inserts the menuitems */
    void initMenuBar();
    /** overloaded for Message box on last window exit */
    bool queryExit();

    void rebootMixxxView();

  public slots:

    //void slotQuitFullScreen();
    /** Loads a mixxx logfile and marks tracks as viewed */
    void slotFileLoadTracklist();
    /** Opens a file in player 1 */
    void slotFileLoadSongPlayer1();
    /** Opens a file in player 2 */
    void slotFileLoadSongPlayer2();
    /** exits the application */
    void slotFileQuit();

    /** toggle audio beat marks */
    void slotOptionsBeatMark(bool toggle);
    /** toggle vinyl control - Don't #ifdef this because MOC is dumb**/
    void slotControlVinylControl(double toggle);
    void slotCheckboxVinylControl(bool toggle);
    void slotControlVinylControl2(double toggle);
    void slotCheckboxVinylControl2(bool toggle);
    /** toggle recording - Don't #ifdef this because MOC is dumb**/
    void slotOptionsRecord(bool toggle);
    /** toogle full screen mode */
    void slotOptionsFullScreen(bool toggle);
    /** Preference dialog */
    void slotOptionsPreferences();
    /** shows an about dlg*/
    void slotHelpAbout();
    /** visits support section of website*/
    void slotHelpSupport();
    // Visits a feedback form
    void slotHelpFeedback();
    // Visits translation interface on launchpad.net
    void slotHelpTranslation();
    /** Change of file to play */
    //void slotChangePlay(int,int,int, const QPoint &);

    void slotlibraryMenuAboutToShow();
    /** Scan or rescan the music library directory */
    void slotScanLibrary();
    /** Enables the "Rescan Library" menu item. This gets disabled when a scan is running.*/
    void slotEnableRescanLibraryAction();
    /**Updates the checkboxes for Recording and Livebroadcasting when connection drops, or lame is not available **/
    void slotOptionsMenuShow();
    /** toggles Livebroadcasting **/
    void slotOptionsShoutcast(bool value);



  protected:
    /** Event filter to block certain events (eg. tooltips if tooltips are disabled) */
    bool eventFilter(QObject *obj, QEvent *event);
    void closeEvent(QCloseEvent *event);



  private:
    void checkDirectRendering();
    bool confirmExit();

    // Pointer to the root GUI widget
    QWidget* m_pView;
    QWidget* m_pWidgetParent;

    QApplication *m_pApp;

    // The mixing engine.
    EngineMaster *m_pEngine;

    // The skin loader
    SkinLoader* m_pSkinLoader;

    // The sound manager
    SoundManager *m_pSoundManager;

    // Keeps track of players
    PlayerManager* m_pPlayerManager;
    // RecordingManager
    RecordingManager* m_pRecordingManager;

    MidiDeviceManager *m_pMidiDeviceManager;

    ConfigObject<ConfigValue> *m_pConfig;

    VinylControlManager *m_pVCManager;

    MixxxKeyboard* m_pKeyboard;
    /** Library scanner object */
    LibraryScanner* m_pLibraryScanner;
    // The library management object
    Library* m_pLibrary;

    /** file_menu contains all items of the menubar entry "File" */
    QMenu *m_pFileMenu;
    /** edit_menu contains all items of the menubar entry "Edit" */
    QMenu *m_pEditMenu;
    /** library menu */
    QMenu *m_pLibraryMenu;
    /** options_menu contains all items of the menubar entry "Options" */
    QMenu *m_pOptionsMenu;
    /** view_menu contains all items of the menubar entry "View" */
    QMenu *m_pViewMenu;
    /** view_menu contains all items of the menubar entry "Help" */
    QMenu *m_pHelpMenu;

<<<<<<< HEAD
#ifdef __SCRIPT__
    QMenu *macroMenu;
#endif

    QAction *m_pFileLoadTracklist;
=======
>>>>>>> 94117bcb
    QAction *m_pFileLoadSongPlayer1;
    QAction *m_pFileLoadSongPlayer2;
    QAction *m_pFileQuit;

    QAction *m_pPlaylistsNew;
    QAction *m_pCratesNew;
    QAction *m_pPlaylistsImport;
    QAction **m_pPlaylistsList;

    QAction *m_pBatchBpmDetect;

    QAction *m_pLibraryRescan;

    QAction *m_pOptionsBeatMark;

#ifdef __VINYLCONTROL__
    QMenu *m_pVinylControlMenu;
    QAction *m_pOptionsVinylControl;
    QAction *m_pOptionsVinylControl2;
#endif
    QAction *m_pOptionsRecord;
    QAction *m_pOptionsFullScreen;
    QAction *m_pOptionsPreferences;
#ifdef __SHOUTCAST__
    QAction *m_pOptionsShoutcast;
#endif

    QAction *m_pHelpAboutApp;
    QAction *m_pHelpSupport;
    QAction *m_pHelpFeedback;
    QAction *m_pHelpTranslation;
    int m_iNoPlaylists;

    /** Pointer to preference dialog */
    DlgPreferences *m_pPrefDlg;

    int noSoundDlg(void);
    int noOutputDlg(bool *continueClicked);
    // Fullscreen patch
    QPoint m_winpos;
};

//A structure to store the parsed command-line arguments
struct CmdlineArgs
{
    QList<QString> qlMusicFiles;    /* List of files to load into players at startup */
    bool bStartInFullscreen;        /* Start in fullscreen mode */
    QString locale;
};


#endif<|MERGE_RESOLUTION|>--- conflicted
+++ resolved
@@ -189,14 +189,7 @@
     /** view_menu contains all items of the menubar entry "Help" */
     QMenu *m_pHelpMenu;
 
-<<<<<<< HEAD
-#ifdef __SCRIPT__
-    QMenu *macroMenu;
-#endif
-
     QAction *m_pFileLoadTracklist;
-=======
->>>>>>> 94117bcb
     QAction *m_pFileLoadSongPlayer1;
     QAction *m_pFileLoadSongPlayer2;
     QAction *m_pFileQuit;
