/***************************************************************************
                          soundsourceoggvorbis.cpp  -  ogg vorbis decoder
                             -------------------
    copyright            : (C) 2003 by Svein Magne Bang
    email                :
***************************************************************************/

/***************************************************************************
*                                                                         *
*   This program is free software; you can redistribute it and/or modify  *
*   it under the terms of the GNU General Public License as published by  *
*   the Free Software Foundation; either version 2 of the License, or     *
*   (at your option) any later version.                                   *
*                                                                         *
***************************************************************************/

#include "trackinfoobject.h"
#include "soundsourceoggvorbis.h"
#include <QtDebug>
#ifdef __WINDOWS__
#include <io.h>
#include <fcntl.h>
#endif

#ifdef __APPLE__
#ifdef __i386
#define OV_ENDIAN_ARG 0
#else
#define OV_ENDIAN_ARG 1
#endif
#endif

#ifdef __LINUX__
#include <endian.h>
#if __BYTE_ORDER == __LITTLE_ENDIAN
#define OV_ENDIAN_ARG 0
#else
#define OV_ENDIAN_ARG 1
#endif
#else
#define OV_ENDIAN_ARG 0
#endif

/*
   Class for reading Ogg Vorbis
 */

SoundSourceOggVorbis::SoundSourceOggVorbis(QString qFilename)
: SoundSource(qFilename)
{
    filelength = 0;
}

SoundSourceOggVorbis::~SoundSourceOggVorbis()
{
    if (filelength > 0){
        ov_clear(&vf);
    }
}

int SoundSourceOggVorbis::open()
{
    QByteArray qBAFilename = m_qFilename.toUtf8();

#ifdef __WINDOWS__
    if(ov_fopen(qBAFilename.data(), &vf) < 0) {
        qDebug() << "oggvorbis: Input does not appear to be an Ogg bitstream.";
        filelength = 0;
        return ERR;
    }
#else
    FILE *vorbisfile =  fopen(qBAFilename.data(), "r");

    if (!vorbisfile) {
        qDebug() << "oggvorbis: cannot open" << m_qFilename;
        return ERR;
    }

    if(ov_open(vorbisfile, &vf, NULL, 0) < 0) {
        qDebug() << "oggvorbis: Input does not appear to be an Ogg bitstream.";
        filelength = 0;
        return ERR;
    }
#endif

    // lookup the ogg's channels and samplerate
    vorbis_info * vi = ov_info(&vf, -1);

    channels = vi->channels;
    m_iSampleRate = vi->rate;

    if(channels > 2){
        qDebug() << "oggvorbis: No support for more than 2 channels!";
        ov_clear(&vf);
        filelength = 0;
        return ERR;
    }

    // ov_pcm_total returns the total number of frames in the ogg file. The
    // frame is the channel-independent measure of samples. The total samples in
    // the file is channels * ov_pcm_total. rryan 7/2009 I verified this by
    // hand. a 30 second long 48khz mono ogg and a 48khz stereo ogg both report
    // 1440000 for ov_pcm_total.
    ogg_int64_t ret = ov_pcm_total(&vf, -1);

    if (ret >= 0) {
        // We pretend that the file is stereo to the rest of the world.
        filelength = ret * 2;
    }
    else //error
    {
      if (ret == OV_EINVAL) {
          //The file is not seekable. Not sure if any action is needed.
      }
    }

    return OK;

}

/*
   seek to <filepos>
 */

long SoundSourceOggVorbis::seek(long filepos)
{
    // In our speak, filepos is a sample in the file abstraction (i.e. it's
    // stereo no matter what). filepos/2 is the frame we want to seek to.
    Q_ASSERT(filepos%2==0);

    if (ov_seekable(&vf)){
        if(ov_pcm_seek(&vf, filepos/2) != 0) {
            // This is totally common (i.e. you're at EOF). Let's not leave this
            // qDebug on.

            // qDebug() << "ogg vorbis: Seek ERR on seekable.";
        }

        // Even if an error occured, return them the current position because
        // that's what we promised. (Double it because ov_pcm_tell returns
        // frames and we pretend to the world that everything is stereo)
        return ov_pcm_tell(&vf) * 2;
    } else{
        qDebug() << "ogg vorbis: Seek ERR.";
        return 0;
    }
}


/*
   read <size> samples into <destination>, and return the number of
   samples actually read.
 */

unsigned SoundSourceOggVorbis::read(volatile unsigned long size, const SAMPLE * destination)
{

    Q_ASSERT(size%2==0);

    char *pRead  = (char*) destination;
    SAMPLE *dest   = (SAMPLE*) destination;



    // 'needed' is size of buffer in bytes. 'size' is size in SAMPLEs,
    // which is 2 bytes.  If the stream is mono, we read 'size' bytes,
    // so that half the buffer is full, then below we double each
    // sample on the left and right channel. If the stream is stereo,
    // then ov_read interleaves the samples into the full length of
    // the buffer.

    // ov_read speaks bytes, we speak words.  needed is the bytes to
    // read, not words to read.

    // size is the maximum space in words that we have in
    // destination. For stereo files, read the full buffer (size*2
    // bytes). For mono files, only read half the buffer (size bytes),
    // and we will double the buffer to be in stereo later.
    unsigned int needed = size * channels;

    unsigned int index=0,ret=0;

    // loop until requested number of samples has been retrieved
    while (needed > 0) {
        // read samples into buffer
        ret = ov_read(&vf, pRead+index, needed, OV_ENDIAN_ARG, 2, 1, &current_section);

        if (ret <= 0) {
            // An error or EOF occured, break out and return what we have sofar.
            break;
        }

        index  += ret;
        needed -= ret;
    }

    // As of here, index is the total bytes read. (index/2/channels) is the
    // total frames read.

    // convert into stereo if file is mono
    if (channels == 1) {
        // rryan 2/2009
        // Mini-proof of the below:
        // size = 20, destination is a 20 element array 0-19
        // readNo = 10 (or less, but 10 in this case)
        // i = 10-1 = 9, so dest[9*2] and dest[9*2+1],
        // so the first iteration touches the very ends of destination
        // on the last iteration, dest[0] and dest[1] are assigned to dest[0]
        for(int i=(index/2-1); i>=0; i--) {
            dest[i*2]     = dest[i];
            dest[(i*2)+1] = dest[i];
        }

        // Pretend we read twice as many bytes as we did, since we just repeated
        // each pair of bytes.
        index *= 2;
    }

    // index is the total bytes read, so the words read is index/2
    return index / 2;
}

/*
   Parse the the file to get metadata
 */
int SoundSourceOggVorbis::parseHeader()
{
    QString filename = this->getFilename();
    QByteArray qBAFilename = filename.toUtf8();
    vorbis_comment *comment = NULL;

#ifdef __WINDOWS__
    if (ov_fopen(qBAFilename.data(), &vf) < 0) {
        qDebug() << "oggvorbis::ParseHeader : Input does not appear to be an Ogg bitstream.";
        return ERR;
    }
#else
    FILE * vorbisfile = fopen(qBAFilename.data(), "r");

    if (!vorbisfile) {
        qDebug() << "oggvorbis::ParseHeader : file cannot be opened.\n";
        return ERR;
    }

    if (ov_open(vorbisfile, &vf, NULL, 0) < 0) {
        qDebug() << "oggvorbis::ParseHeader : Input does not appear to be an Ogg bitstream.\n";
		fclose(vorbisfile);	//should be closed if ov_open fails
        return ERR;
    }
#endif

<<<<<<< HEAD
=======

    Track->setType("ogg");
>>>>>>> 6958d5b4
    comment = ov_comment(&vf, -1);
    if (comment == NULL) {
        qDebug() << "oggvorbis: fatal error reading file.";
        ov_clear(&vf);
        return ERR;
    }

    //precache
    const char* title_p = vorbis_comment_query(comment, (char*)"title", 0); //the char* cast is to shut up the compiler; libvorbis should take `const char*` here but I don't expect us to get them to change that -kousu 2009/02
    const char* artist_p = vorbis_comment_query(comment, (char*)"artist", 0);
    const char* bpm_p = vorbis_comment_query(comment, (char*)"TBPM", 0);
    const char* album_p = vorbis_comment_query(comment, (char*)"album", 0);
    const char* year_p = vorbis_comment_query(comment, (char*)"date", 0);
    const char* genre_p = vorbis_comment_query(comment, (char*)"genre", 0);
    const char* track_p = vorbis_comment_query(comment, (char*)"tracknumber", 0);


    if(title_p)
<<<<<<< HEAD
      this->setTitle(title_p);
    if(artist_p)
      this->setArtist(artist_p);
    if(album_p)
      this->setAlbum(album_p);
    if(year_p)
      this->setYear(year_p);
    if(genre_p)
      this->setGenre(genre_p);
    if(track_p)
      this->setTrackNumber(track_p);
=======
      Track->setTitle(QString::fromUtf8(title_p));
    if(artist_p)
      Track->setArtist(QString::fromUtf8(artist_p));
    if(album_p)
      Track->setAlbum(QString::fromUtf8(album_p));
    if(year_p)
      Track->setYear(QString::fromUtf8(year_p));
    if(genre_p)
      Track->setGenre(QString::fromUtf8(genre_p));
    if(track_p)
      Track->setTrackNumber(QString::fromUtf8(track_p));
>>>>>>> 6958d5b4
    if (bpm_p) {
        float bpm = str2bpm(bpm_p);
        if(bpm > 0.0f) {
            this->setBPM(bpm);
            //Track->setBpmConfirm(true);
        }
    }
    //this->setHeaderParsed(true); 

<<<<<<< HEAD
    this->setType("ogg");
=======
>>>>>>> 6958d5b4
    int duration = (int)ov_time_total(&vf, -1);
    if (duration == OV_EINVAL) {
		ov_clear(&vf);	//close on return !
        return ERR;
<<<<<<< HEAD
    this->setDuration(duration);
    this->setBitrate(ov_bitrate(&vf, -1)/1000);
=======
    }
    Track->setDuration(duration);
    Track->setBitrate(ov_bitrate(&vf, -1)/1000);
>>>>>>> 6958d5b4

    vorbis_info *vi=ov_info(&vf,-1);
    if (vi)
    {
        this->setSampleRate(vi->rate);
        this->setChannels(vi->channels);
    }
    else
    {
<<<<<<< HEAD
        qDebug() << "oggvorbis: fatal error reading file.";
        return ERR;
    }
    
=======
        qDebug() << "oggvorbis::ParseHeader : fatal error reading file.";
        ov_clear(&vf);
        return ERR;
    }

    ov_clear(&vf);
    Track->setHeaderParsed(true);
>>>>>>> 6958d5b4
    return OK;
}

/*
   Return the length of the file in samples.
 */

inline long unsigned SoundSourceOggVorbis::length()
{
    return filelength;
}

QList<QString> SoundSourceOggVorbis::supportedFileExtensions()
{
    QList<QString> list;
    list.push_back("ogg");
    return list;
}<|MERGE_RESOLUTION|>--- conflicted
+++ resolved
@@ -249,11 +249,6 @@
     }
 #endif
 
-<<<<<<< HEAD
-=======
-
-    Track->setType("ogg");
->>>>>>> 6958d5b4
     comment = ov_comment(&vf, -1);
     if (comment == NULL) {
         qDebug() << "oggvorbis: fatal error reading file.";
@@ -272,31 +267,17 @@
 
 
     if(title_p)
-<<<<<<< HEAD
-      this->setTitle(title_p);
+      this->setTitle(QString::fromUtf8(title_p));
     if(artist_p)
-      this->setArtist(artist_p);
+      this->setArtist(QString::fromUtf8(artist_p));
     if(album_p)
-      this->setAlbum(album_p);
+      this->setAlbum(QString::fromUtf8(album_p));
     if(year_p)
-      this->setYear(year_p);
+      this->setYear(QString::fromUtf8(year_p));
     if(genre_p)
-      this->setGenre(genre_p);
+      this->setGenre(QString::fromUtf8(genre_p));
     if(track_p)
-      this->setTrackNumber(track_p);
-=======
-      Track->setTitle(QString::fromUtf8(title_p));
-    if(artist_p)
-      Track->setArtist(QString::fromUtf8(artist_p));
-    if(album_p)
-      Track->setAlbum(QString::fromUtf8(album_p));
-    if(year_p)
-      Track->setYear(QString::fromUtf8(year_p));
-    if(genre_p)
-      Track->setGenre(QString::fromUtf8(genre_p));
-    if(track_p)
-      Track->setTrackNumber(QString::fromUtf8(track_p));
->>>>>>> 6958d5b4
+      this->setTrackNumber(QString::fromUtf8(track_p));
     if (bpm_p) {
         float bpm = str2bpm(bpm_p);
         if(bpm > 0.0f) {
@@ -306,22 +287,14 @@
     }
     //this->setHeaderParsed(true); 
 
-<<<<<<< HEAD
     this->setType("ogg");
-=======
->>>>>>> 6958d5b4
     int duration = (int)ov_time_total(&vf, -1);
     if (duration == OV_EINVAL) {
 		ov_clear(&vf);	//close on return !
         return ERR;
-<<<<<<< HEAD
+    }
     this->setDuration(duration);
     this->setBitrate(ov_bitrate(&vf, -1)/1000);
-=======
-    }
-    Track->setDuration(duration);
-    Track->setBitrate(ov_bitrate(&vf, -1)/1000);
->>>>>>> 6958d5b4
 
     vorbis_info *vi=ov_info(&vf,-1);
     if (vi)
@@ -331,20 +304,12 @@
     }
     else
     {
-<<<<<<< HEAD
-        qDebug() << "oggvorbis: fatal error reading file.";
-        return ERR;
-    }
-    
-=======
-        qDebug() << "oggvorbis::ParseHeader : fatal error reading file.";
+        qDebug() << "oggvorbis::parseHeader : fatal error reading file.";
         ov_clear(&vf);
         return ERR;
     }
 
     ov_clear(&vf);
-    Track->setHeaderParsed(true);
->>>>>>> 6958d5b4
     return OK;
 }
 
