--- conflicted
+++ resolved
@@ -468,12 +468,7 @@
 	new_entry = [
 		"%s (%s) %s; urgency=%s" % (package_name, package_version, distro, urgency),
 		"",
-<<<<<<< HEAD
-		"  * Experimental build of branch '%s' at Bazaar revision %s" % (branch_name,
-                                                                                 bazaar_revision),
-=======
 		description,
->>>>>>> dd7670a8
 		"",
 		" -- %s  %s" % (author, now_formatted),
 		"",
