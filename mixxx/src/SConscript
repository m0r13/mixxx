#!/usr/bin/env python
# -*- coding: utf-8 -*-

import os
import sys
import SCons
import shutil
import time
import SCons.Script as SCons

from build import util

mixxx_version = util.get_mixxx_version()
branch_name = util.get_bzr_branch_name()
bazaar_revision = util.get_bzr_revision()
print "WE ARE IN:", os.getcwd()

plugins = []

# Grab these from the SConstruct above us
Import('build')
Import('sources')
Import('soundsource_plugins')

env = build.env
flags = build.flags

#Tell SCons to build Mixxx
#=========================
if build.platform_is_windows:
	dist_dir = 'dist%s' % build.bitwidth
	mixxx_bin = env.Program('mixxx',
                            [sources, env.RES('#src/mixxx.rc')],
                            LINKCOM = [env['LINKCOM'], 'mt.exe -nologo -manifest ${TARGET}.manifest -outputresource:$TARGET;1'])
else:
	mixxx_bin = env.Program('mixxx', sources)

def build_tests():
        test_files = Glob('test/*.cpp', strings=True)
        test_env = env.Clone()
        test_env.Append(CPPPATH="#lib/gtest-1.5.0/include")
        test_env.Append(CPPPATH="#lib/gmock-1.5.0/include")
        test_files = [test_env.StaticObject(filename) \
                              if filename !='main.cpp' else filename
                      for filename in test_files]
        mixxx_sources = [filename for filename in sources if filename != 'main.cpp']
        test_sources = (test_files + mixxx_sources)

        env.Append(LIBPATH="#lib/gtest-1.5.0/lib")
	env.Append(LIBS = 'gtest')

        env.Append(LIBPATH="#lib/gmock-1.5.0/lib")
        env.Append(LIBS = 'gmock')

	env.Program(target='mixxx-test', source=test_sources)

	Command("../mixxx-test", "./mixxx-test", Copy("$TARGET", "$SOURCE"))

def run_tests():
        ret = Execute("./mixxx-test")
	if ret != 0:
                print "WARNING: Not all tests pass. See mixxx-test output."
                Exit(ret)

if int(build.flags['test']):
        print "Building tests."
        build_tests()

if 'test' in BUILD_TARGETS:
	print "Running tests."
	run_tests()

def osx_construct_version(build, mixxx_version, branch_name, bazaar_revision):
        # In release mode, we only use the version.
        if build.build_is_release:
                return mixxx_version
        # In a debug build, include the branch name and revision number
        return "%s-%s-bzr%s" % (mixxx_version, branch_name, bazaar_revision)

def ubuntu_construct_version(build, mixxx_version, branch_name, bazaar_revision,
                             ubuntu_version):
        # In release mode, we only use the version and ubuntu_version
	if build.build_is_release:
		return "%s-%s" % (mixxx_version, ubuntu_version)
	# In a debug build, include the branch name and revision number
	return "%s-%s~%s~bzr%s" % (mixxx_version, ubuntu_version,
                                   branch_name, bazaar_revision)

def windows_construct_version(build, mixxx_version, branch_name, bazaar_revision):
        # In release mode, we only use the version
	if build.build_is_release:
		return mixxx_version
	# In a debug build, include the branch name and revision number
	return "%s-%s-bzr%s" % (mixxx_version, branch_name, bazaar_revision)

#Set up the install target
#=========================
"""
flags['prefix'] = ARGUMENTS.get('prefix', '/usr/local')
if not os.path.exists(flags['prefix']):
	print "Error: Prefix path does not exist!"
	Exit(1)
else:
	unix_share_path = flags['prefix'] + "/share"
	unix_bin_path   = flags['prefix'] + "/bin"
"""

#Mixxx binary
binary_files = mixxx_bin;

# Mixxx essential resource files
resource_files = Glob('#res/schema.xml')

#Soundsource plugins
soundsource_plugin_files = soundsource_plugins

#Skins
skin_files = Glob('#res/skins/*')

#Controller mappings
controllermappings_files = Glob('#res/controllers/*')

#Keyboard mapping(s)
keyboardmappings_files = Glob('#res/keyboard/*')

#Promo tracks
promotracks_files = Glob('#res/promo/*')

#LADSPA shizzle
ladspapresets_files = Glob('#res/ladspa_presets/*')

#Documentation
docs_files = Glob('#./LICENSE')
docs_files += Glob('#./README')
docs_files += Glob('#./Mixxx-Manual.pdf')

#.desktop file for KDE/GNOME menu
dotdesktop_files = Glob('#src/mixxx.desktop')

#Icon file for menu entry
icon_files = Glob('#res/images/mixxx-icon.png')

#Images for preferences dialog
image_files = Glob('#res/images/preferences/*')  # These are compiled in to the "mixxx" binary through mixxx.qrc

#Windows DLLs

# TODO: Use reference to SharedLibrary for libsndfile and others, glob only gets
# all files on 2+ builds after a clean.
if build.toolchain_is_msvs:
        mixxx_winlib_path = SCons.ARGUMENTS.get('winlib', '..\\..\\..\\mixxx-win32lib-msvc90-release')
        # skip the MSVC DLLs incase they're in there too
        dll_files = Glob('%s/[!"msvc"]*.dll' % mixxx_winlib_path)
elif build.crosscompile and build.platform_is_windows and build.toolchain_is_gnu:
        # We're cross-compiling, grab these from the crosscompile bin
        # folder. How should we be doing this?
        dll_files = Glob('#/../../mixxx-win%slib-crossmingw' % build.bitwidth)
elif build.crosscompile and build.platform_is_osx:
        # Glob appropriate dylib files. We have 4 different library types,
        # x86_64, x86, powerpc, powerpc64
        dylib_files = Glob('#/../../mixxx-osx-%s-crossmingw' % build.machine)
else:
        dll_files = list() # dll_files += on the next line required dll_files to exist

# dll_files = libsndfile
dll_files += Split("""$QTDIR/bin/QtCore4.dll $QTDIR/bin/QtGui4.dll $QTDIR/bin/QtNetwork4.dll $QTDIR/bin/QtOpenGL4.dll $QTDIR/bin/QtSql4.dll $QTDIR/bin/QtXml4.dll $QTDIR/bin/QtXmlPatterns4.dll $QTDIR/bin/QtSql4.dll $QTDIR/bin/QtSvg4.dll $QTDIR/bin/QtWebKit4.dll""")
if int(flags.get('sqlitedll', 0)):
	sqldll_files = Split("""$QTDIR/plugins/sqldrivers/qsqlite4.dll""") #Qt SQLite plugin

#if int(flags['script']) or int(flags['midiscript']):
dll_files += Split("""$QTDIR/bin/QtScript4.dll""")  # Required for non-midi controllers



if build.platform_is_linux or build.platform_is_bsd:
	flags['prefix'] = ARGUMENTS.get('prefix', '/usr/local')
	if not os.path.exists(flags['prefix']):
		print "Error: Prefix path does not exist!"
		Exit(1)
	else:
		#install_root is used in Debian/Ubuntu packaging (check the debian/rules file in the Ubuntu package)
		#Basically, the flags['prefix'] is compiled into strings in Mixxx, whereas the install_root is not. When you're
		#building a Debian package, pbuilder wants to install Mixxx to a temporary directory, but you still need
		#the compiled-in strings using /usr as the prefix. That's why we have install_root and flags['prefix'].
		install_root = ARGUMENTS.get('install_root', flags['prefix'])
		print "Install root: " + install_root
                unix_share_path = os.path.join(install_root, 'share')
                unix_bin_path = os.path.join(install_root, 'bin')
                unix_lib_path = os.path.join(install_root, 'lib')

		binary = env.Install(unix_bin_path, binary_files)
<<<<<<< HEAD
		resource = env.Install(unix_share_path + "/mixxx", resource_files)
		skins = env.Install(unix_share_path + "/mixxx/skins", skin_files)
		soundsource_plugins = env.Install(unix_lib_path + "/mixxx/plugins/soundsource", soundsource_plugin_files)
		controllermappings = env.Install(unix_share_path + "/mixxx/controllers", controllermappings_files)
		keyboardmappings = env.Install(unix_share_path + "/mixxx/keyboard", keyboardmappings_files)
=======
		resource = env.Install(os.path.join(unix_share_path, 'mixxx'), resource_files)
		skins = env.Install(os.path.join(unix_share_path, 'mixxx', 'skins'), skin_files)
		soundsource_plugins = env.Install(
                        os.path.join(unix_lib_path, 'mixxx', 'plugins', 'soundsource'),
                        soundsource_plugin_files)
		midimappings = env.Install(os.path.join(unix_share_path, 'mixxx', 'midi'), midimappings_files)
		keyboardmappings = env.Install(os.path.join(unix_share_path, 'mixxx', 'keyboard'), keyboardmappings_files)
>>>>>>> 517eafdb
		if int(flags['ladspa']):
			ladspapresets = env.Install(
                                os.path.join(unix_share_path, 'mixxx', 'ladspa_presets'), ladspapresets_files)
		dotdesktop = env.Install(os.path.join(unix_share_path, 'applications'), dotdesktop_files)
		docs = env.Install(os.path.join(unix_share_path, 'doc', 'mixxx'), docs_files)
		icon = env.Install(os.path.join(unix_share_path, 'pixmaps'), icon_files)
		promotracks = env.Install(os.path.join(unix_share_path, 'mixxx', 'promo'), promotracks_files)

		#Makes each of those Install builders get fired off when you run "scons install" :)
		env.Alias('install', binary)
		env.Alias('install', resource)
		env.Alias('install', skins)
		env.Alias('install', soundsource_plugins)
		env.Alias('install', controllermappings)
		env.Alias('install', keyboardmappings)
		if int(flags['ladspa']):
			env.Alias('install', ladspapresets)
		env.Alias('install', docs)
		env.Alias('install', dotdesktop)
		env.Alias('install', icon)
		env.Alias('install', promotracks)

		#Delete the old Mixxx installation (because SCONS won't overwrite it)
		#if 'install' in COMMAND_LINE_TARGETS:
			#os.system('scons -c install')
			#Delete(unix_share_path + "/mixxx/skins")
			#print "Copying skins..."
			#env.Command(unix_share_path + "/mixxx/skins", skin_files, Copy("$TARGET", "$SOURCE"), source_scanner = DirScanner)
			#Copy(unix_share_path + "/.ixxx/skins", skin_files)
			#Delete(unix_bin_path + "mixxx")

			#Delete(unix_share_path + "/mixxx/controllers")
			#Delete(unix_share_path + "/mixxx/keyboard")

#Build the Mixxx.app bundle
if build.platform_is_osx and 'bundle' in COMMAND_LINE_TARGETS:
	#Mixxx build variables
	VOLNAME="Mixxx" #tmp tmp tmp, it's unclean to pass this into build_dmg this way. perhaps pass it in the env?
        ARCH = 'ppc' if build.machine in ['powerpc', 'powerpc64'] else 'macintel'
        ARCH += ("64" if build.machine_is_64bit else "32")

	DMG_ICON="#res/osx/VolumeIcon.icns"

	# this is a BIG HACK to support Qt's plugins (since Qt *requires* that
	# it's plugins be in specific subdirectories, which OS X doesn't really
	# play nice with)
	qt_plugins = ([("iconengines", e) for e in ["libqsvgicon.dylib"]] +
                      [("imageformats", e) for e in ["libqgif.dylib", "libqjpeg.dylib", "libqsvg.dylib"]] +
                      [("sqldrivers", e) for e in ["libqsqlite.dylib"]])
	#Left out libqmng and libqtiff to save space.

	# Concatenate the SoundSource plugins to our list of plugins (converting
	# from SCons File nodes to strings)
	for x in soundsource_plugins:
		plugins.append(x.get_abspath())

	bundle = env.App("Mixxx", [mixxx_bin, '#res/osx/application.icns',
		Dir('#res/skins/'),
		File('#res/schema.xml'),
		Dir('#res/controllers/'), Dir('#res/keyboard/'),
		Dir('#res/ladspa_presets'), Dir('#res/doc/'), Dir('#res/promo/'),
        Dir('/Library/Frameworks/QtGui.framework/Resources/qt_menu.nib'),  #qt_menu.nib for Cocoa Qt 4.7+
        File("#README"), File("#LICENSE")],
		 PLUGINS=plugins, ##XXX test what happens if we don't pass any plugins
			#Qt plugins ((Qt *NEEDS* its plugins in specific locations or it refuses to find them, however this is clearly awkward to write out like this.. maybe))
		 QT_HACK = [(p_tgt_dir, os.path.join("/Developer/Applications/Qt/plugins/", p_tgt_dir, p)) for p_tgt_dir, p in qt_plugins] #sigh :(
		 ,
		 STRIP=build.build_is_release,
         IDENTIFIER="org.mixxx.mixxx",
         DISPLAY_NAME="Mixxx",
         SHORT_VERSION=mixxx_version, #FIXME: parse defs_version.h???
         COPYRIGHT="Copyright © 2011 Mixxx Development Team", #FIXME: datetime.year()
         CATEGORY="public.app-category.music"
		 )
	#env.Default(mixxx_bin) #todo: make the Default() just the program itself *globally* (not just for OS X); bundle should be a separate target
	env.Alias('bundle', bundle)

        package_name = 'mixxx'
	package_version = osx_construct_version(build, mixxx_version, branch_name, bazaar_revision)
        dmg_name = '%s-%s-%s' % (package_name, package_version, ARCH)
	dmg = env.Dmg(dmg_name, [bundle, ] + docs_files, VOLNAME=VOLNAME, ICON = DMG_ICON)
	env.Alias('package', dmg)

if build.platform_is_windows:
<<<<<<< HEAD
	skins = env.Install("#"+dist_dir+"/skins", skin_files)
	resource = env.Install("#"+dist_dir+"/", resource_files)
	controllermappings = env.Install("#"+dist_dir+"/controllers", controllermappings_files)
	keyboardmappings = env.Install("#"+dist_dir+"/keyboard", keyboardmappings_files)
=======
        base_dist_dir = '#' + dist_dir
	skins = env.Install(os.path.join(base_dist_dir, "skins"), skin_files)
	resource = env.Install(base_dist_dir+"/", resource_files)
	midimappings = env.Install(os.path.join(base_dist_dir, "midi"), midimappings_files)
	keyboardmappings = env.Install(os.path.join(base_dist_dir, "keyboard"), keyboardmappings_files)
>>>>>>> 517eafdb
	if int(flags['ladspa']):
		ladspapresets = env.Install(os.path.join(base_dist_dir, "ladspa_presets"), ladspapresets_files)
	docs = env.Install(os.path.join(base_dist_dir, "doc/"), docs_files)
	promotracks = env.Install(os.path.join(base_dist_dir, "promo/"), promotracks_files)
	#icon = env.Install(base_dist_dir+"", icon_files)
	dlls = env.Install(base_dist_dir+"/", dll_files)
	soundsource_plugins = env.Install(os.path.join(base_dist_dir, "plugins", "soundsource/"), soundsource_plugin_files)
	binary = env.Install(base_dist_dir+"/", binary_files)

	#Always trigger these install builders when compiling on Windows
	env.Alias('mixxx', skins)
	env.Alias('mixxx', resource)
	env.Alias('mixxx', controllermappings)
	env.Alias('mixxx', keyboardmappings)
	if int(flags['ladspa']):
		env.Alias('mixxx', ladspapresets)
	env.Alias('mixxx', promotracks)
	env.Alias('mixxx', docs)
	env.Alias('mixxx', dlls)
	env.Alias('mixxx', soundsource_plugins)
	#env.Alias('mixxx', icon)
	env.Alias('mixxx', binary)

	# QSQLite DLL
	if 'sqldll_files' in locals():
		sql_dlls = env.Install(os.path.join(base_dist_dir, "sqldrivers"), sqldll_files)
		env.Alias('mixxx', sql_dlls)

def win32_find_nsis_via_registry():
    # Windows registry access to find where NSIS is installed
    import _winreg
    hklm = _winreg.ConnectRegistry(None, _winreg.HKEY_LOCAL_MACHINE)
    nsis_location_handle = None
    try:
        nsis_location_handle = _winreg.OpenKey(hklm, "SOFTWARE\\NSIS", 0, _winreg.KEY_READ)
    except WindowsError:
        nsis_location_handle = None

    if not nsis_location_handle:
        try:
            nsis_location_handle = _winreg.OpenKey(hklm, "SOFTWARE\\Wow6432Node\\NSIS", 0, _winreg.KEY_READ)
        except WindowsError:
            nsis_location_handle = None

    nsis_location = _winreg.QueryValue(nsis_location_handle, None)
    _winreg.CloseKey(hklm)
    return nsis_location

def BuildRelease(target, source, env):
    print
    print "==== Mixxx Post-Build Checks ===="
    print
    print "You have built version %s" % mixxx_version
    print
    if int(flags['msvcdebug']):
        print "YOU ARE ABOUT TO PACKAGE A DEBUG BUILD!!"
        print
    print "Binary has size ",
    if build.platform_is_windows:
        print "     Implement me!"
    else:
        os.system('ls -lh '+dist_dir+'/mixxx.exe | cut -d \' \' -f 5')
    print
    print "Installer file ",
    if build.platform_is_windows:
        print "     Implement me!"
    else:
        os.system('grep OutFile Mixxx.nsi | cut -d \' \' -f 2')
    print
    print "Top line of README, check version:"
    if build.platform_is_windows:
        print "     Implement me!"
    else:
        os.system('head -n 1 README')
    print
    print "Top 2 lines of LICENSE, check version and copyright dates:"
    if build.platform_is_windows:
        print "     Implement me!"
    else:
        os.system('head -n 2 LICENSE')

    #if (raw_input("Go ahead and build installer (yes/[no])? ") == "yes"):
    if True:
        print "\nNow building installer..."
        command_flag = None
        nsis_path = None
        if not build.crosscompile and build.platform_is_windows:
            nsis_directory = win32_find_nsis_via_registry()
            nsis_path = '"%s"' % os.path.join(nsis_directory, "makensis.exe")
            command_flag = '/'
        elif build.crosscompile and build.platform_is_windows:
            nsis_path = 'makensis'
            command_flag = '-'

        if not nsis_path:
            print "Cannot find NSIS. Do you have it installed?"
        else:
            package_name = 'mixxx'

            package_version = windows_construct_version(
                    build, mixxx_version, branch_name, bazaar_revision)
            arch = "x64" if build.machine_is_64bit else "x86"
            exe_name = '%s-%s-%s.exe' % (package_name, package_version, arch)

            # Call the NSIS build
            buildwin64 = "/Dx64=1" if build.machine_is_64bit else ''
            command = '%(path)s /DPACKAGE_NAME=%(package_name)s /DPRODUCT_VERSION=%(version)s /DWINLIB_PATH=%(winlibpath)s %(64bit)s build\\nsis\\Mixxx.nsi' % \
                {'path': nsis_path,
                 'package_name': exe_name,
                 'version': mixxx_version,
                 'winlibpath': mixxx_winlib_path,
                 '64bit': buildwin64}
            print "Using command:" + command
            os.system(command)
    else:
        print "Aborted building installer"

# Do release things
versionbld = Builder(action = BuildRelease, suffix = '.foo', src_suffix = '.bar')
env.Append(BUILDERS = {'BuildRelease' : versionbld})

if 'makerelease' in COMMAND_LINE_TARGETS:
	makerelease = env.BuildRelease('', binary_files)
	env.Alias('makerelease', makerelease)

def ubuntu_append_changelog(debian_dir,
			    package_name, package_version,
			    branch_name, bazaar_revision,
			    distro='karmic',
			    urgency='low'):
	now_formatted = time.strftime("%a,  %d %b %Y %H:%M:%S +0000", time.gmtime())
	new_entry = [
		"%s (%s) %s; urgency=%s" % (package_name, package_version, distro, urgency),
		"",
		"  * Experimental build of branch '%s' at Bazaar revision %s" % (branch_name,
                                                                                 bazaar_revision),
		"",
		" -- Mixxx Buildbot <builds@mixxx.org>  %s" % now_formatted,
		"",
		]
	lines = []
	with open(os.path.join(debian_dir, 'changelog'), 'r') as changelog:
		lines = list(changelog)
	with open(os.path.join(debian_dir, 'changelog'), 'w') as changelog:
		changelog.writelines(["%s\n" % x for x in new_entry])
		changelog.writelines(lines)

def ubuntu_cleanup():
	os.system('rm -rf ubuntu')
	os.mkdir('ubuntu')

# Build the Ubuntu package
def BuildUbuntuPackage(target, source, env):
	print
	print "==== Mixxx Post-Build Checks ===="
	print
	print "You have built version ", mixxx_version
	print
	print
	print "Top line of README, check version:"
	os.system('head -n 1 README')
	print
	print "Top 2 lines of LICENSE, check version and copyright dates:"
	os.system('head -n 2 LICENSE')
	print
	print "Top line of debian/ubuntu changelog, check version:"
	os.system('head -n 1 build/debian/changelog')
	print

	print "Now building DEB package..."
	print

	arch = 'amd64' if build.machine_is_64bit else 'i386'

        package_target = ARGUMENTS.get('package', None)
	ubuntu_distro = ARGUMENTS.get('ubuntu_dist', None)
	if ubuntu_distro is None:
		print "You did not specify an Ubuntu distribution to target. Specify one with the ubuntu_dist flag."
		# TODO(XXX) default to their current distro? the .pbuilderrc does this
		return
        ubuntu_version = ARGUMENTS.get('ubuntu_version', '0ubuntu1')

	# The underscore is super important here to make the deb package work
	package_name = 'mixxx'
	package_version = ubuntu_construct_version(build, mixxx_version,
                                                   branch_name, bazaar_revision,
                                                   ubuntu_version)

	#mixxx_dir = '%s-%s' % (package_name, mixxx_version)

        # directory and original tarball need to have the upstream-release
        # version, NOT the package version. For example:
        # upstream version: 1.10.0-beta1
        # package version: 1.10.0-beta1-0ubuntu1~bzr2206
        # directory name: mixxx-1.10.0-beta1
        # original tarball: mixxx_1.10.0-beta1.orig.tar.gz

	mixxx_dir = '%s-%s' % (package_name, mixxx_version)
	mixxx_tarball = "%s_%s.orig.tar.gz" % (package_name, mixxx_version)

	# Destroy ubuntu/ and create it
	ubuntu_cleanup()

	build_dir = os.path.join('ubuntu', mixxx_dir)

	if os.path.exists(build_dir):
		print "* Cleaning up %s (cwd: %s)" % (build_dir, os.getcwd())
		print
		os.system('rm -rf %s' % build_dir) # be careful.

	# TODO: make a get flags arg to accept a revision which can override this and checkout of a specific SVN rev for the package

	# Export the source folder
	print "* Exporting source folder from current workspace (bzr rev: %s)" % bazaar_revision
	print
	os.system('bzr export %s .' % build_dir)

	# Copy a patch to be included in the exported build sources (this can also be something like src/SConscript, /build/debian/rules)
	if os.path.exists('post-export-patch'):
		print "* Applying post export patch"
		print
		os.system('cp --dereference -r post-export-patch/* %s' % build_dir)

	os.chdir('ubuntu')

	# Tar the source code
	print "* Tarring source directory to '%s' ... (this can take a couple minutes)" % os.path.join(os.getcwd(), mixxx_tarball)
	print
	os.system('rm -f "%s"' % mixxx_tarball) #Remove old tarball
	os.system('tar --exclude=debian --exclude=debian/* -czf "%s" %s' % (mixxx_tarball, mixxx_dir))

	os.chdir(mixxx_dir)
	# Copy the debian folder from /build/debian to exported source folder root
	print "* Copying Debian build directory from build/debian to debian (cwd: %s)" % os.getcwd()
	print
	os.system('cp -r build/debian .')

	# Add a changelog record for this package
	if build.build_is_debug:
		ubuntu_append_changelog('debian', package_name, package_version,
                                        branch_name, bazaar_revision)

	# Run pbuilder
	print "* Starting pbuilder ...  (cwd: %s)" % os.getcwd()
	print

        command = ["ARCH=%s" % arch,
                   "DIST=%s" % ubuntu_distro]

        if package_target == 'source':
                # TODO(rryan) we have to figure out the key-signing situation
                # here.
                command.extend(['debuild', '-S', '-sa'])
        else:
                command.extend(['pdebuild'])
        result = os.system(' '.join(command))

	# Return back to the starting directory, otherwise you'll get a .sconsign.dblite error!
	os.chdir('../..')
	print "* Returning to starting working directory ...  (cwd: " + os.getcwd() + ")"
	print

        if package_target == 'source':
                if result == 0:
                        # TODO(rryan) check it actually succeeded
                        print "* Done! Signed source package is in ubuntu/"
                        print
                else:
                        print "* Build failed."
                        print
        else:
                result_path = "/var/cache/pbuilder/%s-%s/result/" % (ubuntu_distro, arch)
                result_filename = "%s_%s_%s.deb" % (package_name, package_version, arch)
                result_file = os.path.join(result_path, result_filename)
                dest_file = os.path.join('ubuntu', result_filename)

                if result == 0 and os.path.exists(result_file):
                        print "Done! Package and tarballs are in %s" % result_path
                        print "* Found package at '%s'. Copying to ubuntu/" % result_filename
                        print
                        shutil.copyfile(result_file, dest_file)
                else:
                        print "* Build failed."
                        print

	# print "Signing the .deb changes file..."
	# os.system('sudo debsign /var/cache/pbuilder/result/*.changes')

#Build the Ubuntu package if "makeubuntu" was passed as an argument
versiondebbld = Builder(action = BuildUbuntuPackage) #, suffix = '.foo', src_suffix = '.bar')
env.Append(BUILDERS = {'BuildUbuntuPackage' : versiondebbld})

if 'makeubuntu' in COMMAND_LINE_TARGETS:
	makeubuntu = env.BuildUbuntuPackage("blah", "defs_version.h" ) #(binary_files)
	env.Alias('makeubuntu', makeubuntu)<|MERGE_RESOLUTION|>--- conflicted
+++ resolved
@@ -189,21 +189,13 @@
                 unix_lib_path = os.path.join(install_root, 'lib')
 
 		binary = env.Install(unix_bin_path, binary_files)
-<<<<<<< HEAD
-		resource = env.Install(unix_share_path + "/mixxx", resource_files)
-		skins = env.Install(unix_share_path + "/mixxx/skins", skin_files)
-		soundsource_plugins = env.Install(unix_lib_path + "/mixxx/plugins/soundsource", soundsource_plugin_files)
-		controllermappings = env.Install(unix_share_path + "/mixxx/controllers", controllermappings_files)
-		keyboardmappings = env.Install(unix_share_path + "/mixxx/keyboard", keyboardmappings_files)
-=======
 		resource = env.Install(os.path.join(unix_share_path, 'mixxx'), resource_files)
 		skins = env.Install(os.path.join(unix_share_path, 'mixxx', 'skins'), skin_files)
 		soundsource_plugins = env.Install(
                         os.path.join(unix_lib_path, 'mixxx', 'plugins', 'soundsource'),
                         soundsource_plugin_files)
-		midimappings = env.Install(os.path.join(unix_share_path, 'mixxx', 'midi'), midimappings_files)
+		controllermappings = env.Install(os.path.join(unix_share_path, 'mixxx', 'controllers'), controllermappings_files)
 		keyboardmappings = env.Install(os.path.join(unix_share_path, 'mixxx', 'keyboard'), keyboardmappings_files)
->>>>>>> 517eafdb
 		if int(flags['ladspa']):
 			ladspapresets = env.Install(
                                 os.path.join(unix_share_path, 'mixxx', 'ladspa_presets'), ladspapresets_files)
@@ -288,18 +280,11 @@
 	env.Alias('package', dmg)
 
 if build.platform_is_windows:
-<<<<<<< HEAD
-	skins = env.Install("#"+dist_dir+"/skins", skin_files)
-	resource = env.Install("#"+dist_dir+"/", resource_files)
-	controllermappings = env.Install("#"+dist_dir+"/controllers", controllermappings_files)
-	keyboardmappings = env.Install("#"+dist_dir+"/keyboard", keyboardmappings_files)
-=======
         base_dist_dir = '#' + dist_dir
 	skins = env.Install(os.path.join(base_dist_dir, "skins"), skin_files)
 	resource = env.Install(base_dist_dir+"/", resource_files)
-	midimappings = env.Install(os.path.join(base_dist_dir, "midi"), midimappings_files)
+	controllermappings = env.Install(os.path.join(base_dist_dir, "controllers"), controllermappings_files)
 	keyboardmappings = env.Install(os.path.join(base_dist_dir, "keyboard"), keyboardmappings_files)
->>>>>>> 517eafdb
 	if int(flags['ladspa']):
 		ladspapresets = env.Install(os.path.join(base_dist_dir, "ladspa_presets"), ladspapresets_files)
 	docs = env.Install(os.path.join(base_dist_dir, "doc/"), docs_files)
