#!/usr/bin/env python
import os
import sys
import SCons
import shutil

#TODO:
#-figure out what files actually need what defines and write separate builder lines for them (so that changing a #define doesn't cause a rebuild of everything)
#-
#-

# BIG FAT WARNING:
# Make sure you use TABS for indentation, NOT spaces! (Python likes spaces well enough, but would much prefer to share tea time with tabs)
#
#   ####       ####  ##########  #####    #####  #####    #####  #####    #####
#   ######   ######     ####      #####  #####    #####  #####    #####  #####
#   #### ## ## ####     ####        ########        ########        ########
#   ####   #   ####     ####      #####  #####    #####  #####    #####  #####
#   ####       ####  ##########  #####    #####  #####    #####  #####    #####
#
#  #############################################################################
#    #########################################################################
#

#
#Useful functions
#

print "WE ARE IN:", os.getcwd()

plugins = []

def getSVNRevision(): # GPL code taken from http://trac.zeitherrschaft.org/zzub/browser/trunk/SConstruct
	# if this is a repository, take the string from svnversion
	svnversionpath = env.WhereIs('svnversion', os.environ['PATH'])
	if os.path.isdir('../.svn') and (svnversionpath != None):  # we always start in .obj for some reason, so we must use ../.svn
		rev = os.popen('svnversion ..').readline().strip()
		if rev != "" and rev != "exported":
			return rev
	return ""

def getBZRRevision():
	return os.popen("bzr revno").readline().strip()

def getMixxxVersion():
	defs = File('#src/defs.h') #have to handle out-of-tree building, that's why the '#' :(
	#p = os.popen('grep -m 1 "#define VERSION" %s' % defs) #this is not cross-platform
	#version = p.readline()
	#p.close()
	
	for line in open(str(defs)).readlines():
		if line.strip().startswith("#define VERSION"):
			version = line
			break
	else:
		raise ValueError("Version not found")
	
	#given "#define VERSION "...."" extract "....":
	version = version.split()[-1].replace('"', '')
	return version

#Check for FFMPEG support
def CheckFFMPEG(conf, sources):
	flags_ffmpeg = ARGUMENTS.get('ffmpeg', 0)
	if int(flags_ffmpeg):
		if platform == 'linux':
			#Check for libavcodec, libavformat
			#I just randomly picked version numbers lower than mine for this - Albert
			if not conf.CheckForPKG('libavcodec', '51.20.0'):
				print 'libavcodec not found.'
				Exit(1)
			if not conf.CheckForPKG('libavformat', '51.1.0'):
				print 'libavcodec not found.'
				Exit(1)
			else:
				#Grabs the libs and cflags for ffmpeg
				env.ParseConfig('pkg-config libavcodec --silence-errors --cflags --libs')
				env.ParseConfig('pkg-config libavformat --silence-errors --cflags --libs')
				env.Append(CPPDEFINES = '__FFMPEGFILE__')
		else:
			# aptitude install libavcodec-dev libavformat-dev liba52-0.7.4-dev libdts-dev
			env.Append(LIBS = 'avcodec')
			env.Append(LIBS = 'avformat')
			env.Append(LIBS = 'z')
			env.Append(LIBS = 'a52')
			env.Append(LIBS = 'dts')
			env.Append(LIBS = 'gsm')
			env.Append(LIBS = 'dc1394_control')
			env.Append(LIBS = 'dl')
			env.Append(LIBS = 'vorbisenc')
			env.Append(LIBS = 'raw1394')
			env.Append(LIBS = 'avutil')
			env.Append(LIBS = 'vorbis')
			env.Append(LIBS = 'm')
			env.Append(LIBS = 'ogg')
			env.Append(CPPDEFINES = '__FFMPEGFILE__')
		sources += Split("""soundsourceffmpeg.cpp """)
		print "Not working FFMPEG support... enabled"
	else:
		print "Not working FFMPEG support... disabled"
	return	


# Checks for pkg-config on Linux
def CheckForPKGConfig( context, version='0.0.0' ):
	context.Message( "Checking for pkg-config (at least version %s)... " % version )
	ret = context.TryAction( "pkg-config --atleast-pkgconfig-version=%s" %version )[0]
	context.Result( ret )
	return ret

# Uses pkg-config to check for a minimum version
def CheckForPKG( context, name, version="" ):
	if version == "":
		context.Message( "Checking for %s... \t" % name )
		ret = context.TryAction( "pkg-config --exists '%s'" % name )[0]
	else:
		context.Message( "Checking for %s (%s or higher)... \t" % (name,version) )
		ret = context.TryAction( "pkg-config --atleast-version=%s '%s'" % (version,name) )[0]
		context.Result( ret )
	return ret

def getFlags(env, argflag, default=0):
	"""
	* get value passed as an argument to scons as argflag=value
	* if no value is passed to scons use stored value
	* if no value is stored, use default
	Returns the value and stores it in env[argflag]
	"""
	flags = ARGUMENTS.get(argflag, -1)
	if int(flags) < 0:
		if env.has_key(argflag):
			flags = env[argflag]
		else: #default value
			flags = default
	env[argflag] = flags
	return flags

###### MAIN LINE ######
#######################


Import('platform')
Import('machine')	#CPU Architecture for optimizing x64 builds

#Figure out what the QT path is


default_qtdir = {'linux': '/usr/share/qt4',
		 'bsd': '/usr/local/lib/qt4',
		 'osx': '/usr/lib/Qt-4.5', #XXX this should be smarter, we just need qt4 so we should accept the highest version that matches /usr/lib/Qt-4.*.*/
		 'win32': 'C:\\qt\\4.5.1',
		 'win64': 'C:\\qt\\4.5.1'}[platform]	 #ditto

#Read the qtdir flag, if it was set explicitly
flags_qtdir = ARGUMENTS.get('qtdir', os.environ.get('QTDIR', default_qtdir)) #environ['QTDIR'] there is mainly for the benefit of MSVC
if not os.path.exists(flags_qtdir):
	print "Error: QT path does not exist or QT4 is not installed."
	print "Please specify your QT path by running 'scons qtdir=[path]'"
	Exit(1)
elif flags_qtdir.find("qt3") != -1 or flags_qtdir.find("qt/3") != -1:
	print "Error: Mixxx now requires QT4 instead of QT3 - please use your QT4 path with the qtdir build flag."
	Exit(1)
else:
	print "QT path: " + flags_qtdir



#Set up our environment, tell SCONS to use it's QT tools, and set some enviroment variables for it.
#The ENV = os.environ part pulls in your existing environment variables. This is useful for awkward Linux setups
#and on Windows where all the paths are set in the shell.
if platform in ('linux', 'bsd'):
	env = Environment(tools=['default','qt4'], toolpath=['#build/'], QTDIR=flags_qtdir, ENV = os.environ)
	#Whoever hacked this in, it breaks scons for people who've set PKG_CONFIG_PATH in their shell. - Albert
 	#os.environ['PKG_CONFIG_PATH']=flags_qtdir+'lib/pkgconfig'  #Set the PKG_CONFIG_PATH explicitly, handles multiple QT 4.x installations
elif platform == 'osx':
	env = Environment(tools=['default', 'qt4', 'OSConsX'], toolpath=['#build/', '#/build/osx/'], ENV = os.environ)
elif 'win' in platform:
	#Pull in the environment's variables for win32...
	env = Environment(tools=['default','qt4', 'msvs'], toolpath=['#build/'], QTDIR=flags_qtdir, QT_LIB='', VCINSTALLDIR = os.getenv('VCInstallDir'), ENV = os.environ)
else:
	raise Exception("Unknown platform, didn't make a env variable. Crashing")

env['MIXXX_VERSION'] = getMixxxVersion() #should this be in the env?

## Global cache directory
## Put all project files in it so a rm -rf cache will clean up the config
if not env.has_key('CACHEDIR'):
	env['CACHEDIR'] = str(Dir('#cache/'))
if not os.path.isdir(env['CACHEDIR']):
	os.mkdir(env['CACHEDIR'])

## Avoid spreading .sconsign files everywhere
#env.SConsignFile(env['CACHEDIR']+'/scons_signatures')
## WARNING - We found that the above line causes SCons to randomly not find
##           dependencies for some reason. It might not happen right away, but
##           a good number of users found that it caused weird problems - Albert (May 15/08)


#Hijack scons -h and --help
cachefile = str(env['CACHEDIR']) + 'custom.py'
#opts = Options(cachefile)
vars = Variables(cachefile)
vars.Add('prefix', 'Set to your install prefix', '/usr/local')
vars.Add('qtdir', 'Set to your QT4 directory', '/usr/share/qt4')
vars.Add('djconsole', 'Set to 1 to enable Hercules support through libdjconsole', 0)
vars.Add('djconsole_legacy', 'Set to 1 to enable legacy Hercules support (for Hercules MP3 Control only, not MK2', 0)
vars.Add('hifieq', 'Set to 1 to enable high quality EQs', 1)
vars.Add('ipod', 'Set to 1 to enable iPod support through libgpod', 0)
vars.Add('ladspa', '(EXPERIMENTAL) Set to 1 to enable LADSPA plugin support', 1)
vars.Add('ffmpeg', '(EXPERIMENTAL) Set to 1 to enable FFMPEG support', 0)
vars.Add('vinylcontrol', 'Set to 1 to enable vinyl control support', 1)
vars.Add('shoutcast', 'Set to 1 to enable shoutcast support', 0)
vars.Add('cmetrics', 'Set to 1 to enable crash reporting/usage statistics via Case Metrics (This should be disabled on development builds)', 0)
vars.Add('optimize', 'Set to 1 to enable -O3 compiler optimizations. Set to 2 to enable Pentium 4 optimizations. Set to 3 to enable Intel Core optimizations, and set to 4 to enable Intel Core 2 optimizations.', 1)
vars.Add('asmlib','(EXPERIMENTAL) Set to 1 to enable linking against Agner Fogs asmlib, found at http://www.agner.org/optimize/', 0)
vars.Add('script', 'Set to 1 to enable MixxxScript/QtScript Studio support.', 0)
vars.Add('midiscript', 'Set to 1 to enable MIDI Scripting support.', 1)
vars.Add('tonal', 'Set to 1 to enable tonal analysis', 0)
vars.Add('portmidi', 'Set to 1 to enable PortMidi unified MIDI backend', 0)
vars.Add('m4a','Set to 1 to enable support for M4A audio (Apple non-drm''d music format)', 0)
vars.Add('qdebug', 'Set to 1 to enable verbose console debug output.', 1)
vars.Add('test', 'Set to 1 to build Mixxx test fixtures.', 0)
if platform == 'linux':
	vars.Add('rawmidi', 'Set to 1 to use ALSA\'s RawMIDI API (instead of the Sequencer API.)', 0)
if not 'win' in platform:
	vars.Add('gprof', '(DEVELOPER) Set to 1 to enable profiling using gprof', 0)
	vars.Add('tuned', '(EXPERIMENTAL) Set to 1 to optimise mixxx for this CPU', 0)
	vars.Add('force32', 'Set to 1 to force GCC to compile a 32-bit binary with the -m32 flag', 0)
else:
	vars.Add('msvshacks', 'Set to 1 to build properly with MS Visual Studio 2005 (Express users should leave this off)', 0)
	vars.Add('msvcdebug', 'Set to 1 to link against MS libraries with debugging info (implies debug=1)', 0)
#env = Environment(options = opts)
vars.Update(env)
Help(vars.GenerateHelpText(env))

for getenv in ['CXXFLAGS', 'CCFLAGS', 'LINKFLAGS', 'LIBPATH', 'CPPPATH']:
	kwargs = {}
	if os.environ.has_key(getenv):
		kwargs[getenv] = SCons.Util.CLVar( os.environ[getenv] )
		env.Append(**kwargs)

#env.Append(CPPDEFINES=[('BUILD_REV', '"%s"' % getBZRRevision())]) #doing this forces a rebuild of everything whenever a commit happens -- not much fun
## instead, embed BZR version into build
## Put version info into a file, so it doesn't force a rebuild of everything :)
f = open("build.h","w+")
try:
	f.write('#define BUILD_REV "' + getBZRRevision() + '"\n')
finally:
	f.close()

### embed SVN version into build
### Put version info into a file, so it doesn't force a rebuild of everything :)
#f = open("#.mixxx_version.h","w")
#try:
#	f.write('#define BUILD_REV "' + getSVNRevision() + '"\n')
#finally:
#	f.close()

#Mixxx sources to build
sources = Split("""
                
                input.cpp
                mixxxkeyboard.cpp
                configobject.cpp
                controlobjectthread.cpp
                controlobjectthreadwidget.cpp
                controlobjectthreadmain.cpp
                controlevent.cpp
                controllogpotmeter.cpp
                controlobject.cpp
                controlnull.cpp
                controlpotmeter.cpp
                controlpushbutton.cpp
                controlttrotary.cpp
                controlbeat.cpp

                dlgpreferences.cpp
                dlgprefsound.cpp
                dlgprefmidibindings.cpp
                dlgprefplaylist.cpp
                dlgprefnomidi.cpp
                dlgprefcontrols.cpp
                dlgprefbpm.cpp
                dlgbpmscheme.cpp
                dlgabout.cpp
                dlgprefeq.cpp
                dlgprefcrossfader.cpp
                dlgmidilearning.cpp

                engine/enginebuffercue.cpp
                engine/enginebuffer.cpp
                engine/enginebufferscale.cpp
		engine/enginebufferscaledummy.cpp
                engine/enginebufferscalelinear.cpp
		engine/enginebufferscalereal.cpp
                engine/engineclipping.cpp
                engine/enginefilterblock.cpp
                engine/enginefilteriir.cpp
                engine/enginefilter.cpp
                engine/engineobject.cpp
                engine/enginepregain.cpp
                engine/enginevolume.cpp
                engine/enginechannel.cpp
                engine/enginemaster.cpp
                engine/enginedelay.cpp
                engine/engineflanger.cpp
                engine/enginespectralfwd.cpp
                engine/enginevumeter.cpp
                engine/enginevinylsoundemu.cpp
                engine/enginesidechain.cpp
                engine/enginefilterbutterworth8.cpp
                engine/enginexfader.cpp
                
                analyserqueue.cpp
		analyserwavesummary.cpp
		analyserbpm.cpp
		analyserwaveform.cpp
                
                main.cpp
                midiobject.cpp
                midimapping.cpp
                midiobjectnull.cpp
                mididevicehandler.cpp
                midiinputmappingtablemodel.cpp
                midioutputmappingtablemodel.cpp
                midichanneldelegate.cpp
                midistatusdelegate.cpp
                midinodelegate.cpp
                midioptiondelegate.cpp
                controlgroupdelegate.cpp
                controlvaluedelegate.cpp
                midimessage.cpp
                mixxxcontrol.cpp
                mixxx.cpp
                mixxxview.cpp
                errordialog.cpp
                upgrade.cpp
                
                soundsource.cpp
                soundsourcemp3.cpp
                soundsourceoggvorbis.cpp

                widget/wwidget.cpp
                widget/wlabel.cpp
                widget/wnumber.cpp
                widget/wnumberpos.cpp
                widget/wnumberrate.cpp
                widget/wnumberbpm.cpp
                widget/wknob.cpp
                widget/wdisplay.cpp
                widget/wvumeter.cpp
                widget/wpushbutton.cpp
                widget/wslidercomposed.cpp
                widget/wslider.cpp
                widget/wstatuslight.cpp
		widget/woverview.cpp
		widget/wskincolor.cpp
		widget/wabstractcontrol.cpp
                widget/wsearchlineedit.cpp
		widget/wpixmapstore.cpp
				widget/hexspinbox.cpp
                
                mathstuff.cpp
                readerextract.cpp
                readerextractwave.cpp
                readerevent.cpp
                rtthread.cpp
                windowkaiser.cpp
                probabilityvector.cpp
                reader.cpp

                peaklist.cpp
                rotary.cpp
                trackcollection.cpp
                wtracktableview.cpp
                wtracksourcesview.cpp
                tracksourcesmodel.cpp
                librarytablemodel.cpp
                browsetablemodel.cpp
                rhythmboxtrackmodel.cpp
<<<<<<< HEAD
                library/libraryfeature.cpp
                library/playlistfeature.cpp
                library/sidebarmodel.cpp
=======
                rhythmboxplaylistmodel.cpp
>>>>>>> c7f6c430
              
                xmlparse.cpp
                parser.cpp
                parserpls.cpp
                parserm3u.cpp

                bpm/bpmscheme.cpp

                soundsourceproxy.cpp

                widget/wvisualsimple.cpp
                widget/wwaveformviewer.cpp
                widget/wglwaveformviewer.cpp
                waveformviewerfactory.cpp
                waveform/waveformrenderer.cpp
		waveform/waveformrenderbackground.cpp
		waveform/waveformrendersignal.cpp
		waveform/waveformrendersignalpixmap.cpp
		waveform/waveformrendermark.cpp	
                waveform/waveformrenderbeat.cpp
                
                
                imginvert.cpp
                imgloader.cpp
                imgcolor.cpp
                
                trackinfoobject.cpp
                player.cpp
                midiledhandler.cpp
                sounddevice.cpp
                soundmanager.cpp
                sounddeviceportaudio.cpp
                dlgprefrecord.cpp
                recording/enginerecord.cpp
                recording/writeaudiofile.cpp
                wtracktablefilter.cpp
                durationdelegate.cpp
                libraryscanner.cpp
                libraryscannerdlg.cpp
                playerinfo.cpp
                
                segmentation.cpp
                """)

#Compile platform specific hardware support
#if platform == 'linux':
#	sources += Split("""powermatelinux.cpp herculeslinux.cpp mouselinux.cpp """)
#elif 'win' in platform:
#	sources += Split("""powermatewin.cpp mousewin.cpp """)

#Compile platform specific MIDI support
#   Linux moved to the flag parsing area since it depends on the rawmidi flag
if 'win' in platform:
	sources += Split("""midiobjectwin.cpp """)	  #Windows MIDI support
	env.Append(CXXFLAGS = '-D__WINMIDI__')
elif platform == 'osx':
	sources += Split("""midiobjectcoremidi.cpp """) #CoreMidi support for OS X
	env.Append(CXXFLAGS = '-D__COREMIDI__')
elif platform == 'bsd':
	print 'Warning: Mixxx has no support for BSD midi (yet).' #uuuuhhhh not a very good solution

#Set up the library path on Windows:
if platform == 'win64':
	env.Append(CPPPATH='#/../mixxx-win64lib') #If you add more directories, separate them with a semicolon (;)
	env.Append(LIBPATH='#/../mixxx-win64lib')

if platform == 'win32':
	env.Append(CPPPATH='#/../mixxx-winlib') #If you add more directories, separate them with a semicolon (;)
	env.Append(LIBPATH='#/../mixxx-winlib')

if 'win' in platform:
	env.Append(CPPPATH='../../lib/ladspa') #If you add more directories, separate them with a semicolon (;)
	env.Append(LINKFLAGS = ['/nodefaultlib:libc.lib', '/nodefaultlib:libcd.lib',  '/entry:mainCRTStartup'])
#'/subsystem:windows',

if platform == 'bsd':
	env.Append(CPPPATH=['/usr/include', '/usr/local/include', '/usr/X11R6/include/'])
	env.Append(LIBPATH=['/usr/lib/', '/usr/local/lib', '/usr/X11R6/lib'])
#BSD hacks
#XXX todo: move these into their proper places

	env.Append(LIBS='pthread')
	env.Append(LIBS=['ogg', 'vorbis']) #why do we need to do this on OpenBSD and not on Linux? if we don't then CheckLib("vorbisfile") fails
elif platform == 'osx':	
	#Non-standard libpaths for fink and certain (most?) darwin ports
	env.Append(LIBPATH = ['/sw/lib'])
	env.Append(CPPPATH = ['/sw/include'])

	#Non-standard libpaths for darwin ports
	env.Append(LIBPATH = ['/opt/local/lib'])
	env.Append(CPPPATH = ['/opt/local/include'])


#Check for dependencies if we're not doing a clean...
#if not env.GetOption('clean') and not SCons.Util.containsAny(os.sys.argv, ['-h', '--help']):
conf = Configure(env, custom_tests = { 'CheckForPKGConfig' : CheckForPKGConfig, 'CheckForPKG' : CheckForPKG })


#PortMidi backend support
flags_portmidi = getFlags(env, 'portmidi', 0)
if int(flags_portmidi):
	if not conf.CheckLib(['portmidi', 'libportmidi']):
		print "Did not find portmidi or it\'s development headers, exiting!"
		Exit(1)
	#if not conf.CheckLib(['porttime', 'libporttime']):
	#	print "Did not find porttime or it\'s development headers, exiting!"
	#	Exit(1)
	sources += Split("""midiobjectportmidi.cpp """); 
	env.Append(CPPDEFINES = '__PORTMIDI__')



#TODO: Add all of the other configure checks as custom_tests properly.
	
# On Posix default SCons.LIBPREFIX = 'lib', on Windows default SCons.LIBPREFIX = ''

#XXX all these Exit(1) calls should be turned into a list of libs to look for and then a loop that does the exit if any(conf.CheckLib(lib) for lib in list)
if not conf.CheckLib('portaudio'):
	print 'Did not find libportaudio.a, portaudio.lib, or the PortAudio-v19 development header files - exiting!'
	Exit(1)
	
if not conf.CheckLib(['id3tag','libid3tag-release']):
	print 'Did not find libid3tag.a, libid3tag.lib, or the libid3tag development header files - exiting!'
	Exit(1)

if not conf.CheckLib(['mad','libmad']):
	print 'Did not find libmad.a, libmad.lib, or the libmad development header files - exiting!'
	Exit(1)

#Check for libsndfile
#if not conf.CheckLibWithHeader(['sndfile', 'libsndfile'], 'sndfile.h', 'C'):
if not conf.CheckLib(['sndfile', 'libsndfile']):
	print "Did not find libsndfile or it\'s development headers, exiting!"
	Exit(1)
else:
	#env.Append(LIBS='sndfile') #XXX is this necessary?
	env.Append(CPPDEFINES = '__SNDFILE__')
	sources.append('soundsourcesndfile.cpp') ## TODO: Convert this to a SharedLibrary, so it can be installed without having to run scons twice after a clean


#Check for Ogg and Vorbis
if platform == 'win64':
	if not conf.CheckLib('vorbisfile_static'): # For some reason this has to be checked this way on win64, otherwise it looks for the dll lib which will cause a conflict later (at line 713)
		print 'Did not find vorbisfile_static.lib or the libvorbisfile development headers, exiting!'
		Exit(1)
else:
	if not conf.CheckLib('vorbisfile'):
		print 'Did not find libvorbisfile.a, libvorbisfile.lib, or the libvorbisfile development headers, exiting!'
		Exit(1)

if not conf.CheckLib('vorbis'):
	print 'Did not find libvorbis.a, libvorbis.lib, or the libvorbisfile development headers, exiting!'
	Exit(1)

if not conf.CheckLib('ogg'):
	print 'Did not find libogg.a, libogg.lib, or the libogg development headers, exiting!'
	Exit(1)

#hack: check for these here, before conf.Finish happens
have_m4a = conf.CheckLib('mp4')
have_faad = conf.CheckLib('faad')
have_m4a = have_m4a and have_faad

## Check for OpenGL (it's messy to do it for all three platforms)
## XXX this should *NOT* have hardcoded paths like this
if not conf.CheckLib('GL') and not conf.CheckLib('opengl32') and not conf.CheckCHeader('/System/Library/Frameworks/OpenGL.framework/Versions/A/Headers/gl.h') and not conf.CheckCHeader('GL/gl.h'):
	print 'Did not find OpenGL development files, exiting!'
	Exit(1)

if not conf.CheckLib('GLU') and not conf.CheckLib('glu32') and not conf.CheckCHeader('/System/Library/Frameworks/OpenGL.framework/Versions/A/Headers/glu.h'):
	print 'Did not find GLU development files, exiting!'
	Exit(1)
	
#Check if FFMPEG was enabled
CheckFFMPEG(conf, sources)


#Platform-specific checks for Linux...
if platform == 'linux':
	#Check for g++ (yeah, SCONS is a bit dumb here)
	if os.system("which g++ > /dev/null"): #Checks for non-zero return code
		print "Did not find g++, exiting!"
		Exit(1)
	
	#Check for pkg-config
	if not conf.CheckForPKGConfig('0.15.0'):
		print 'pkg-config >= 0.15.0 not found.'
		Exit(1)
		
	#Check for QT >= 4.3	
	if not conf.CheckForPKG('QtCore', '4.3'):
		print 'QT >= 4.3 not found.'
		Exit(1)
	else:
		#Grabs the QT4 include paths
		"""
		env.ParseConfig('pkg-config QtCore --silence-errors --cflags --libs')
		env.ParseConfig('pkg-config Qt3Support --silence-errors --cflags') #QT3 support breaks the build
		env.ParseConfig('pkg-config QtSql --silence-errors --cflags --libs')
		env.ParseConfig('pkg-config QtGui --silence-errors --cflags --libs')
		env.ParseConfig('pkg-config QtXml --silence-errors --cflags --libs')
		env.ParseConfig('pkg-config QtOpenGL --silence-errors --cflags --libs')
		env.ParseConfig('pkg-config QtScript --silence-errors --cflags --libs')
		"""
		#Try using David's qt4.py's Qt4-module finding thingy instead of pkg-config.
		#(This hopefully respects our qtdir=blah flag while linking now.)
		
		env.EnableQt4Modules([
		'QtCore',
		'QtGui',
		'QtOpenGL',
		'Qt3Support',
		'QtXml',
		'QtSvg',
		'QtSql',
		'QtScript',
		'QtXmlPatterns'
		#'QtUiTools',
		#'QtDesigner',
		#'QtWebKit',
		],
		debug=False,
		)
		

	#Check for libasound (libasound2?) (needed for ALSA seq MIDI support)
	if not conf.CheckLib('asound') and not conf.CheckForPKG('alsa', '1.0.10'):
		print "Did not find libasound (aka. libasound2), exiting!"
		Exit(1)
        #Check for libdjconsole, if it was passed as a flag
	flags_djconsole = getFlags(env, 'djconsole', 0)
	flags_djconsole_legacy = getFlags(env, 'djconsole_legacy', 0)
	if int(flags_djconsole):
		if not conf.CheckLibWithHeader('djconsole', 'libdjconsole/djconsole.h', 'C++'):
			print "Did not find libdjconsole or it\'s development headers, exiting!"
			Exit(1)
		env.ParseConfig('pkg-config libdjconsole --silence-errors --cflags --libs')
		env.Append(CPPDEFINES = '__LIBDJCONSOLE__')
	elif int(flags_djconsole_legacy):
		# legacy support can not be enabled if libDJConsole support is enabled via djconsole=1
		env.Append(CPPDEFINES = '__DJCONSOLE_LEGACY__')

	#Another check for PortAudio-v19 # why? -kousu
	env.ParseConfig('pkg-config --cflags --libs portaudio-2.0')
		#If the above line looks like magic, it's because it really is. (Read about ParseConfig, it's nifty)

#Platform-specific checks for OS X
if platform == 'osx':
	
	env.Append(CPPPATH='/Library/Frameworks/OpenGL.framework/Headers/')
	env.Append(LINKFLAGS='-framework OpenGL')
	
	#QT4
	env.Append(LINKFLAGS = '-framework QtCore -framework QtOpenGL -framework Qt3Support -framework QtGui -framework QtSql -framework QtXml -framework QtNetwork -framework QtSql -framework QtScript')
	env.Append(CPPPATH = ['/Library/Frameworks/QtCore.framework/Headers/',
				'/Library/Frameworks/QtOpenGL.framework/Headers/',
				'/Library/Frameworks/Qt3Support.framework/Headers/',
				'/Library/Frameworks/QtGui.framework/Headers/',
				'/Library/Frameworks/QtXml.framework/Headers/',
				'/Library/Frameworks/QtSql.framework/Headers/',
				'/Library/Frameworks/QtScript.framework/Headers/'])
	
	#Non-standard libpaths for fink and darwin ports
	env.Append(LIBPATH = ['/sw/lib'])
	env.Append(CPPPATH = ['/sw/include'])
			
	#Check for CoreMIDI
	if not conf.CheckCXXHeader('/System/Library/Frameworks/CoreMIDI.framework/Headers/CoreMIDI.h'):
		print 'Did not find CoreMIDI framework, exiting! (Please install it)'
		Exit(1)
	else:
		env.Append(LINKFLAGS = '-framework CoreMIDI -framework CoreFoundation -framework CoreAudio -framework Carbon -framework Quicktime -framework AudioToolbox -framework AudioUnit') #Have to add the rest of these frameworks somewhere..



env = conf.Finish()

#Declare the flags for Mixxx's config/track listing files:
#The quotes are necessary, since these are used directly in C code as strings
if platform in ('linux', 'bsd'):
        _mixxx_files = [('SETTINGS_PATH','.mixxx/'), ('BPMSCHEME_FILE','mixxxbpmscheme.xml'), ('SETTINGS_FILE', 'mixxx.cfg'), ('TRACK_FILE', 'mixxxtrack.xml')]
elif platform == 'osx': #right now this is the same as linux and bsd, but these files should really go in ~/Library/Applicationsomething like the rest of OS X apps do
        _mixxx_files = [('SETTINGS_PATH','.mixxx/'), ('BPMSCHEME_FILE', 'mixxxbpmscheme.xml'), ('SETTINGS_FILE', 'mixxx.cfg'), ('TRACK_FILE', 'mixxxtrack.xml')]
elif 'win' in platform:
        _mixxx_files = [('SETTINGS_PATH','Local Settings/Application Data/Mixxx/'), ('BPMSCHEME_FILE', 'mixxxbpmscheme.xml'), ('SETTINGS_FILE', 'mixxx.cfg'), ('TRACK_FILE', 'mixxxtrack.xml')]
_mixxx_files = [(k, r'\"' + v + r'\"') for k,v in _mixxx_files] #escape the filepaths, so that they wind up as C-strings to the C-compiler (the \s are so the shell doesn't eat the ")
env.Append(CPPDEFINES=_mixxx_files)
del _mixxx_files #safety net

# say where to find resources on Unix
# XXX we should replace this with a RESOURCES_PATH and covers Win and OS X too
if platform in ('linux', 'bsd'):
	env.Append(CPPDEFINES=('UNIX_SHARE_PATH', r'\"' + os.path.join(ARGUMENTS.get('prefix', '/usr/local'),'share/mixxx') + r'\"'))

#declare platform specific flags? though we shouldn't really need these, the compilers should Just Know...
#on __APPLE__ it works like that. probably we just need to look into what the default __platform__ #defines are and search and replace in the code
env.Append(CPPDEFINES=machine)

if platform == 'linux':
	env.Append(CPPDEFINES='__LINUX__')
elif platform == 'bsd':
	env.Append(CPPDEFINES='__BSD__')
elif 'win' in platform:
	env.Append(CPPDEFINES='__WINDOWS__')
	env.Append(CPPDEFINES='UNICODE')	# Need this on Windows until we have UTF16 support in Mixxx
	if platform == 'win32':	
		env.Append(CPPDEFINES='WIN32')
	if platform == 'win64':	
		env.Append(CPPDEFINES='WIN64')

if platform in ('linux', 'bsd'): #a define for code that works on unix only can ask for (not sure if this is actually used anywhere)
	env.Append(CPPDEFINES='__UNIX__')

env.Append(CPPDEFINES = '__PORTAUDIO__'); #Turn on PortAudio support in Mixxx
env.Append(CPPPATH = ['.', '../', '../../']) #Fun fun fun with paths


if platform in ('linux', 'bsd'):
	env.Append(LIBS = 'Qt3Support')
	env.Append(LIBS = 'QtXml')
	env.Append(LIBS = 'QtGui')
	env.Append(LIBS = 'QtCore')
	env.Append(LIBS = 'QtOpenGL')
	env.Append(LIBS = 'QtScript')
	env.Append(LIBS = 'sndfile') #? we shouldn't have to do this...
	env.Append(LIBS = 'vorbisfile') #? we shouldn't have to do this...

if 'win' in platform:
	env.Append(LIBS = 'Qt3Support4'); #Win32 needs this instead of 'Qt3Support'
	env.Append(LIBS = 'QtXml4');
	env.Append(LIBS = 'QtGui4');
	env.Append(LIBS = 'QtCore4');
	env.Append(LIBS = 'QtOpenGL4');
	env.Append(LIBS = 'WinMM'); #Needed for Midi stuff
	env.Append(LIBS = 'ogg_static')
	env.Append(LIBS = 'vorbis_static')
	env.Append(LIBS = 'vorbisfile_static')
	env.Append(LIBS = 'imm32')
	env.Append(LIBS = 'wsock32')
	env.Append(LIBS = 'delayimp')
	env.Append(LIBS = 'winspool')
	env.Append(LIBS = 'shell32')

env.Append(CPPDEFINES = ['QT3_SUPPORT', 'QT3_SUPPORT_WARNINGS', 'QT_THREAD_SUPPORT', 'QT_SHARED', 'QT_TABLET_SUPPORT']) #Stolen from Mixxx's build output

if platform in ('linux','bsd') or 'win' in platform:
	env.Append(CPPPATH=['$QTDIR/include/Qt3Support',
			    '$QTDIR/include/QtCore',
			    '$QTDIR/include/QtGui',
			    '$QTDIR/include/QtXml',
			    '$QTDIR/include/QtOpenGL',
			    '$QTDIR/include/Qt'])

if 'win' in platform:
	env.Append(CPPPATH=["$VCINSTALLDIR/include/atl", "C:/Program Files/Microsoft Platform SDK/Include/atl"])

if 'win' in platform:
	env.Append(CPPDEFINES = 'WIN32') #for soundtouch
else:
	env.Append(CCFLAGS = Split(""" -pipe -Wall -W -g """)) # omghax
	env.Append(LINKFLAGS = Split(""" -pipe -Wall -W -g"""))
	if platform != 'osx':
		env.Append(LINKFLAGS = "-Wl,-rpath,$QTDIR/lib")
	env.Append(LINKFLAGS = "-Wl,-rpath,$QTDIR/lib")
	env.Append(CPPDEFINES = "_REENTRANT")

#Uic these guys (they're moc'd automatically after this) - Generates the code for the QT UI forms
env.Uic4('dlgpreferencesdlg.ui')
env.Uic4('dlgprefsounddlg.ui')
env.Uic4('dlgprefmidibindingsdlg.ui')
env.Uic4('dlgprefplaylistdlg.ui')
env.Uic4('dlgprefnomididlg.ui')
env.Uic4('dlgprefcontrolsdlg.ui')
env.Uic4('dlgprefeqdlg.ui')
env.Uic4('dlgprefcrossfaderdlg.ui')
env.Uic4('dlgprefbpmdlg.ui')
env.Uic4('dlgbpmschemedlg.ui')
env.Uic4('dlgbpmtapdlg.ui')
env.Uic4('dlgprefvinyldlg.ui')
env.Uic4('dlgprefrecorddlg.ui')
env.Uic4('dlgaboutdlg.ui')
env.Uic4('dlgmidilearning.ui')

#Add the QRC file which compiles in some extra resources (prefs icons, etc.)
env.Qrc('#res/mixxx.qrc')
sources += Split(""" #res/qrc_mixxx.cc """)

if 'win' in platform:
	env.RES('mixxx.rc')
	sources += Split(""" mixxx.res """)

#Tell SCons to build libraries that are bundled with Mixxx
#===================================================

#SoundTouch
#XXX this should be done with a subsconscript
env.Append(CPPPATH=['#lib/soundtouch-1.4.1'])
sources += Split("""engine/enginebufferscalest.cpp
                    #lib/soundtouch-1.4.1/SoundTouch.cpp
                    #lib/soundtouch-1.4.1/TDStretch.cpp
                    #lib/soundtouch-1.4.1/RateTransposer.cpp
                    #lib/soundtouch-1.4.1/AAFilter.cpp
                    #lib/soundtouch-1.4.1/FIFOSampleBuffer.cpp
                    #lib/soundtouch-1.4.1/FIRFilter.cpp
                    #lib/soundtouch-1.4.1/PeakFinder.cpp
                    #lib/soundtouch-1.4.1/BPMDetect.cpp
                    """)

if 'win' in platform:
	if platform == 'win32':
		sources += Split("""#lib/soundtouch-1.4.1/cpu_detect_x86_win.cpp""")
	if platform == 'win64':
		sources += Split("""#lib/soundtouch-1.4.1/cpu_detect_x64_win.cpp""")
else:
	if machine == 'x86_64':
		sources += Split("""#lib/soundtouch-1.4.1/cpu_detect_x64_gcc.cpp""")
	else:
		sources += Split("""#lib/soundtouch-1.4.1/cpu_detect_x86_gcc.cpp""")


#KissFFT
env.Append(CPPPATH=['#lib/kissfft'])
sources += Split("""#lib/kissfft/kiss_fft.c""")

#libsamplerate - Getting rid of this out of our source tree since we don't use it. 
#env.Append(CPPPATH='#lib/libsamplerate')
#sources += Split("""engine/enginebufferscalesrc.cpp #lib/libsamplerate/samplerate.c #lib/libsamplerate/src_linear.c #lib/libsamplerate/src_sinc.c #lib/libsamplerate/src_zoh.c""")

#fidlib (for EQs)
#XXX this should be a SharedLib() line
env.Append(CPPPATH='#lib/fidlib-0.9.9/')
sources += Split("""#lib/fidlib-0.9.9/fidlib.c """)

## Platform-specific compile/link flags needed for fidlib
if 'win' in platform:
	env.Append(CPPDEFINES = 'T_MSVC')
	#env.Append(CXXFLAGS = '-DT_MSVC') #is this still needed?
	env.Append(LINKFLAGS = ['/nodefaultlib:LIBCMT.lib', '/nodefaultlib:LIBCMTD.lib'])
	env.Append(CXXFLAGS = '/Zc:wchar_t-') #Ugh, MSVC-only hack :( see http://www.qtforum.org/article/17883/problem-using-qstring-fromstdwstring.html
else:
	env.Append(CPPDEFINES = 'T_LINUX') #so maybe "T_LINUX" isn't really accurate for an else case, but the only platforms really in existence are Unix and Win right now, and that's all we're targetting


#Parse command-line build flags
build_flags = ""

print "\nFeatures Summary:\n================"


#Hercules support through libdjconsole on Linux
#(handled somewhere else above this in the file...
# just printing the summary here)
flags_djconsole = getFlags(env, 'djconsole', 0)
if int(flags_djconsole) == 0:
	print "libdjconsole support... disabled"
else:
	print "libdjconsole support... enabled"
	build_flags += 'djconsole '

#High quality EQs
flags_hifieq = getFlags(env, 'hifieq', 1)
if int(flags_hifieq) == 0:
	env.Append(CPPDEFINES = ['__LOFI__', '__NO_INTTYPES__']) #Enables old crappy EQs
	print "High quality EQs... disabled"
else:
	print "High quality EQs... enabled"
	build_flags += 'hifieq '

#Experimental IPOD support
flags_ipod = getFlags(env, 'ipod', 0)
if int(flags_ipod):
	env.Append(CPPDEFINES = '__IPOD__')

	if 'win' in platform:
		env.Append(LIBS = 'gpod');
		# You must check v-this-v directory out from http://publicsvn.songbirdnest.com/vendor-binaries/trunk/windows-i686-msvc8/libgpod/
		env.Append(LIBPATH='../../../windows-i686-msvc8/libgpod/release/lib')
		# Following building the following must be added to the dist folder in order for mixxx to run with ipod support on Win32
		# \windows-i686-msvc8\libgpod\release\lib\libgpod.dll
		# \windows-i686-msvc8\glib\release\bin\libgobject-2.0-0.dll
		# \windows-i686-msvc8\glib\release\bin\libglib-2.0-0.dll
		# \windows-i686-msvc8\libiconv\release\bin\iconv.dll
		# \windows-i686-msvc8\gettext\release\binintl.dll
	if platform == 'linux' or platform == 'osx':
		# env.Append(LIBS = 'libgpod-1.0')
		# env.Append(LIBS = 'glib-2.0')
		env.ParseConfig('pkg-config libgpod-1.0 --silence-errors --cflags --libs')
		env.ParseConfig('pkg-config glib-2.0 --silence-errors --cflags --libs')
		
	sources += Split("""wipodtracksmodel.cpp """) #IPOD
	print "iPod support... enabled"
	build_flags += 'ipod '
else:
	print "iPod support... disabled"

#Experimental Shoutcast
flags_shoutcast = getFlags(env, 'shoutcast', 0)

if int(flags_shoutcast):
	shoutmp3 = 0
	shoutogg = 0
	
	conf = Configure(env, custom_tests = { 'CheckForPKGConfig' : CheckForPKGConfig, 'CheckForPKG' : CheckForPKG })
	conf.CheckLib('shout')
	
	env.Append(CPPDEFINES = '__SHOUTCAST__')
	
	sources += Split(""" dlgprefshoutcast.cpp engine/engineshoutcast.cpp encoder.cpp """ )
	build_flags += 'shoutcast '
	
	
	if conf.CheckLib('mp3lame'):
		env.Append(CPPDEFINES = '__SHOUTCAST_LAME__')
		sources += Split(""" encodermp3.cpp """)
		shoutmp3 = 1
	
	if conf.CheckLib('vorbisenc'):
		env.Append(CPPDEFINES = '__SHOUTCAST_VORBIS__')
		sources += Split("""  encodervorbis.cpp """)
		shoutogg = 1
	
	
	if shoutmp3 and shoutogg:
		print "Shoutcast support (OGG/MP3)... enabled"
	elif shoutmp3:
		print "Shoutcast support (MP3)... enabled"
	elif shoutogg:
		print "Shoutcast support (OGG)... enabled"
	else:
		print "Shoutcast support... enabled"
	
	env.Uic4('dlgprefshoutcastdlg.ui')
	
else:
	print "Shoutcast support... disabled"

#LADSPA
flags_ladspa = 1; #Forcing ladspa on always now #= getFlags(env, 'ladspa', 0)
if int(flags_ladspa):
	env.Append(CPPPATH=['#lib/ladspa']) #If you add more directories, separate them with a semicolon (;)
	env.Append(CPPDEFINES = '__LADSPA__')
	sources += Split("""engine/engineladspa.cpp
                            ladspa/ladspaloader.cpp
                            ladspa/ladspalibrary.cpp
                            ladspa/ladspaplugin.cpp
                            ladspa/ladspainstance.cpp
                            ladspa/ladspacontrol.cpp
                            ladspa/ladspainstancestereo.cpp
                            ladspa/ladspainstancemono.cpp
                            ladspaview.cpp
                            ladspa/ladspapreset.cpp
                            ladspa/ladspapresetmanager.cpp
                            ladspa/ladspapresetknob.cpp
                            ladspa/ladspapresetinstance.cpp
                            dlgladspa.cpp
                            ladspa/ladspapresetslot.cpp
                            """)
	plugins += SConscript(File('#lib/ladspa/SConscript'))
	env.Alias('plugins', plugins)
	print "LADSPA support... enabled"
	build_flags += 'ladspa '
else:
	print "LADSPA support... disabled"

#Vinyl Control
flags_vinylcontrol = getFlags(env, 'vinylcontrol', 1)
if int(flags_vinylcontrol):
	env.Append(CPPDEFINES = '__VINYLCONTROL__')
	sources += Split(""" vinylcontrol.cpp vinylcontrolproxy.cpp vinylcontrolscratchlib.cpp vinylcontrolxwax.cpp dlgprefvinyl.cpp vinylcontrolsignalwidget.cpp engine/enginevinylcontrol.cpp """)
	env.Append(CPPPATH='#lib/xwax')
	if 'win' in platform:
		sources += Split("""#lib/xwax/timecoder_win32.c """)
	else:
		sources += Split("""#lib/xwax/timecoder.c """)
	env.Append(CPPPATH='#lib/scratchlib')
	sources += Split("""#lib/scratchlib/DAnalyse.cpp """)
	print "Vinyl Control... enabled"
	build_flags += 'vinylcontrol '
else:
	print "Vinyl Control... disabled"

flags_msvcdebug = getFlags(env, 'msvcdebug', 0)
if 'win' in platform:
	if int(flags_msvcdebug):
		env.Append(CCFLAGS = '/MDd') # required for sndfile w/ flac support on windows
		env.Append(LINKFLAGS = '/DEBUG')
		if platform == 'win64':
			env.Append(CXXFLAGS = '/Zi')
			env.Append(LINKFLAGS = '/NODEFAULTLIB:MSVCRT')
		else:
			env.Append(CXXFLAGS = '/ZI')
		print "MSVC Debugging... enabled"
		build_flags += 'msvcdebug '
	else:
		env.Append(LINKFLAGS = '/subsystem:windows')
		env.Append(CCFLAGS = '/MD') # required for sndfile w/ flac support on windows
		print "MSVC Debugging... disabled"


flags_tonal = getFlags(env, 'tonal', 0)
if int(flags_tonal):
	print "Tonal analysis... enabled"
	build_flags += 'tonal '
	sources += Split("""tonal/FourierTransform.cxx tonal/Segmentation.cxx
			tonal/tonalanalyser.cpp tonal/ConstantQTransform.cxx
			tonal/ConstantQFolder.cxx""")
else:
	print "Tonal analysis... disabled"


flags_m4a = getFlags(env, 'm4a', 0)
if int(flags_m4a):
	print "Apple M4A audio file support...",
	if have_m4a:
		print "enabled"
	#	env.ParseConfig('pkg-config libmp4v2-dev --silence-errors --cflags --libs') # no pkg-config data for libmp4v2-dev
	#	FIXME: should do conf.CheckCHeader('mp4.h') or something...
		env.Append(CPPDEFINES = '__M4A__')
		build_flags += 'm4a '
		sources += Split("""soundsourcem4a.cpp m4a/mp4-mixxx.cpp""");  # MP4/M4A Support
		env.Append(LIBS = 'libmp4v2')
		env.Append(LIBS = 'libfaad')
	else:
		print "not found (did you install libmp4v2 and libfaad?)"
else:
	print "Apple M4A audio file support... disabled"


def build_gtest():
    gtest_dir = env.Dir("#lib/gtest-1.3.0")
    gtest_dir.addRepository(env.Dir('#lib/gtest-1.3.0'))
    #env['EXE_OUTPUT'] = '#/lib/gtest-1.3.0/bin'  # example, optional
    env['LIB_OUTPUT'] = '#/lib/gtest-1.3.0/lib'
    Export('env')
    env.SConscript(env.File('scons/SConscript', gtest_dir))

    env.Append(LIBPATH="#lib/gtest-1.3.0/lib")
    env.Append(LIBS = 'gtest')
    env.Append(CPPPATH="#lib/gtest-1.3.0/include")

def build_tests():
    test_sources = (Glob('test/*.cpp', strings=True) +
                    [x for x in sources if x != "main.cpp"])
    env.Program(target='mixxx-test', source=test_sources)
    Command("../mixxx-test", "./mixxx-test", Copy("$TARGET", "$SOURCE"))

def run_tests():
    ret = Execute("./mixxx-test")
    if ret != 0:
        print "WARNING: Not all tests pass. See mixxx-test output."
    Exit(ret)

flags_test = getFlags(env, 'test', 0) or 'test' in BUILD_TARGETS

if int(flags_test):
    print "Test suite... enabled"
    build_gtest()
    build_flags += 'test '
else:
    print "Test suite... disabled"

# Script Studio
flags_script = getFlags(env, 'script', 0)
if int(flags_script):
	if 'win' in platform:
		env.Append(LIBS = 'QtScript4')
	elif platform == 'linux':
		env.Append(LIBS = 'QtScript')
	elif platform == 'osx':
		#XXX put in logic here to add a -framework QtScript
		#env.Append(
		pass
	print "MixxxScript Studio... enabled"

	build_flags += 'script '
	sources += Split("""script/scriptengine.cpp script/scriptcontrolqueue.cpp
			script/scriptstudio.cpp script/scriptrecorder.cpp
			script/playinterface.cpp script/macro.cpp
			script/scriptcontrolevent.cpp script/trackcontrolevent.cpp
			script/numbercontrolevent.cpp script/numberrecorder.cpp
			script/macrolist.cpp script/trackrecorder.cpp
			script/sdatetime.cpp script/signalrecorder.cpp
			script/macrolistitem.cpp script/qtscriptinterface.cpp""")
	env.Append(CPPPATH = '$QTDIR/include/QtScript')
	env.Append(CPPDEFINES = '__SCRIPT__')
	
	env.Uic4('script/scriptstudio.ui')
else:
	flags_script = 0
	print "MixxxScript Studio... disabled"

# MIDI Scripting
flags_midiscript = getFlags(env, 'midiscript', 0)
if int(flags_midiscript):
	if 'win' in platform:
		env.Append(LIBS = 'QtScript4')
	elif platform == 'linux':
		env.Append(LIBS = 'QtScript')
	elif platform == 'osx':
		#XXX put in logic here to add a -framework QtScript
		#env.Append(
		pass
	print "MIDI Scripting... enabled"

	build_flags += 'midiscript '
	sources += Split("""script/midiscriptengine.cpp""")
	env.Append(CPPPATH = '$QTDIR/include/QtScript')
	env.Append(CPPDEFINES = '__MIDISCRIPT__')
else:
	flags_midiscript = 0
	print "MIDI Scripting... disabled"

#Optimization
flags_optimize = getFlags(env, 'optimize', 1)
if int(flags_optimize):
	if 'win' in platform:
		if platform == 'win64':
			env.Append(LINKFLAGS = '/MACHINE:X64')
		if int(flags_msvcdebug):
			print "Optimizations... DISABLED DUE TO DEBUG"
		else:
			print "Optimizations... enabled"
			env.Append(CXXFLAGS = '/O2 /GL')
			env.Append(LINKFLAGS = '/LTCG:STATUS')
			if platform == 'win64':	# In addition
				if 'makerelease' in COMMAND_LINE_TARGETS:
					env.Append(CXXFLAGS = '/Ox /favor:blend /MP')
				else:
					env.Append(CXXFLAGS = '/Ox /favor:' + machine + ' /MP')
	else:
		print "Optimizations... enabled"
		build_flags += 'optimize=' + str(flags_optimize) + ' '
		if flags_optimize=='1':
			env.Append(CXXFLAGS = '-O3')
		elif flags_optimize=='2':
			print "  P4 MMX/SSE optimizations enabled."
			env.Append(CXXFLAGS = '-O3 -march=pentium4 -mmmx -msse2 -mfpmath=sse -fomit-frame-pointer -ffast-math -funroll-loops')
		elif flags_optimize=='3':
			print "  Intel Core Solo/Duo optimizations enabled."
			env.Append(CXXFLAGS = '-O3 -march=prescott -mmmx -msse3 -mfpmath=sse -fomit-frame-pointer -ffast-math -funroll-loops')
		elif flags_optimize=='4':
			print "  Intel Core 2 optimizations enabled."
			env.Append(CXXFLAGS = '-O3 -march=nocona -mmmx -msse3 -mfpmath=sse -fomit-frame-pointer -ffast-math -funroll-loops')
		elif flags_optimize=='5':
			print "  Athlon 3dnow/SSE optimizations enabled (Athlon-4/XP/MP)."
			env.Append(CXXFLAGS = '-O3 -march=athlon-4 -mmmx -msse -m3dnow -mfpmath=sse -fomit-frame-pointer -ffast-math -funroll-loops')
		elif flags_optimize=='6':
			print "  Athlon 3dnow/SSE/SSE2 optimizations enabled (K8/Opteron/AMD64)."
			env.Append(CXXFLAGS = '-O3 -march=k8 -mmmx -msse2 -m3dnow -mfpmath=sse -fomit-frame-pointer -ffast-math -funroll-loops')
		elif flags_optimize=='7':
			print "  Athlon 3dnow/SSE/SSE2/SSE3 optimizations enabled (K8/Opteron/AMD64 w/ SSE3)."
			env.Append(CXXFLAGS = '-O3 -march=k8-sse3 -mmmx -msse2 -msse3 -m3dnow -mfpmath=sse -fomit-frame-pointer -ffast-math -funroll-loops')
		elif flags_optimize=='8':
			print "  Generic SSE/SSE2/SSE3 optimizations enabled (Celeron D)."
			env.Append(CXXFLAGS = '-O3 -mmmx -msse2 -msse3 -mfpmath=sse -fomit-frame-pointer -ffast-math -funroll-loops')
else:
	print "Optimizations... disabled"

#Linking with ASMLIB
flags_asmlib = getFlags(env, 'asmlib', 0)
if int(flags_asmlib):
	print "Agner Fog\'s ASMLIB (http://www.agner.org/optimize)... enabled"
	env.Append(LIBPATH='#/../asmlib')
	if platform == 'linux':
		env.Append(CXXFLAGS = '-fno-builtin')   #Use ASMLIB's functions instead of the compiler's
		env.Append(LIBS = '":alibelf32o.a"')
	elif platform == 'osx':
		env.Append(CXXFLAGS = '-fno-builtin')   #Use ASMLIB's functions instead of the compiler's
		env.Append(LIBS = '":alibmac32o.a"')
	elif platform == 'win32':
		env.Append(CXXFLAGS = '/Oi-')   #Use ASMLIB's functions instead of the compiler's
		env.Append(LIBS = 'alibcof32o')
else:
	print "Agner Fog\'s ASMLIB (http://www.agner.org/optimize)... disabled"

# SoundTouch Optimizations -- turn them on only if we have SSE or MMX
# enabled. It's dumb that they appear here, but they make the most sense next to
# the optimization stuff. It's safe to assume that if opt > 1, then MMX and SSE
# are enabled.
if int(flags_optimize) > 1:
    sources += Split("""#lib/soundtouch-1.4.1/mmx_optimized.cpp #lib/soundtouch-1.4.1/sse_optimized.cpp""")
    env.Append(CPPDEFINES='ALLOW_X86_OPTIMIZATIONS')
    
# Enable SoundTouch Windows 3dNow optimizations if we're on AMD
if 'win' in platform and int(flags_optimize) in (5,6,7):
    sources += Split("""#lib/soundtouch-1.4.1/3dnow_win.cpp""")

# Profiling and Optimization
if not 'win' in platform:
	flags_gprof = getFlags(env, 'gprof', 0)
	if int(flags_gprof):
		env.Append(CCFLAGS = '-pg')
		env.Append(LINKFLAGS = '-pg')
		print "gprof profiling support... enabled"
		build_flags += 'gprof '
	else:
		print "gprof profiling support... disabled"
	flags_tuned = getFlags(env, 'tuned', 0)
	if int(flags_tuned):
		ccv = env['CCVERSION'].split('.')
		if int(ccv[0]) >= 4 and int(ccv[1]) >= 2:
			env.Append(CCFLAGS = '-march=native')
			env.Append(LINKFLAGS = '-march=native')
			print "Optimizing for this CPU... yes"
			build_flags += 'tuned '
		else:
			print "Optimizing for this CPU... no (requires gcc >= 4.2.0)"
	else:
		print "Optimizing for this CPU... no"

#Debugging output
flags_qdebug = getFlags(env, 'qdebug', 0)
if 'win' in platform:
	if int(flags_msvcdebug):
		flags_qdebug = 1		# Turn general debugging flag on too if msvcdebug is specified

if int(flags_qdebug):
	build_flags += 'qdebug '
	print "Debugging message output... enabled"
else:
	env.Append(CPPDEFINES = 'QT_NO_DEBUG_OUTPUT')
	print "Debugging message output... disabled"

#ALSA API selection
if platform == 'linux':
	flags_rawmidi = getFlags(env, 'rawmidi', 0)
	if int(flags_rawmidi):
		build_flags += 'rawmidi '
		sources += Split("""midiobjectalsa.cpp """)  #ALSA RawMIDI support for Linux
		env.Append(CXXFLAGS = '-D__ALSAMIDI__')
		print "ALSA API... RawMIDI"
	else:
		sources += Split("""midiobjectalsaseq.cpp """)  #ALSA Sequencer MIDI support for Linux
		env.Append(CXXFLAGS = '-D__ALSASEQMIDI__')
		print "ALSA API... Sequencer"

#Visual Studio 2005 hacks (MSVS Express Edition users shouldn't enable this)
flags_msvshacks = getFlags(env, 'msvshacks', 0)
if int(flags_msvshacks):
	env.Append(CPPDEFINES = '__MSVS2005__')
	print "MSVS 2005 hacks... enabled"
	build_flags += 'msvshacks '
else:
	print "MSVS 2005 hacks... disabled"

#force 32-bit compile on GCC
flags_force32 = getFlags(env, 'force32', 0)
if int(flags_force32):
	env.Append(CCFLAGS = '-m32')
	env.Append(CXXFLAGS = '-m32')
	print "Force 32-bit GCC compile... enabled"
else:
	print "Force 32-bit GCC compile... disabled"


#Case Metrics
if 'win' in platform or platform == 'linux':
	flags_cmetrics = getFlags(env, 'cmetrics', 1)
else:
	flags_cmetrics = getFlags(env, 'cmetrics', 0) # Off on OS X for now...
if int(flags_cmetrics):
	env.Append(CPPDEFINES = '__C_METRICS__')
	if 'win' in platform:
		env.Append(LIBS = 'cmetrics')
	else:
		client = 'MIXXX'
		server = 'metrics.mixxx.org' # mixxx metrics collector
		Export('env platform client server flags_force32')
		env.Append(CPPPATH='#lib/cmetrics')
		sources += SConscript('#lib/cmetrics/SConscript')
	print "Case Metrics profiling... enabled"
	build_flags += 'cmetrics '
else:
	print "Case Metrics profiling... disabled"

#env.Append(CPPDEFINES=[('BUILD_FLAGS', "'%s'" % build_flags)])

### Put flags info into a file
f = open("build.h","w+")
try:
	f.write('#define BUILD_FLAGS "' + build_flags + '"\n')
finally:
	f.close()
	
# Print the build flags (useful if the flags have been cached, ie. if you just run "scons"
# and want to see the flags that you used last time)
print "================"
print "Building with flags: " + build_flags
print "================\n"

#Save the options to cache
vars.Save(cachefile, env)

#Tell SCons to build Mixxx
#=========================
if 'win' in platform:
	mixxx_bin = env.Program('mixxx', sources, LINKCOM  = [env['LINKCOM'], 'mt.exe -nologo -manifest ${TARGET}.manifest -outputresource:$TARGET;1'])
else:
	mixxx_bin = env.Program('mixxx', sources)

#Tell SCons to build tests
if int(flags_test):
    print "Building tests."
    build_tests()

if 'test' in BUILD_TARGETS:
    print "Running tests."
    run_tests()

#Set up the MSVC target to build a Visual Studio project/solution file
if 'msvc' in COMMAND_LINE_TARGETS:
	includes = map(str, Glob('#src/*.h'))
	includes += map(str, Glob('#src/visual/*.h'))
	#Make the project file aware of any command-line arguments that were passed...
	cmdargs = ""
	for k in SCons.Script.ARGUMENTS:
		cmdargs += " " + k + "=" + SCons.Script.ARGUMENTS[k]
	env.Append(MSVSSCONSFLAGS = cmdargs)
	#env.Append(MSVSSCONSFLAGS = ' qtdir=' + flags_qtdir)

	# This is the right way to do it but scons is stupid and doesn't copy flags in... Adam
	# Set up environment for debug target
	# TODO Handle lib versions ie /MDd /Md etc...
	#debugenv = env.Clone()
	#debugenv.Prepend(LINKFLAGS = ['/DEBUG','/PDB:dist/mixxx.pdb']) # Generate MS VC Program Debug Database
	#debugenv.Append(CXXFLAGS = '/ZI')

	msvc = env.MSVSProject(target = 'mixxx' + env['MSVSPROJECTSUFFIX'], srcs = sources, incs = includes, variant = 'Debug', runfile = '../dist/mixxx')

	# Reenable this once bug in scons is fixed...
	#msvc = env.MSVSProject(target = 'mixxx' + env['MSVSPROJECTSUFFIX'], srcs = sources, incs = includes, variant = 'Release', runfile = '../dist/mixxx')

	env.Alias('msvc', msvc)

#Set up the install target
#=========================
"""
flags_prefix = ARGUMENTS.get('prefix', '/usr/local')
if not os.path.exists(flags_prefix):
	print "Error: Prefix path does not exist!"
	Exit(1)
else:
	unix_share_path = flags_prefix + "/share"
	unix_bin_path   = flags_prefix + "/bin"
"""

#Mixxx binary
binary_files = mixxx_bin;

#Skins
skin_files = Glob('#res/skins/*')

#MIDI mappings
midimappings_files = Glob('#res/midi/*')

#Keyboard mapping(s)
keyboardmappings_files = Glob('#res/keyboard/*')

#Promo tracks
promotracks_files = Glob('#promo/*')

#LADSPA shizzle
ladspapresets_files = Glob('#res/ladspa_presets/*')

#Documentation
docs_files = Glob('#LICENSE')
docs_files += Glob('#README')
docs_files += Glob('#Mixxx-Manual.pdf')

#.desktop file for KDE/GNOME menu
dotdesktop_files = Glob('#src/mixxx.desktop') #XXX why is this in images/?

#Icon file for menu entry
icon_files = Glob('#res/images/mixxx-icon.png')

#Images for preferences dialog
image_files = Glob('#res/images/preferences/*')  # These are compiled in to the "mixxx" binary through mixxx.qrc

#Windows DLLs
if platform == 'win64':
	dll_files = Glob('#/../mixxx-win64lib/[!"msvc"]*.dll') # TODO: Use reference to SharedLibrary for libsndfile and others, glob only gets all files on 2+ builds after a clean.
else:
	dll_files = Glob('#/../mixxx-winlib/[!"msvc"]*.dll') # TODO: Use reference to SharedLibrary for libsndfile and others, glob only gets all files on 2+ builds after a clean.
# dll_files = libsndfile
dll_files += Split("""$QTDIR/lib/Qt3Support4.dll $QTDIR/lib/QtCore4.dll $QTDIR/lib/QtGui4.dll $QTDIR/lib/QtNetwork4.dll $QTDIR/lib/QtOpenGL4.dll $QTDIR/lib/QtSql4.dll $QTDIR/lib/QtXml4.dll $QTDIR/lib/QtSVG4.dll""")

if int(flags_script):
	dll_files += Split("""$QTDIR/lib/QtScript4.dll""")
if int(flags_midiscript):
	dll_files += Split("""$QTDIR/lib/QtScript4.dll""")

if platform in ('linux', 'bsd'):
	flags_prefix = ARGUMENTS.get('prefix', '/usr/local')
	if not os.path.exists(flags_prefix):
		print "Error: Prefix path does not exist!"
		Exit(1)
	else:
		#install_root is used in Debian/Ubuntu packaging (check the debian/rules file in the Ubuntu package)
		#Basically, the flags_prefix is compiled into strings in Mixxx, whereas the install_root is not. When you're
		#building a Debian package, pbuilder wants to install Mixxx to a temporary directory, but you still need
		#the compiled-in strings using /usr as the prefix. That's why we have install_root and flags_prefix.
		install_root = ARGUMENTS.get('install_root', flags_prefix)
		print "Install root: " + install_root
		if install_root != flags_prefix:
			unix_share_path = install_root + "/share"
			unix_bin_path   = install_root + "/bin"			
		else:
			unix_share_path = flags_prefix + "/share"
			unix_bin_path   = flags_prefix + "/bin"

		binary = env.Install(unix_bin_path, binary_files)
		skins = env.Install(unix_share_path + "/mixxx/skins", skin_files)
		midimappings = env.Install(unix_share_path + "/mixxx/midi", midimappings_files)
		keyboardmappings = env.Install(unix_share_path + "/mixxx/keyboard", keyboardmappings_files)
		ladspapresets = env.Install(unix_share_path + "/mixxx/ladspa_presets", ladspapresets_files)
		dotdesktop = env.Install(unix_share_path + "/applications", dotdesktop_files)
		docs = env.Install(unix_share_path + "/doc/mixxx", docs_files)
		icon = env.Install(unix_share_path + "/pixmaps", icon_files)
		promotracks = env.Install(unix_share_path + "/mixxx/promo", promotracks_files)

		#Makes each of those Install builders get fired off when you run "scons install" :)
		env.Alias('install', binary)
		env.Alias('install', skins)
		env.Alias('install', midimappings)
		env.Alias('install', keyboardmappings)
		env.Alias('install', ladspapresets)
		env.Alias('install', docs)
		env.Alias('install', dotdesktop)
		env.Alias('install', icon)
		env.Alias('install', promotracks)
		
		#Delete the old Mixxx installation (because SCONS won't overwrite it)
		#if 'install' in COMMAND_LINE_TARGETS:
			#os.system('scons -c install')
			#Delete(unix_share_path + "/mixxx/skins")
			#print "Copying skins..."
			#env.Command(unix_share_path + "/mixxx/skins", skin_files, Copy("$TARGET", "$SOURCE"), source_scanner = DirScanner)
			#Copy(unix_share_path + "/.ixxx/skins", skin_files)
			#Delete(unix_bin_path + "mixxx")
			
			#Delete(unix_share_path + "/mixxx/midi")
			#Delete(unix_share_path + "/mixxx/keyboard")

#Build the Mixxx.app bundle
if platform == 'osx':
	#Mixxx build variables
	VOLNAME="Mixxx" #tmp tmp tmp, it's unclean to pass this into build_dmg this way. perhaps pass it in the env?
	ARCH="macintel" #XXX should get this from scons or the system somehow?
	DMG_ICON="#res/osx/VolumeIcon.icns"
	
	#this is a BIG HACK to support Qt's plugins (since Qt *requires* that it's plugins be in specific subdirectories, which OS X doesn't really play nice with)
	qt_plugins = [("iconengines", e) for e in ["libqsvgicon.dylib"]] + \
			 [("imageformats", e) for e in ["libqgif.dylib", "libqjpeg.dylib", "libqsvg.dylib"]] + \
             [("sqldrivers", e) for e in ["libqsqlite.dylib"]]
	#Left out libqmng and libqtiff to save space.

	bundle = env.App("Mixxx", [mixxx_bin, '#res/osx/application.icns',
		Dir('#res/skins/'),
		Dir('#res/midi/'), Dir('#res/keyboard/'),
		Dir('#res/ladspa_presets'), Dir('#res/doc/'), Dir('#res/promo/')],
		 PLUGINS=plugins, ##XXX test what happens if we don't pass any plugins
			#Qt plugins ((Qt *NEEDS* its plugins in specific locations or it refuses to find them, however this is clearly awkward to write out like this.. maybe))
		 QT_HACK = [(p_tgt_dir, os.path.join("/Developer/Applications/Qt/plugins/", p_tgt_dir, p)) for p_tgt_dir, p in qt_plugins] #sigh :(
		 ,
		 STRIP=True,
		 #STRIP=(type == 'RELEASE')
		 )
	env.Default(mixxx_bin) #todo: make the Default() just the program itself *globally* (not just for OS X); bundle should be a separate target
	env.Alias('bundle', bundle)
	dmg = env.Dmg('Mixxx-'+env['MIXXX_VERSION']+'-'+ARCH, [bundle, ] + docs_files, VOLNAME=VOLNAME, ICON = DMG_ICON)
	env.Alias('package', dmg)
		
if 'win' in platform:
	skins = env.Install("#dist/skins", skin_files)
	midimappings = env.Install("#dist/midi", midimappings_files)
	keyboardmappings = env.Install("#dist/keyboard", keyboardmappings_files)
	ladspapresets = env.Install("#dist/ladspa_presets", ladspapresets_files)
	docs = env.Install("#dist/doc/", docs_files)
	promotracks = env.Install("#dist/promo/", promotracks_files)
	#icon = env.Install("#dist", icon_files)
	dlls = env.Install("#dist/", dll_files)
	binary = env.Install("#dist/", binary_files)

	#Always trigger these install builders when compiling on Windows
	env.Alias('mixxx', skins)
	env.Alias('mixxx', midimappings)
	env.Alias('mixxx', keyboardmappings)
	env.Alias('mixxx', ladspapresets)
	env.Alias('mixxx', promotracks)
	env.Alias('mixxx', docs)
	env.Alias('mixxx', dlls)
	#env.Alias('mixxx', icon)
	env.Alias('mixxx', binary)

	def cleanSVNDirsFromDist():
		if os.path.exists("dist"):
			print "Cleaning .svn directories from dist... ",
			os.system('cmd.exe /c @FOR /F "tokens=*" %D IN (\'dir /b /ad /s dist\*.svn*\') do @(rd /s /q "%D") 2> NUL')
			print "Done."
	import atexit
	atexit.register(cleanSVNDirsFromDist)
	
def BuildRelease(target, source, env):
	print
	print "==== Mixxx Post-Build Checks ===="
	print
	print "You have built version ", env['MIXXX_VERSION']
	print
	if int(flags_msvcdebug):
		print "YOU ARE ABOUT TO PACKAGE A DEBUG BUILD!!"
		print
	print "Binary has size ",
	os.system('ls -lh dist/mixxx.exe | cut -d \' \' -f 5')
	print
	print "Installer file ",
	os.system('grep OutFile Mixxx.nsi | cut -d \' \' -f 2')
	print
	print "Top line of README, check version:"
	os.system('head -n 1 README')
	print
	print "Top 2 lines of LICENSE, check version and copyright dates:"
	os.system('head -n 2 LICENSE')
	print
	print "More checks here soon... :)"
	print

	if (raw_input("Go ahead and build installer (yes/[no])? ") == "yes"):
		print "\nNow building installer..."
		
		buildwin64 = ""
		type(buildwin64) == str
		
		# Windows registry access to find where NSIS is installed
		import _winreg
		hklm = _winreg.ConnectRegistry( None, _winreg.HKEY_LOCAL_MACHINE )
		nsis_location_handle = ""
		try:
			nsis_location_handle = _winreg.OpenKey(hklm, "SOFTWARE\\NSIS", 0, _winreg.KEY_READ)
		except WindowsError:
			nsis_location_handle = None
		
		if not nsis_location_handle:
			try:
				nsis_location_handle = _winreg.OpenKey(hklm, "SOFTWARE\\Wow6432Node\\NSIS", 0, _winreg.KEY_READ)
			except WindowsError:
				nsis_location_handle = None

		if not nsis_location_handle:
			print "Cannot find NSIS. Do you have it installed?"
		else:
			if platform == 'win64':
				buildwin64 = "/Dx64=1"
			nsis_location = _winreg.QueryValue(nsis_location_handle, None)
			_winreg.CloseKey(hklm)
		
			# Call the NSIS build
			command = '\"%(path)s\\makensis.exe\" /DPRODUCT_VERSION=%(version)s %(64bit)s Mixxx.nsi' % {'path':nsis_location, \
'version':env['MIXXX_VERSION'], '64bit':buildwin64}
			type(command) == str
			print "Using command:" + command
			os.system(command)
	else:
		print "Aborted building installer"

# Do release things
versionbld = Builder(action = BuildRelease, suffix = '.foo', src_suffix = '.bar')
env.Append(BUILDERS = {'BuildRelease' : versionbld})

if 'makerelease' in COMMAND_LINE_TARGETS:
	makerelease = env.BuildRelease('', binary_files)
	env.Alias('makerelease', makerelease)
	
#Build the Ubuntu package
def BuildUbuntuPackage(target, source, env):
	print
	print "==== Mixxx Post-Build Checks ===="
	print
	print "You have built version ", env['MIXXX_VERSION']
	print
	print
	print "Top line of README, check version:"
	os.system('head -n 1 README')
	print
	print "Top 2 lines of LICENSE, check version and copyright dates:"
	os.system('head -n 2 LICENSE')
	print
	print "Top line of debian/ubuntu changelog, check version:"
	os.system('head -n 1 build/debian/changelog')
	print

	if ("yes" == "yes"):
		print "Now building DEB package..."
		
		mixxx_dir = 'mixxx-' + env['MIXXX_VERSION']
		mixxx_tarball = 'mixxx_' + env['MIXXX_VERSION'] + '.orig.tar.gz' #The underscore is super important here to make the deb package work
		
		if not os.path.exists('ubuntu'):
			os.mkdir('ubuntu')

		# TODO: make a get flags arg to accept a revision which can override this and checkout of a specific SVN rev for the package
		print "Exporting source tree from HEAD"
		os.system('bzr export ubuntu/mixxx-tree')
		
		#print "Copying promo tracks dir"
		#os.system('cp -r promo ubuntu/mixxx-' + env['MIXXX_VERSION'])

        #bzr exports the whole mixxx branch, including mixxx-winlib, etc. We just want the source:
		os.chdir('ubuntu/mixxx-tree')
		os.system('mv ' + 'mixxx ' + mixxx_dir);
		
		#Temporarily move the debian directory out of the source directory
		#because it can't be included in the source tarball (which we create next).
		#print "Moving debian directory"
		#os.system('rm -f debian')
		#os.system('mv mixxx-' + env['MIXXX_VERSION'] + '/src/debian .')
		
		print "Tarring source directory..."
		os.system("rm -f mixxx_" + env['MIXXX_VERSION'] + ".orig.tar.gz") #Remove old tarball
		os.system('tar --exclude=debian --exclude=debian/* -cvzf  mixxx_' + env['MIXXX_VERSION'] + '.orig.tar.gz ' + mixxx_dir)
		
		#Move the debian directory into the right spot.
		#os.system('mv debian mixxx-' + env['MIXXX_VERSION'])
		os.system('rm -rf ' + mixxx_dir + '/debian')
		os.system('mv ' + mixxx_dir + '/build/debian ' + mixxx_dir)
		
		#Run pbuilder
		os.chdir(mixxx_dir)
		os.system('pdebuild')
		
		#/var/cache/pbuilder/result
		print
		# print "Signing the .deb changes file..."
		# os.system('sudo debsign /var/cache/pbuilder/result/*.changes')
		
		print "Done! Package and tarballs are in /var/cache/pbuilder/result"
		
	else:
		print "Aborted building installer"

#Build the Ubuntu package if "makeubuntu" was passed as an argument
versiondebbld = Builder(action = BuildUbuntuPackage, suffix = '.foo', src_suffix = '.bar')
env.Append(BUILDERS = {'BuildUbuntuPackage' : versiondebbld})

if 'makeubuntu' in COMMAND_LINE_TARGETS:
	makeubuntu = env.BuildUbuntuPackage('', binary_files)
	env.Alias('makeubuntu', makeubuntu)<|MERGE_RESOLUTION|>--- conflicted
+++ resolved
@@ -378,13 +378,10 @@
                 librarytablemodel.cpp
                 browsetablemodel.cpp
                 rhythmboxtrackmodel.cpp
-<<<<<<< HEAD
+                rhythmboxplaylistmodel.cpp
                 library/libraryfeature.cpp
                 library/playlistfeature.cpp
                 library/sidebarmodel.cpp
-=======
-                rhythmboxplaylistmodel.cpp
->>>>>>> c7f6c430
               
                 xmlparse.cpp
                 parser.cpp
