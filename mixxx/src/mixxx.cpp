--- conflicted
+++ resolved
@@ -98,12 +98,8 @@
     setWindowTitle(tr("Mixxx " VERSION " Itanium"));
 #else
     setWindowTitle(tr("Mixxx " VERSION));
-<<<<<<< HEAD
-    setWindowIcon(QIcon(":/images/ic_mixxx_window.png"));
-=======
 #endif
     setWindowIcon(QIcon(":/images/icon.svg"));
->>>>>>> a9f8ec71
 
     //Reset pointer to players
     soundmanager = 0;
