--- conflicted
+++ resolved
@@ -1353,13 +1353,11 @@
     setFixedSize(m_pView->width(), m_pView->height());
     setFixedSize(QSize(QWIDGETSIZE_MAX, QWIDGETSIZE_MAX));
 
-<<<<<<< HEAD
     WaveformWidgetFactory::instance()->start();
-=======
+
     // Set native menu bar. Fixes issue on OSX where menu bar went away after a
     // skin change.
     menuBar()->setNativeMenuBar(true);
->>>>>>> 29507ce2
 
     qDebug() << "rebootgui DONE";
 }
