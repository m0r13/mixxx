--- conflicted
+++ resolved
@@ -51,21 +51,15 @@
 #include "midi/mididevicemanager.h"
 
 #include "upgrade.h"
-
-<<<<<<< HEAD
 #include "mixxxkeyboard.h"
-
 #include "skin/skinloader.h"
 #include "skin/legacyskinparser.h"
 
-#include "build.h" //#defines of details of the build set up (flags, repo number, etc). This isn't a real file, SConscript generates it and it probably gets placed in $PLATFORM_build/. By including this file here and only here we make sure that updating src or changing the build flags doesn't force a rebuild of everything
-=======
 #include "build.h" // #defines of details of the build set up (flags,
 // repo number, etc). This isn't a real file, SConscript generates it and it
 // probably gets placed in $PLATFORM_build/. By including this file here and
 // only here we make sure that updating src or changing the build flags doesn't
 // force a rebuild of everything
->>>>>>> c33306d0
 
 #include "defs_version.h"
 
@@ -240,27 +234,17 @@
     m_pSoundManager->queryDevices();
 
     // Get Music dir
-<<<<<<< HEAD
     QDir dir(m_pConfig->getValueString(ConfigKey("[Playlist]","Directory")));
-    if ((m_pConfig->getValueString(ConfigKey("[Playlist]","Directory")).length()<1) || (!dir.exists()))
-    {
-        QString fd = QFileDialog::getExistingDirectory(this,
-                         tr("Choose music library directory"),
-                         QDesktopServices::storageLocation(QDesktopServices::MusicLocation));
+    if (m_pConfig->getValueString(
+        ConfigKey("[Playlist]","Directory")).length() < 1 || !dir.exists())
+    {
+        QString fd = QFileDialog::getExistingDirectory(
+            this, tr("Choose music library directory"),
+            QDesktopServices::storageLocation(QDesktopServices::MusicLocation));
 
         if (fd != "")
         {
             m_pConfig->set(ConfigKey("[Playlist]","Directory"), fd);
-=======
-    QDir dir(m_pConfig->getValueString(ConfigKey("[Playlist]", "Directory")));
-    if (m_pConfig->getValueString(ConfigKey("[Playlist]", "Directory"))
-            .length() < 1 || !dir.exists()) {
-        QString fd = QFileDialog::getExistingDirectory(this,
-            tr("Choose music library directory"),
-            QDesktopServices::storageLocation(QDesktopServices::MusicLocation));
-        if (fd != "") {
-            m_pConfig->set(ConfigKey("[Playlist]", "Directory"), fd);
->>>>>>> c33306d0
             m_pConfig->Save();
         }
     }
@@ -292,26 +276,6 @@
 
     // Call inits to invoke all other construction parts
 
-<<<<<<< HEAD
-=======
-    // TODO rryan : Move this to WaveformViewerFactory or something.
-    /*
-    if (bVisualsWaveform && !view->activeWaveform())
-    {
-        config->set(ConfigKey("[Controls]", "Visuals"), ConfigValue(1));
-        QMessageBox * mb = new QMessageBox(this);
-        mb->setWindowTitle(QString("Wavform displays"));
-        mb->setIcon(QMessageBox::Information);
-        mb->setText(
-            "OpenGL cannot be initialized, which means that\n"
-            "the waveform displays won't work. A simple\n"
-            "mode will be used instead where you can still\n"
-            "use the mouse to change speed.");
-        mb->show();
-    }
-    */
-
->>>>>>> c33306d0
     // Verify path for xml track file.
     QFile trackfile(
         m_pConfig->getValueString(ConfigKey("[Playlist]", "Listfile")));
@@ -486,15 +450,9 @@
     m_pConfig->Save();
     delete m_pPrefDlg;
 
-<<<<<<< HEAD
-#ifdef __C_METRICS__ // cmetrics will cause this whole method to segfault on Linux/i386 if it is called after config is deleted. Obviously, it depends on config somehow.
-=======
-    delete m_pFrame;
-
 #ifdef __C_METRICS__
-    // cmetrics will cause this whole method to segfault on Linux/i386 if it
-    // is called after config is deleted. Obviously, it depends on config somehow.
->>>>>>> c33306d0
+    // cmetrics will cause this whole method to segfault on Linux/i386 if it is
+    // called after config is deleted. Obviously, it depends on config somehow.
     qDebug() << "cmetrics to report:" << "Mixxx deconstructor complete.";
     cm_writemsg_ascii(MIXXXCMETRICS_MIXXX_DESTRUCTOR_COMPLETE,
             "Mixxx deconstructor complete.");
@@ -797,16 +755,6 @@
     m_pLibraryMenu->addAction(m_pCratesNew);
     //libraryMenu->addAction(playlistsImport);
 
-<<<<<<< HEAD
-=======
-#ifdef __IPOD__
-    libraryMenu->addSeparator();
-    libraryMenu->addAction(iPodToggle);
-    connect(libraryMenu, SIGNAL(aboutToShow()),
-            this, SLOT(slotlibraryMenuAboutToShow()));
-#endif
-
->>>>>>> c33306d0
     // menuBar entry viewMenu
     //viewMenu->setCheckable(true);
 
@@ -833,132 +781,7 @@
 
 }
 
-<<<<<<< HEAD
 void MixxxApp::slotlibraryMenuAboutToShow(){
-=======
-
-void MixxxApp::slotiPodToggle(bool toggle) {
-#ifdef __IPOD__
-// iPod stuff
-  QString iPodMountPoint =
-      config->getValueString(ConfigKey("[iPod]", "MountPoint"));
-  bool iPodAvailable = !iPodMountPoint.isEmpty() &&
-                       QDir( iPodMountPoint + "/iPod_Control").exists();
-  bool iPodActivated = iPodAvailable && toggle;
-
-  iPodToggle->setEnabled(iPodAvailable);
-
-  if (iPodAvailable && iPodActivated
-          && view->m_pComboBox->findData(TABLE_MODE_IPOD) == -1 ) {
-    view->m_pComboBox->addItem( "iPod", TABLE_MODE_IPOD );
-    // Activate IPod model
-
-    Itdb_iTunesDB *itdb;
-    itdb = itdb_parse (iPodMountPoint, NULL);
-    if (itdb == NULL) {
-      qDebug() << "Error reading iPod database\n";
-      return;
-    }
-    GList *it;
-    int count = 0;
-    m_pTrack->m_qIPodPlaylist.clear();
-
-    for (it = itdb->tracks; it != NULL; it = it->next) {
-       count++;
-       Itdb_Track *song;
-       song = (Itdb_Track *)it->data;
-
-//     DON'T USE QFileInfo, it does a disk i/o stat on every file introducing a
-//     VERY long delay in loading from the iPod
-//   QFileInfo file(iPodMountPoint + QString(song->ipod_path).replace(':','/'));
-
-       QString fullFilePath =
-           iPodMountPoint + QString(song->ipod_path).mid(1).replace(':','/');
-       QString filePath = fullFilePath.left(fullFilePath.lastIndexOf('/'));
-       QString fileName = fullFilePath.mid(fullFilePath.lastIndexOf('/')+1);
-       QString fileSuffix = fullFilePath.mid(fullFilePath.lastIndexOf('.')+1);
-
-       if (song->movie_flag) {
-           qDebug() << "Movies/Videos not supported." << song->title
-               << fullFilePath;
-           continue;
-       }
-       if (song->unk220 && fileSuffix == "m4p") {
-           qDebug() << "Protected media not supported." << song->title
-               << fullFilePath;
-           continue;
-       }
-#ifndef __FFMPEGFILE__
-       if (fileSuffix == "m4a") {
-           qDebug() << "m4a media support (via FFMPEG) is not compiled into "
-               "this build of Mixxx. :( " << song->title << fullFilePath;
-           continue;
-       }
-#endif // __FFMPEGFILE__
-
-
-//qDebug() << "iPod file" << filePath << "--"<< fileName << "--" << fileSuffix;
-
-       TrackInfoObject* pTrack = new TrackInfoObject(filePath, fileName);
-       pTrack->setBpm(song->BPM);
-       pTrack->setBpmConfirm(song->BPM != 0);  //void setBeatFirst(float); ??
-//       pTrack->setHeaderParsed(true);
-       pTrack->setComment(song->comment);
-//       pTrack->setType(file.suffix());
-       pTrack->setType(fileSuffix);
-       pTrack->setBitrate(song->bitrate);
-       pTrack->setSampleRate(song->samplerate);
-       pTrack->setDuration(song->tracklen/1000);
-       pTrack->setTitle(song->title);
-       pTrack->setArtist(song->artist);
-       // song->rating // user rating
-       // song->volume and song->soundcheck -- track level normalization /
-       // gain info as determined by iTunes
-       m_pTrack->m_qIPodPlaylist.addTrack(pTrack);
-    }
-    itdb_free (itdb);
-
-    //qDebug() << "iPod playlist has" << m_pTrack->m_qIPodPlaylist.getSongNum()
-    //<< "of"<< count <<"songs on the iPod.";
-
-    view->m_pComboBox->setCurrentIndex(
-        view->m_pComboBox->findData(TABLE_MODE_IPOD) );
-    //m_pTrack->slotActivatePlaylist(
-    //    view->m_pComboBox->findData(TABLE_MODE_IPOD) );
-    //m_pTrack->resizeColumnsForLibraryMode();
-
-    //FIXME: Commented out above due to library rework.
-
-  } else if (view->m_pComboBox->findData(TABLE_MODE_IPOD) != -1 ) {
-    view->m_pComboBox->setCurrentIndex(
-        view->m_pComboBox->findData(TABLE_MODE_LIBRARY) );
-    //m_pTrack->slotActivatePlaylist(
-    //  view->m_pComboBox->findData(TABLE_MODE_LIBRARY) );
-    //FIXME: library reworking
-
-    view->m_pComboBox->removeItem(
-        view->m_pComboBox->findData(TABLE_MODE_IPOD) );
-    // Empty iPod model m_qIPodPlaylist
-    //m_pTrack->m_qIPodPlaylist.clear();
-
-  }
-#else
-  Q_UNUSED(toggle); // suppress gcc unused parameter warning
-#endif
-}
-
-
-void MixxxApp::slotlibraryMenuAboutToShow(){
-
-#ifdef __IPOD__
-  QString iPodMountPoint =
-      m_pConfig->getValueString(ConfigKey("[iPod]", "MountPoint"));
-  bool iPodAvailable = !iPodMountPoint.isEmpty() &&
-                       QDir( iPodMountPoint + "/iPod_Control").exists();
-  iPodToggle->setEnabled(iPodAvailable);
-
-#endif
->>>>>>> c33306d0
 }
 
 bool MixxxApp::queryExit()
@@ -1077,13 +900,9 @@
         int deskw = width();
         int deskh = height();
 #endif
-<<<<<<< HEAD
         if (m_pView)
-            m_pView->move((deskw - m_pView->width())/2, (deskh - m_pView->height())/2);
-=======
-        m_pView->move(
-            (deskw - m_pView->width())/2, (deskh - m_pView->height())/2);
->>>>>>> c33306d0
+            m_pView->move((deskw - m_pView->width())/2,
+                          (deskh - m_pView->height())/2);
         // FWI: End of fullscreen patch
     }
     else
@@ -1367,17 +1186,12 @@
 }
 
 void MixxxApp::rebootMixxxView() {
-<<<<<<< HEAD
 
     if (!m_pView)
         return;
 
-    // Ok, so wierdly if you call setFixedSize with the same value twice, Qt breaks
-=======
-    // Ok, so wierdly if you call setFixedSize with the same value twice,
-    // Qt breaks
->>>>>>> c33306d0
-    // So we check and if the size hasn't changed we don't make the call
+    // Ok, so wierdly if you call setFixedSize with the same value twice, Qt
+    // breaks. So we check and if the size hasn't changed we don't make the call
     int oldh = m_pView->height();
     int oldw = m_pView->width();
     qDebug() << "Now in Rebootmixxview...";
@@ -1412,40 +1226,6 @@
     }
 }
 
-<<<<<<< HEAD
-=======
-QString MixxxApp::getSkinPath() {
-    QString qConfigPath = m_pConfig->getConfigPath();
-
-    QString qSkinPath(qConfigPath);
-    qSkinPath.append("skins/");
-    if (QDir(qSkinPath).exists())
-    {
-        // Is the skin listed in the config database there? If not, use
-        // default (outlineSmall) skin
-        if ((m_pConfig->getValueString(ConfigKey("[Config]", "Skin"))
-                .length() > 0
-            && QDir(QString(qSkinPath).append(
-                m_pConfig->getValueString(ConfigKey("[Config]", "Skin"))))
-                    .exists()))
-            qSkinPath.append(
-                m_pConfig->getValueString(ConfigKey("[Config]", "Skin")));
-        else
-        {
-            m_pConfig->set(
-                ConfigKey("[Config]", "Skin"), ConfigValue("outlineNetbook"));
-            m_pConfig->Save();
-            qSkinPath.append(
-                m_pConfig->getValueString(ConfigKey("[Config]", "Skin")));
-        }
-    }
-    else
-        qCritical() << "Skin directory does not exist:" << qSkinPath;
-
-    return qSkinPath;
-}
-
->>>>>>> c33306d0
 /** Event filter to block certain events. For example, this function is used
   * to disable tooltips if the user specifies in the preferences that they
   * want them off. This is a callback function.
