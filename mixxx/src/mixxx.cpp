/***************************************************************************
                          mixxx.cpp  -  description
                             -------------------
    begin                : Mon Feb 18 09:48:17 CET 2002
    copyright            : (C) 2002 by Tue and Ken Haste Andersen
    email                :
***************************************************************************/

/***************************************************************************
*                                                                         *
*   This program is free software; you can redistribute it and/or modify  *
*   it under the terms of the GNU General Public License as published by  *
*   the Free Software Foundation; either version 2 of the License, or     *
*   (at your option) any later version.                                   *
*                                                                         *
***************************************************************************/

#include <QtDebug>
#include <QtCore>
#include <QtGui>
#include <QTranslator>

#include "widget/wknob.h"
#include "widget/wslider.h"
#include "widget/wpushbutton.h"
#include "widget/woverview.h"
#include "mixxx.h"
#include "controlnull.h"
#include "controlpotmeter.h"
#include "controlobjectthreadmain.h"
#include "engine/enginebuffer.h"
#include "engine/enginemaster.h"
#include "engine/enginechannel.h"
#include "engine/enginevumeter.h"
#include "trackinfoobject.h"
#include "dlgabout.h"
#include "waveformviewerfactory.h"
#include "waveform/waveformrenderer.h"
#include "soundsourceproxy.h"

#include "analyserqueue.h"
#include "playermanager.h"

#include "library/library.h"
#include "library/librarytablemodel.h"
#include "library/libraryscanner.h"

#include "soundmanager.h"
#include "defs_urls.h"
#include "recording/defs_recording.h"

#include "midi/mididevicemanager.h"

#include "upgrade.h"
#include "mixxxkeyboard.h"
#include "skin/skinloader.h"
#include "skin/legacyskinparser.h"

#include "build.h" // #defines of details of the build set up (flags,
// repo number, etc). This isn't a real file, SConscript generates it and it
// probably gets placed in $PLATFORM_build/. By including this file here and
// only here we make sure that updating src or changing the build flags doesn't
// force a rebuild of everything

#include "defs_version.h"

#ifdef __C_METRICS__
#include <cmetrics.h>
#include "defs_mixxxcmetrics.h"
#endif


extern "C" void crashDlg()
{
    QMessageBox::critical(0, "Mixxx",
        "Mixxx has encountered a serious error and needs to close.");
}


MixxxApp::MixxxApp(QApplication *a, struct CmdlineArgs args)
{
    m_pApp = a;

    QString buildRevision, buildFlags;
    #ifdef BUILD_REV
      buildRevision = BUILD_REV;
    #endif

    #ifdef BUILD_FLAGS
      buildFlags = BUILD_FLAGS;
    #endif

    if (buildRevision.trimmed().length() > 0) {
        if (buildFlags.trimmed().length() > 0)
            buildRevision = "(bzr r" + buildRevision + "; built on: "
                + __DATE__ + " @ " + __TIME__ + "; flags: "
                + buildFlags.trimmed() + ") ";
        else
            buildRevision = "(bzr r" + buildRevision + "; built on: "
                + __DATE__ + " @ " + __TIME__ + ") ";
    }

    qDebug() << "Mixxx" << VERSION << buildRevision << "is starting...";
    qDebug() << "Qt version is:" << qVersion();

    QCoreApplication::setApplicationName("Mixxx");
    QCoreApplication::setApplicationVersion(VERSION);
#if defined(AMD64) || defined(EM64T) || defined(x86_64)
    setWindowTitle(tr("Mixxx " VERSION " x64"));
#elif defined(IA64)
    setWindowTitle(tr("Mixxx " VERSION " Itanium"));
#else
    setWindowTitle(tr("Mixxx " VERSION));
#endif
    setWindowIcon(QIcon(":/images/ic_mixxx_window.png"));

    //Reset pointer to players
    m_pSoundManager = 0;
    m_pPrefDlg = 0;
    m_pMidiDeviceManager = 0;

    // Check to see if this is the first time this version of Mixxx is run
    // after an upgrade and make any needed changes.
    Upgrade upgrader;
    m_pConfig = upgrader.versionUpgrade();
    bool bFirstRun = upgrader.isFirstRun();
    bool bUpgraded = upgrader.isUpgraded();
    QString qConfigPath = m_pConfig->getConfigPath();

    QString translationsFolder = qConfigPath + "translations/";
    QTranslator* mixxxTranslator = new QTranslator();
    mixxxTranslator->load("mixxx_" + QLocale::system().name(),
                          translationsFolder);
    a->installTranslator(mixxxTranslator);

#ifdef __C_METRICS__
    // Initialize Case Metrics if User is OK with that
    QString metricsAgree =
        m_pConfig->getValueString(
            ConfigKey("[User Experience]", "AgreedToUserExperienceProgram"));

    if (metricsAgree.isEmpty() || (metricsAgree != "yes" && metricsAgree != "no")) {
        metricsAgree = "no";
        int dlg = -1;
        while (dlg != 0 && dlg != 1) {
            dlg = QMessageBox::question(this, tr("Mixxx"),
                tr("Mixxx's development is driven by community feedback.  At "
                "your discretion, Mixxx can automatically send data on your "
                "user experience back to the developers. Would you like to "
                "help us make Mixxx better by enabling this feature?"),
                tr("Yes"), tr("No"), tr("Privacy Policy"), 0, -1);
            switch (dlg) {
            case 0: metricsAgree = "yes";
            case 1: break;
            default: //show privacy policy
                QMessageBox::information(this, tr("Mixxx: Privacy Policy"),
                    tr("Mixxx's development is driven by community feedback. "
                    "In order to help improve future versions Mixxx will with "
                    "your permission collect information on your hardware and "
                    "usage of Mixxx.  This information will primarily be used "
                    "to fix bugs, improve features, and determine the system "
                    "requirements of later versions.  Additionally this "
                    "information may be used in aggregate for statistical "
                    "purposes.\n\n"
                    "The hardware information will include:\n"
                    "\t- CPU model and features\n"
                    "\t- Total/Available Amount of RAM\n"
                    "\t- Available disk space\n"
                    "\t- OS version\n\n"
                    "Your usage information will include:\n"
                    "\t- Settings/Preferences\n"
                    "\t- Internal errors\n"
                    "\t- Internal debugging messages\n"
                    "\t- Performance statistics (average latency, CPU usage)\n"
                    "\nThis information will not be used to personally "
                    "identify you, contact you, advertise to you, or otherwise"
                    " bother you in any way.\n"));
                break;
             }
        }
    }
    m_pConfig->set(
        ConfigKey("[User Experience]", "AgreedToUserExperienceProgram"),
        ConfigValue(metricsAgree)
    );

    // If the user agrees...
    if (metricsAgree == "yes") {
        // attempt to load the user ID from the config file
        if (m_pConfig->getValueString(ConfigKey("[User Experience]", "UID"))
                == "") {
            QString pUID = cm_generate_userid();
            if (!pUID.isEmpty()) {
                m_pConfig->set(
                    ConfigKey("[User Experience]", "UID"), ConigValue(pUID));
            }
        }
    }
    // Initialize cmetrics
    cm_init(100,20, metricsAgree == "yes", MIXXCMETRICS_RELEASE_ID,
        m_pConfig->getValueString(ConfigKey("[User Experience]", "UID"))
            .ascii());
    cm_set_crash_dlg(crashDlg);
    cm_writemsg_ascii(MIXXXCMETRICS_VERSION, VERSION);
#endif

    // Store the path in the config database
    m_pConfig->set(ConfigKey("[Config]", "Path"), ConfigValue(qConfigPath));

    // Read keyboard configuration and set kdbConfig object in WWidget
    // Check first in user's Mixxx directory
    QString userKeyboard =
        QDir::homePath().append("/").append(SETTINGS_PATH)
            .append("Custom.kbd.cfg");

    ConfigObject<ConfigValueKbd>* pKbdConfig = NULL;

    if (QFile::exists(userKeyboard)) {
        qDebug() << "Found and will use custom keyboard preset" << userKeyboard;
        pKbdConfig = new ConfigObject<ConfigValueKbd>(userKeyboard);
    }
    else
        // Otherwise use the default
        pKbdConfig =
                new ConfigObject<ConfigValueKbd>(
                    QString(qConfigPath)
                    .append("keyboard/").append("Standard.kbd.cfg"));

    // TODO(XXX) leak pKbdConfig, MixxxKeyboard owns it? Maybe roll all keyboard
    // initialization into MixxxKeyboard
    m_pKeyboard = new MixxxKeyboard(pKbdConfig);

    // Starting the master (mixing of the channels and effects):
    m_pEngine = new EngineMaster(m_pConfig, "[Master]");

    // Initialize player device
    // while this is created here, setupDevices needs to be called sometime
    // after the players are added to the engine (as is done currently) -- bkgood
    m_pSoundManager = new SoundManager(m_pConfig, m_pEngine);

    // Get Music dir
    bool hasChanged_MusicDir = false;
    QDir dir(m_pConfig->getValueString(ConfigKey("[Playlist]","Directory")));
    if (m_pConfig->getValueString(
        ConfigKey("[Playlist]","Directory")).length() < 1 || !dir.exists())
    {
        QString fd = QFileDialog::getExistingDirectory(
            this, tr("Choose music library directory"),
            QDesktopServices::storageLocation(QDesktopServices::MusicLocation));

        if (fd != "")
        {
            m_pConfig->set(ConfigKey("[Playlist]","Directory"), fd);
            m_pConfig->Save();
            hasChanged_MusicDir = true;
        }
    }

    m_pLibrary = new Library(this, m_pConfig, bFirstRun || bUpgraded);
    qRegisterMetaType<TrackPointer>("TrackPointer");

    // Create the player manager.
    m_pPlayerManager = new PlayerManager(m_pConfig, m_pEngine, m_pLibrary);
    m_pPlayerManager->addDeck();
    m_pPlayerManager->addDeck();
    // m_pPlayerManager->addSampler();
    // m_pPlayerManager->addSampler();
    // m_pPlayerManager->addSampler();
    // m_pPlayerManager->addSampler();

    //Scan the library directory.
    m_pLibraryScanner = new LibraryScanner(m_pLibrary->getTrackCollection());

    //Refresh the library models when the library (re)scan is finished.
    connect(m_pLibraryScanner, SIGNAL(scanFinished()),
            m_pLibrary, SLOT(slotRefreshLibraryModels()));

    //Scan the library for new files and directories
    bool rescan = (bool)m_pConfig->getValueString(ConfigKey("[Library]","RescanOnStartup")).toInt();
    if(rescan || hasChanged_MusicDir){    
        m_pLibraryScanner->scan(
            m_pConfig->getValueString(ConfigKey("[Playlist]", "Directory")));
        qDebug() << "Rescan finished";
    }

    // Call inits to invoke all other construction parts

    // Verify path for xml track file.
    QFile trackfile(
        m_pConfig->getValueString(ConfigKey("[Playlist]", "Listfile")));
    if (m_pConfig->getValueString(ConfigKey("[Playlist]", "Listfile"))
            .length() < 1 || !trackfile.exists())
    {
        m_pConfig->set(ConfigKey("[Playlist]", "Listfile"),
            QDir::homePath().append("/").append(SETTINGS_PATH)
                .append(TRACK_FILE));
        m_pConfig->Save();
    }

    // Intialize default BPM system values
    if (m_pConfig->getValueString(ConfigKey("[BPM]", "BPMRangeStart"))
            .length() < 1)
    {
        m_pConfig->set(ConfigKey("[BPM]", "BPMRangeStart"),ConfigValue(65));
    }

    if (m_pConfig->getValueString(ConfigKey("[BPM]", "BPMRangeEnd"))
            .length() < 1)
    {
        m_pConfig->set(ConfigKey("[BPM]", "BPMRangeEnd"),ConfigValue(135));
    }

    if (m_pConfig->getValueString(ConfigKey("[BPM]", "AnalyzeEntireSong"))
            .length() < 1)
    {
        m_pConfig->set(ConfigKey("[BPM]", "AnalyzeEntireSong"),ConfigValue(1));
    }

<<<<<<< HEAD
=======
    // Setup the analyser queue to automatically process new tracks loaded by either player
    m_pAnalyserQueue = AnalyserQueue::createDefaultAnalyserQueue(config);
    connect(m_pPlayer1, SIGNAL(newTrackLoaded(TrackPointer)),
            m_pAnalyserQueue, SLOT(queueAnalyseTrack(TrackPointer)));
    connect(m_pPlayer2, SIGNAL(newTrackLoaded(TrackPointer)),
            m_pAnalyserQueue, SLOT(queueAnalyseTrack(TrackPointer)));



    // Initialize track object:
    // m_pTrack = new Track(config->getValueString(ConfigKey("[Playlist]","Listfile")),
    //                      view,
    //                      config,
    //                      buffer1,
    //                      buffer2,
    //                      AnalyserQueue::createDefaultAnalyserQueue(config));

    //WTreeItem::setTrack(m_pTrack);
    // Set up drag and drop to player visuals

    if (view->m_pVisualCh1)
        connect(view->m_pVisualCh1, SIGNAL(trackDropped(QString)),
                this, SLOT(slotLoadPlayer1(QString)));
    if (view->m_pVisualCh2)
        connect(view->m_pVisualCh2, SIGNAL(trackDropped(QString)),
                this, SLOT(slotLoadPlayer2(QString)));

    if (view->m_pWaveformRendererCh1)
        connect(m_pPlayer1, SIGNAL(newTrackLoaded(TrackPointer)),
                view->m_pWaveformRendererCh1, SLOT(slotNewTrack(TrackPointer)));
    if (view->m_pWaveformRendererCh2)
          connect(m_pPlayer2, SIGNAL(newTrackLoaded(TrackPointer)),
                  view->m_pWaveformRendererCh2, SLOT(slotNewTrack(TrackPointer)));

    connect(m_pLibrary, SIGNAL(loadTrackToPlayer(TrackPointer, int)),
            this, SLOT(slotLoadTrackToPlayer(TrackPointer, int)));
    connect(m_pLibrary, SIGNAL(loadTrack(TrackPointer)),
             this, SLOT(slotLoadTrackIntoNextAvailablePlayer(TrackPointer)));

    // Setup state of End of track controls from config database
    ControlObject::getControl(ConfigKey("[Channel1]","TrackEndMode"))->queueFromThread(config->getValueString(ConfigKey("[Controls]","TrackEndModeCh1")).toDouble());
    ControlObject::getControl(ConfigKey("[Channel2]","TrackEndMode"))->queueFromThread(config->getValueString(ConfigKey("[Controls]","TrackEndModeCh2")).toDouble());


    qRegisterMetaType<MidiMessage>("MidiMessage");
    qRegisterMetaType<MidiStatusByte>("MidiStatusByte");

>>>>>>> e6af29bd
    // Initialise midi
    m_pMidiDeviceManager = new MidiDeviceManager(m_pConfig);
    m_pMidiDeviceManager->setupDevices();

    m_pSkinLoader = new SkinLoader(m_pConfig);

    // Initialize preference dialog
    m_pPrefDlg = new DlgPreferences(this, m_pSkinLoader, m_pSoundManager,
                                 m_pMidiDeviceManager, m_pConfig);
    m_pPrefDlg->setHidden(true);

    // Try open player device If that fails, the preference panel is opened.
    int setupDevices = m_pSoundManager->setupDevices();
    unsigned int numDevices = m_pSoundManager->getConfig().getOutputs().count();
    // test for at least one out device, if none, display another dlg that
    // says "mixxx will barely work with no outs"
    while (setupDevices != OK || numDevices == 0)
    {

#ifdef __C_METRICS__
        cm_writemsg_ascii(MIXXXCMETRICS_FAILED_TO_OPEN_SNDDEVICE_AT_STARTUP,
                          "Mixxx failed to open audio device(s) on startup.");
#endif

        // Exit when we press the Exit button in the noSoundDlg dialog
        // only call it if setupDevices != OK
        if (setupDevices != OK) {
            if (noSoundDlg() != 0) {
                exit(0);
            }
        } else if (numDevices == 0) {
            bool continueClicked = false;
            int noOutput = noOutputDlg(&continueClicked);
            if (continueClicked) break;
            if (noOutput != 0) {
                exit(0);
            }
        }
        setupDevices = m_pSoundManager->setupDevices();
        numDevices = m_pSoundManager->getConfig().getOutputs().count();
    }

    //setFocusPolicy(QWidget::StrongFocus);
    //grabKeyboard();

    // Load tracks in args.qlMusicFiles (command line arguments) into player
    // 1 and 2:
    for (int i = 0; i < (int)m_pPlayerManager->numDecks()
            && i < args.qlMusicFiles.count(); ++i) {
        m_pPlayerManager->slotLoadToDeck(args.qlMusicFiles.at(i), i+1);
    }

    //Automatically load specially marked promotional tracks on first run
    if (bFirstRun || bUpgraded) {
        QList<TrackPointer> tracksToAutoLoad =
            m_pLibrary->getTracksToAutoLoad();
        for (int i = 0; i < (int)m_pPlayerManager->numDecks()
                && i < tracksToAutoLoad.count(); i++) {
            m_pPlayerManager->slotLoadToDeck(args.qlMusicFiles.at(i), i+1);
        }
    }

#ifdef __SCRIPT__
    scriptEng = new ScriptEngine(this, m_pTrack);
#endif

    initActions();
    initMenuBar();

    // Use frame as container for view, needed for fullscreen display
    m_pView = new QFrame;

    // Loads the skin as a child of m_pView
    if (!m_pSkinLoader->loadDefaultSkin(m_pView,
                                        m_pKeyboard,
                                        m_pPlayerManager,
                                        m_pLibrary)) {
        qDebug() << "Could not load default skin.";
    }

    // this has to be after the OpenGL widgets are created or depending on a
    // million different variables the first waveform may be horribly
    // corrupted. See bug 521509 -- bkgood
    setCentralWidget(m_pView);

    // Check direct rendering and warn user if they don't have it
    checkDirectRendering();

    //Install an event filter to catch certain QT events, such as tooltips.
    //This allows us to turn off tooltips.
    m_pApp->installEventFilter(this); // The eventfilter is located in this
                                      // Mixxx class as a callback.

    // If we were told to start in fullscreen mode on the command-line,
    // then turn on fullscreen mode.
    if (args.bStartInFullscreen)
        slotOptionsFullScreen(true);
#ifdef __C_METRICS__
    cm_writemsg_ascii(MIXXXCMETRICS_MIXXX_CONSTRUCTOR_COMPLETE,
            "Mixxx constructor complete.");
#endif

    // Refresh the GUI (workaround for Qt 4.6 display bug)
    /* // TODO(bkgood) delete this block if the moving of setCentralWidget
     * //              totally fixes this first-wavefore-fubar issue for
     * //              everyone
    QString QtVersion = qVersion();
    if (QtVersion>="4.6.0") {
        qDebug() << "Qt v4.6.0 or higher detected. Using rebootMixxxView() "
            "workaround.\n    (See bug https://bugs.launchpad.net/mixxx/"
            "+bug/521509)";
        rebootMixxxView();
    } */
}

MixxxApp::~MixxxApp()
{
    QTime qTime;
    qTime.start();

    qDebug() << "Destroying MixxxApp";

// Moved this up to insulate macros you've worked hard on from being lost in
// a segfault that happens sometimes somewhere below here
#ifdef __SCRIPT__
    scriptEng->saveMacros();
    delete scriptEng;
#endif

    qDebug() << "save config, " << qTime.elapsed();
    m_pConfig->Save();

    qDebug() << "close soundmanager" << qTime.elapsed();
    m_pSoundManager->closeDevices();
    qDebug() << "soundmanager->close() done";

    qDebug() << "delete MidiDeviceManager";
    delete m_pMidiDeviceManager;

    qDebug() << "delete soundmanager, " << qTime.elapsed();
    delete m_pSoundManager;

    qDebug() << "delete playerManager" << qTime.elapsed();
    delete m_pPlayerManager;

    qDebug() << "delete m_pEngine, " << qTime.elapsed();
    delete m_pEngine;

    qDebug() << "delete view, " << qTime.elapsed();
    delete m_pView;

    qDebug() << "delete library scanner" <<  qTime.elapsed();
    delete m_pLibraryScanner;

    // Delete the library after the view so there are no dangling pointers to
    // the data models.
    qDebug() << "delete library" << qTime.elapsed();
    delete m_pLibrary;

    // HACK: Save config again. We saved it once before doing some dangerous
    // stuff. We only really want to save it here, but the first one was just
    // a precaution. The earlier one can be removed when stuff is more stable
    // at exit.
    m_pConfig->Save();
    delete m_pPrefDlg;

#ifdef __C_METRICS__
    // cmetrics will cause this whole method to segfault on Linux/i386 if it is
    // called after config is deleted. Obviously, it depends on config somehow.
    qDebug() << "cmetrics to report:" << "Mixxx deconstructor complete.";
    cm_writemsg_ascii(MIXXXCMETRICS_MIXXX_DESTRUCTOR_COMPLETE,
            "Mixxx deconstructor complete.");
    cm_close(10);
#endif

    qDebug() << "delete config, " << qTime.elapsed();
    delete m_pConfig;
}

int MixxxApp::noSoundDlg(void)
{
    QMessageBox msgBox;
    msgBox.setIcon(QMessageBox::Warning);
    msgBox.setWindowTitle(tr("Sound Device Busy"));
    msgBox.setText(
        "<html>" +
        tr("Mixxx was unable to access all the configured sound devices. "
        "Another application is using a sound device Mixxx is configured to "
        "use or a device is not plugged in.") +
        "<ul>"
            "<li>" +
                tr("<b>Retry</b> after closing the other application "
                "or reconnecting a sound device") +
            "</li>"
            "<li>" +
                tr("<b>Reconfigure</b> Mixxx's sound device settings.") +
            "</li>"
            "<li>" +
                tr("Get <b>Help</b> from the Mixxx Wiki.") +
            "</li>"
            "<li>" +
                tr("<b>Exit</b> Mixxx.") +
            "</li>"
        "</ul></html>"
    );

    QPushButton *retryButton = msgBox.addButton(tr("Retry"),
        QMessageBox::ActionRole);
    QPushButton *reconfigureButton = msgBox.addButton(tr("Reconfigure"),
        QMessageBox::ActionRole);
    QPushButton *wikiButton = msgBox.addButton(tr("Help"),
        QMessageBox::ActionRole);
    QPushButton *exitButton = msgBox.addButton(tr("Exit"),
        QMessageBox::ActionRole);

    while (true)
    {
        msgBox.exec();

        if (msgBox.clickedButton() == retryButton) {
            m_pSoundManager->queryDevices();
            return 0;
        } else if (msgBox.clickedButton() == wikiButton) {
            QDesktopServices::openUrl(QUrl(
                "http://mixxx.org/wiki/doku.php/troubleshooting"
                "#no_or_too_few_sound_cards_appear_in_the_preferences_dialog")
            );
            wikiButton->setEnabled(false);
        } else if (msgBox.clickedButton() == reconfigureButton) {
            msgBox.hide();
            m_pSoundManager->queryDevices();

            // This way of opening the dialog allows us to use it synchronously
            m_pPrefDlg->setWindowModality(Qt::ApplicationModal);
            m_pPrefDlg->exec();
            if (m_pPrefDlg->result() == QDialog::Accepted) {
                m_pSoundManager->queryDevices();
                return 0;
            }

            msgBox.show();

        } else if (msgBox.clickedButton() == exitButton) {
            return 1;
        }
    }
}

int MixxxApp::noOutputDlg(bool *continueClicked)
{
    QMessageBox msgBox;
    msgBox.setIcon(QMessageBox::Warning);
    msgBox.setWindowTitle("No Output Devices");
    msgBox.setText( "<html>Mixxx was configured without any output sound devices. "
                    "Audio processing will be disabled without a configured output device."
                    "<ul>"
                        "<li>"
                            "<b>Continue</b> without any outputs."
                        "</li>"
                        "<li>"
                            "<b>Reconfigure</b> Mixxx's sound device settings."
                        "</li>"
                        "<li>"
                            "<b>Exit</b> Mixxx."
                        "</li>"
                    "</ul></html>"
    );

    QPushButton *continueButton = msgBox.addButton(tr("Continue"), QMessageBox::ActionRole);
    QPushButton *reconfigureButton = msgBox.addButton(tr("Reconfigure"), QMessageBox::ActionRole);
    QPushButton *exitButton = msgBox.addButton(tr("Exit"), QMessageBox::ActionRole);

    while (true)
    {
        msgBox.exec();

        if (msgBox.clickedButton() == continueButton) {
            *continueClicked = true;
            return 0;
        } else if (msgBox.clickedButton() == reconfigureButton) {
            msgBox.hide();
            m_pSoundManager->queryDevices();

            // This way of opening the dialog allows us to use it synchronously
            m_pPrefDlg->setWindowModality(Qt::ApplicationModal);
            m_pPrefDlg->exec();
            if ( m_pPrefDlg->result() == QDialog::Accepted) {
                m_pSoundManager->queryDevices();
                return 0;
            }

            msgBox.show();

        } else if (msgBox.clickedButton() == exitButton) {
            return 1;
        }
    }
}

/** initializes all QActions of the application */
void MixxxApp::initActions()
{
    m_pFileLoadSongPlayer1 = new QAction(tr("&Load Song (Player 1)..."), this);
    m_pFileLoadSongPlayer1->setShortcut(tr("Ctrl+O"));
    m_pFileLoadSongPlayer1->setShortcutContext(Qt::ApplicationShortcut);

    m_pFileLoadSongPlayer2 = new QAction(tr("&Load Song (Player 2)..."), this);
    m_pFileLoadSongPlayer2->setShortcut(tr("Ctrl+Shift+O"));
    m_pFileLoadSongPlayer2->setShortcutContext(Qt::ApplicationShortcut);

    m_pFileQuit = new QAction(tr("&Exit"), this);
    m_pFileQuit->setShortcut(tr("Ctrl+Q"));
    m_pFileQuit->setShortcutContext(Qt::ApplicationShortcut);

    m_pLibraryRescan = new QAction(tr("&Rescan Library"), this);

    m_pPlaylistsNew = new QAction(tr("Add &new playlist"), this);
    m_pPlaylistsNew->setShortcut(tr("Ctrl+N"));
    m_pPlaylistsNew->setShortcutContext(Qt::ApplicationShortcut);

    m_pCratesNew = new QAction(tr("Add new &crate"), this);
    m_pCratesNew->setShortcut(tr("Ctrl+C"));
    m_pCratesNew->setShortcutContext(Qt::ApplicationShortcut);

    m_pPlaylistsImport = new QAction(tr("&Import playlist"), this);
    m_pPlaylistsImport->setShortcut(tr("Ctrl+I"));
    m_pPlaylistsImport->setShortcutContext(Qt::ApplicationShortcut);

    m_pOptionsBeatMark = new QAction(tr("&Audio Beat Marks"), this);

    m_pOptionsFullScreen = new QAction(tr("&Full Screen"), this);

#ifdef __APPLE__
    m_pOptionsFullScreen->setShortcut(tr("Ctrl+F"));
#else
    m_pOptionsFullScreen->setShortcut(tr("F11"));
#endif

    m_pOptionsFullScreen->setShortcutContext(Qt::ApplicationShortcut);
    // QShortcut * shortcut = new QShortcut(QKeySequence(tr("Esc")),  this);
    // connect(shortcut, SIGNAL(triggered()), this, SLOT(slotQuitFullScreen()));

    m_pOptionsPreferences = new QAction(tr("&Preferences"), this);
    m_pOptionsPreferences->setShortcut(tr("Ctrl+P"));
    m_pOptionsPreferences->setShortcutContext(Qt::ApplicationShortcut);

    m_pHelpAboutApp = new QAction(tr("&About..."), this);
    m_pHelpSupport = new QAction(tr("&Community Support..."), this);

#ifdef __VINYLCONTROL__
    m_pOptionsVinylControl = new QAction(tr("Enable &Vinyl Control"), this);
    m_pOptionsVinylControl->setShortcut(tr("Ctrl+Y"));
    m_pOptionsVinylControl->setShortcutContext(Qt::ApplicationShortcut);
#endif

#ifdef __SHOUTCAST__
    m_pOptionsShoutcast = new QAction(tr("Enable live broadcasting"), this);
    m_pOptionsShoutcast->setShortcut(tr("Ctrl+L"));
    m_pOptionsShoutcast->setShortcutContext(Qt::ApplicationShortcut);
#endif

    m_pOptionsRecord = new QAction(tr("&Record Mix"), this);
    m_pOptionsRecord->setShortcut(tr("Ctrl+R"));
    m_pOptionsRecord->setShortcutContext(Qt::ApplicationShortcut);

#ifdef __SCRIPT__
    macroStudio = new QAction(tr("Show Studio"), this);
#endif

    m_pFileLoadSongPlayer1->setStatusTip(tr("Opens a song in player 1"));
    m_pFileLoadSongPlayer1->setWhatsThis(
        tr("Open\n\nOpens a song in player 1"));
    connect(m_pFileLoadSongPlayer1, SIGNAL(triggered()),
            this, SLOT(slotFileLoadSongPlayer1()));

    m_pFileLoadSongPlayer2->setStatusTip(tr("Opens a song in player 2"));
    m_pFileLoadSongPlayer2->setWhatsThis(
        tr("Open\n\nOpens a song in player 2"));
    connect(m_pFileLoadSongPlayer2, SIGNAL(triggered()),
            this, SLOT(slotFileLoadSongPlayer2()));

    m_pFileQuit->setStatusTip(tr("Quits the application"));
    m_pFileQuit->setWhatsThis(tr("Exit\n\nQuits the application"));
    connect(m_pFileQuit, SIGNAL(triggered()), this, SLOT(slotFileQuit()));

    m_pLibraryRescan->setStatusTip(tr("Rescans the song library"));
    m_pLibraryRescan->setWhatsThis(
        tr("Rescan library\n\nRescans the song library"));
    m_pLibraryRescan->setCheckable(false);
    connect(m_pLibraryRescan, SIGNAL(triggered()),
            this, SLOT(slotScanLibrary()));
    connect(m_pLibraryScanner, SIGNAL(scanFinished()),
            this, SLOT(slotEnableRescanLibraryAction()));

    m_pPlaylistsNew->setStatusTip(tr("Create a new playlist"));
    m_pPlaylistsNew->setWhatsThis(tr("New playlist\n\nCreate a new playlist"));
    connect(m_pPlaylistsNew, SIGNAL(triggered()),
            m_pLibrary, SLOT(slotCreatePlaylist()));

    m_pCratesNew->setStatusTip(tr("Create a new crate"));
    m_pCratesNew->setWhatsThis(tr("New crate\n\nCreate a new crate."));
    connect(m_pCratesNew, SIGNAL(triggered()),
            m_pLibrary, SLOT(slotCreateCrate()));

    m_pPlaylistsImport->setStatusTip(tr("Import playlist"));
    m_pPlaylistsImport->setWhatsThis(tr("Import playlist"));
    //connect(playlistsImport, SIGNAL(triggered()),
    //        m_pTrack, SLOT(slotImportPlaylist()));
    //FIXME: Disabled due to library rework

    m_pOptionsBeatMark->setCheckable(false);
    m_pOptionsBeatMark->setChecked(false);
    m_pOptionsBeatMark->setStatusTip(tr("Audio Beat Marks"));
    m_pOptionsBeatMark->setWhatsThis(
        tr("Audio Beat Marks\nMark beats by audio clicks"));
    connect(m_pOptionsBeatMark, SIGNAL(toggled(bool)),
            this, SLOT(slotOptionsBeatMark(bool)));

#ifdef __VINYLCONTROL__
    // Either check or uncheck the vinyl control menu item depending on what
    // it was saved as.
    m_pOptionsVinylControl->setCheckable(true);
    if ((bool)m_pConfig->getValueString(ConfigKey("[VinylControl]", "Enabled"))
            .toInt() == true)
        m_pOptionsVinylControl->setChecked(true);
    else
        m_pOptionsVinylControl->setChecked(false);
    m_pOptionsVinylControl->setStatusTip(tr("Activate Vinyl Control"));
    m_pOptionsVinylControl->setWhatsThis(
        tr("Use timecoded vinyls on external turntables to control Mixxx"));
    connect(m_pOptionsVinylControl, SIGNAL(toggled(bool)),
            this, SLOT(slotOptionsVinylControl(bool)));
#endif

#ifdef __SHOUTCAST__
    m_pOptionsShoutcast->setCheckable(true);
    bool broadcastEnabled =
        (m_pConfig->getValueString(ConfigKey("[Shoutcast]", "enabled"))
            .toInt() == 1);

    m_pOptionsShoutcast->setChecked(broadcastEnabled);

    m_pOptionsShoutcast->setStatusTip(tr("Activate live broadcasting"));
    m_pOptionsShoutcast->setWhatsThis(
        tr("Stream your mixes to a shoutcast or icecast server"));

    connect(m_pOptionsShoutcast, SIGNAL(toggled(bool)),
            this, SLOT(slotOptionsShoutcast(bool)));
#endif

    m_pOptionsRecord->setCheckable(true);
    m_pOptionsRecord->setStatusTip(tr("Start Recording your Mix"));
    m_pOptionsRecord->setWhatsThis(tr("Record your mix to a file"));
    connect(m_pOptionsRecord, SIGNAL(toggled(bool)),
            this, SLOT(slotOptionsRecord(bool)));

    m_pOptionsFullScreen->setCheckable(true);
    m_pOptionsFullScreen->setChecked(false);
    m_pOptionsFullScreen->setStatusTip(tr("Full Screen"));
    m_pOptionsFullScreen->setWhatsThis(
        tr("Display Mixxx using the full screen"));
    connect(m_pOptionsFullScreen, SIGNAL(toggled(bool)),
            this, SLOT(slotOptionsFullScreen(bool)));

    m_pOptionsPreferences->setStatusTip(tr("Preferences"));
    m_pOptionsPreferences->setWhatsThis(
        tr("Preferences\nPlayback and MIDI preferences"));
    connect(m_pOptionsPreferences, SIGNAL(triggered()),
            this, SLOT(slotOptionsPreferences()));

    m_pHelpSupport->setStatusTip(tr("Support..."));
    m_pHelpSupport->setWhatsThis(tr("Support\n\nGet help with Mixxx"));
    connect(m_pHelpSupport, SIGNAL(triggered()), this, SLOT(slotHelpSupport()));

    m_pHelpAboutApp->setStatusTip(tr("About the application"));
    m_pHelpAboutApp->setWhatsThis(tr("About\n\nAbout the application"));
    connect(m_pHelpAboutApp, SIGNAL(triggered()), this, SLOT(slotHelpAbout()));

#ifdef __SCRIPT__
    macroStudio->setStatusTip(tr("Shows the macro studio window"));
    macroStudio->setWhatsThis(
        tr("Show Studio\n\nMakes the macro studio visible"));
     connect(macroStudio, SIGNAL(triggered()),
             scriptEng->getStudio(), SLOT(showStudio()));
#endif
}

void MixxxApp::initMenuBar()
{
    // MENUBAR
    m_pFileMenu=new QMenu(tr("&File"));
    m_pOptionsMenu=new QMenu(tr("&Options"));
    m_pLibraryMenu=new QMenu(tr("&Library"));
    m_pViewMenu=new QMenu(tr("&View"));
    m_pHelpMenu=new QMenu(tr("&Help"));
#ifdef __SCRIPT__
    macroMenu=new QMenu(tr("&Macro"));
#endif
    connect(m_pOptionsMenu, SIGNAL(aboutToShow()),
            this, SLOT(slotOptionsMenuShow()));
    // menuBar entry fileMenu
    m_pFileMenu->addAction(m_pFileLoadSongPlayer1);
    m_pFileMenu->addAction(m_pFileLoadSongPlayer2);
    m_pFileMenu->addSeparator();
    m_pFileMenu->addAction(m_pFileQuit);

    // menuBar entry optionsMenu
    //optionsMenu->setCheckable(true);
    //  optionsBeatMark->addTo(optionsMenu);
#ifdef __VINYLCONTROL__
    m_pOptionsMenu->addAction(m_pOptionsVinylControl);
#endif
    m_pOptionsMenu->addAction(m_pOptionsRecord);
#ifdef __SHOUTCAST__
    m_pOptionsMenu->addAction(m_pOptionsShoutcast);
#endif
    m_pOptionsMenu->addAction(m_pOptionsFullScreen);
    m_pOptionsMenu->addSeparator();
    m_pOptionsMenu->addAction(m_pOptionsPreferences);

    //    libraryMenu->setCheckable(true);
    m_pLibraryMenu->addAction(m_pLibraryRescan);
    m_pLibraryMenu->addSeparator();
    m_pLibraryMenu->addAction(m_pPlaylistsNew);
    m_pLibraryMenu->addAction(m_pCratesNew);
    //libraryMenu->addAction(playlistsImport);

    // menuBar entry viewMenu
    //viewMenu->setCheckable(true);

    // menuBar entry helpMenu
    m_pHelpMenu->addAction(m_pHelpSupport);
    m_pHelpMenu->addSeparator();
    m_pHelpMenu->addAction(m_pHelpAboutApp);


#ifdef __SCRIPT__
    macroMenu->addAction(macroStudio);
#endif

    menuBar()->addMenu(m_pFileMenu);
    menuBar()->addMenu(m_pLibraryMenu);
    menuBar()->addMenu(m_pOptionsMenu);

    //    menuBar()->addMenu(viewMenu);
#ifdef __SCRIPT__
    menuBar()->addMenu(macroMenu);
#endif
    menuBar()->addSeparator();
    menuBar()->addMenu(m_pHelpMenu);

}

void MixxxApp::slotlibraryMenuAboutToShow(){
}

bool MixxxApp::queryExit()
{
    int exit=QMessageBox::information(this, tr("Quit..."),
                                      tr("Do your really want to quit?"),
                                      QMessageBox::Ok, QMessageBox::Cancel);

    if (exit==1)
    {
    }
    else
    {
    };

    return (exit==1);
}

void MixxxApp::slotFileLoadSongPlayer1()
{
    ControlObject* play =
        ControlObject::getControl(ConfigKey("[Channel1]", "play"));

    if (play->get() == 1.)
    {
        int ret = QMessageBox::warning(this, tr("Mixxx"),
            tr("Player 1 is currently playing a song.\n"
            "Are you sure you want to load a new song?"),
            QMessageBox::Yes | QMessageBox::No,
            QMessageBox::No);

        if (ret != QMessageBox::Yes)
            return;
    }

    QString s =
        QFileDialog::getOpenFileName(
            this,
            tr("Load Song into Player 1"),
            m_pConfig->getValueString(ConfigKey("[Playlist]", "Directory")),
            QString("Audio (%1)")
                .arg(SoundSourceProxy::supportedFileExtensionsString()));

    if (s != QString::null) {
        m_pPlayerManager->slotLoadToDeck(s, 1);
    }
}

void MixxxApp::slotFileLoadSongPlayer2()
{
    ControlObject* play =
        ControlObject::getControl(ConfigKey("[Channel2]", "play"));

    if (play->get() == 1.)
    {
        int ret = QMessageBox::warning(this, tr("Mixxx"),
            tr("Player 2 is currently playing a song.\n"
            "Are you sure you want to load a new song?"),
            QMessageBox::Yes | QMessageBox::No,
            QMessageBox::No);

        if (ret != QMessageBox::Yes)
            return;
    }

    QString s =
        QFileDialog::getOpenFileName(
            this,
            tr("Load Song into Player 2"),
            m_pConfig->getValueString(ConfigKey("[Playlist]", "Directory")),
            QString("Audio (%1)")
                .arg(SoundSourceProxy::supportedFileExtensionsString()));

    if (s != QString::null) {
        m_pPlayerManager->slotLoadToDeck(s, 2);
    }
}

void MixxxApp::slotFileQuit()
{
    qApp->quit();
}

void MixxxApp::slotOptionsBeatMark(bool)
{
// BEAT MARK STUFF
}

void MixxxApp::slotOptionsFullScreen(bool toggle)
{
    if (m_pOptionsFullScreen)
        m_pOptionsFullScreen->setChecked(toggle);

    // Making a fullscreen window on linux and windows is harder than you
    // could possibly imagine...
    if (toggle)
    {
#if defined(__LINUX__) || defined(__APPLE__)
         m_winpos = pos();
         // Can't set max to -1,-1 or 0,0 for unbounded?
         setMaximumSize(32767,32767);
#endif

        showFullScreen();
        //menuBar()->hide();
        // FWI: Begin of fullscreen patch
#if defined(__LINUX__) || defined(__APPLE__)
        // Crazy X window managers break this so I'm told by Qt docs
        //         int deskw = app->desktop()->width();
        //         int deskh = app->desktop()->height();

        //support for xinerama
        int deskw = m_pApp->desktop()->screenGeometry(m_pView).width();
        int deskh = m_pApp->desktop()->screenGeometry(m_pView).height();
#else
        int deskw = width();
        int deskh = height();
#endif
        if (m_pView)
            m_pView->move((deskw - m_pView->width())/2,
                          (deskh - m_pView->height())/2);
        // FWI: End of fullscreen patch
    }
    else
    {
        // FWI: Begin of fullscreen patch
        if (m_pView)
            m_pView->move(0,0);

        menuBar()->show();
        showNormal();

#ifdef __LINUX__
        if (size().width() != m_pView->width() ||
            size().height() != m_pView->height() + menuBar()->height()) {
          setFixedSize(m_pView->width(),
                  m_pView->height() + menuBar()->height());
        }
        move(m_winpos);
#endif

        // FWI: End of fullscreen patch
    }
}

void MixxxApp::slotOptionsPreferences()
{
    m_pPrefDlg->setHidden(false);
}

//Note: Can't #ifdef this because MOC doesn't catch it.
void MixxxApp::slotOptionsVinylControl(bool toggle)
{
#ifdef __VINYLCONTROL__
    //qDebug() << "slotOptionsVinylControl: toggle is " << (int)toggle;

    QMultiHash<QString, AudioInput> inputs = m_pSoundManager->getConfig().getInputs();
    unsigned int countVCIns = 0;
    foreach (AudioInput in, inputs.values()) {
        if (in.getType() == AudioInput::VINYLCONTROL) {
            ++countVCIns;
        }
    }

    if (countVCIns == 0 && toggle)
    {
        QMessageBox::warning(this, tr("Mixxx"),
            tr("No input device(s) select.\nPlease select your soundcard(s) "
                "in the sound hardware preferences."),
            QMessageBox::Ok,
            QMessageBox::Ok);
        m_pPrefDlg->show();
        m_pPrefDlg->showSoundHardwarePage();
        m_pOptionsVinylControl->setChecked(false);
    }
    else
    {
        m_pConfig->set(
            ConfigKey("[VinylControl]", "Enabled"), ConfigValue((int)toggle));
        ControlObject::getControl(ConfigKey("[VinylControl]", "Enabled"))->set(
            (int)toggle);
    }
#endif
}

//Also can't ifdef this (MOC again)
void MixxxApp::slotOptionsRecord(bool toggle)
{
    ControlObjectThreadMain *recordingControl =
        new ControlObjectThreadMain(ControlObject::getControl(
                    ConfigKey("[Master]", "Record")));
    QString recordPath = m_pConfig->getValueString(
            ConfigKey("[Recording]", "Path"));
    QString encodingType = m_pConfig->getValueString(
            ConfigKey("[Recording]", "Encoding"));
    QString encodingFileFilter = QString("Audio (*.%1)").arg(encodingType);
    bool proceedWithRecording = true;

    if (toggle == true)
    {
        //If there was no recording path set,
        if (recordPath == "")
        {
            QString selectedFile = QFileDialog::getSaveFileName(NULL,
                    tr("Save Recording As..."),
                    recordPath,
                    encodingFileFilter);
            if (selectedFile.toLower() != "")
            {
                if(!selectedFile.toLower().endsWith(
                            "." + encodingType.toLower()))
                {
                    selectedFile.append("." + encodingType.toLower());
                }
                //Update the saved Path
                m_pConfig->set(
                    ConfigKey(RECORDING_PREF_KEY, "Path"), selectedFile);
            }
            else
                proceedWithRecording = false; //Empty filename, so don't record
        }
        else //If there was already a recording path set
        {
            //... and the file already exists, ask the user if they want to over
            // write it.
            int result;
            if(QFile::exists(recordPath))
            {
                QFileInfo fi(recordPath);
                result = QMessageBox::question(this, tr("Mixxx Recording"),
                    tr("The file %1 already exists. Would you like to overwrite"
                       " it?\nSelecting \"No\" will abort the recording.")
                    .arg(fi.fileName()), QMessageBox::Yes | QMessageBox::No);
                if (result == QMessageBox::Yes)
                    //If the user selected, "yes, overwrite the recording"...
                    proceedWithRecording = true;
                else
                    proceedWithRecording = false;
            }
        }

        if (proceedWithRecording == true)
        {
            qDebug() << "Setting record status: READY";
            recordingControl->slotSet(RECORD_READY);
        }
        else
        {
            m_pOptionsRecord->setChecked(false);
        }

    }
    else
    {
        qDebug() << "Setting record status: OFF";
        recordingControl->slotSet(RECORD_OFF);
    }

    delete recordingControl;
}

void MixxxApp::slotHelpAbout()
{

    DlgAbout *about = new DlgAbout(this);
#if defined(AMD64) || defined(EM64T) || defined(x86_64)
    about->version_label->setText(VERSION " x64");
#elif defined(IA64)
    about->version_label->setText(VERSION " IA64");
#else
    about->version_label->setText(VERSION);
#endif
    QString credits =
    QString("<p align=\"center\"><b>Mixxx %1 Development Team</b></p>"
"<p align=\"center\">"
"Adam Davison<br>"
"Albert Santoni<br>"
"RJ Ryan<br>"
"Garth Dahlstrom<br>"
"Sean Pappalardo<br>"
"Phillip Whelan<br>"
"Tobias Rafreider<br>"
"S. Brandt<br>"
"Bill Good<br>"
"Owen Williams<br>"
"Bruno Buccolo<br>"
"Ryan Baker<br>"
"Vittorio Colao<br>"

"</p>"
"<p align=\"center\"><b>With contributions from:</b></p>"
"<p align=\"center\">"
"Mark Hills<br>"
"Andre Roth<br>"
"Robin Sheat<br>"
"Mark Glines<br>"
"Mathieu Rene<br>"
"Miko Kiiski<br>"
"Brian Jackson<br>"
"Andreas Pflug<br>"
"Bas van Schaik<br>"
"J&aacute;n Jockusch<br>"
"Oliver St&ouml;neberg<br>"
"Jan Jockusch<br>"
"C. Stewart<br>"
"Bill Egert<br>"
"Zach Shutters<br>"
"Owen Bullock<br>"
"Bill Good<br>"
"Graeme Mathieson<br>"
"Sebastian Actist<br>"
"Jussi Sainio<br>"
"David Gnedt<br>"
"Antonio Passamani<br>"
"Guy Martin<br>"
"Anders Gunnarson<br>"
"Alex Barker<br>"
"Mikko Jania<br>"
"Juan Pedro Bol&iacute;var Puente<br>"

"</p>"
"<p align=\"center\"><b>And special thanks to:</b></p>"
"<p align=\"center\">"
"Stanton<br>"
"Hercules<br>"
"EKS<br>"
"Echo Digital Audio<br>"
"Adam Bellinson<br>"
"Alexandre Bancel<br>"
"Melanie Thielker<br>"
"Julien Rosener<br>"
"Pau Arum&iacute;<br>"
"David Garcia<br>"
"Seb Ruiz<br>"
"Joseph Mattiello<br>"
"</p>"

"<p align=\"center\"><b>Past Developers</b></p>"
"<p align=\"center\">"
"Tue Haste Andersen<br>"
"Ken Haste Andersen<br>"
"Cedric Gestes<br>"
"John Sully<br>"
"Torben Hohn<br>"
"Peter Chang<br>"
"Micah Lee<br>"
"Ben Wheeler<br>"
"Wesley Stessens<br>"
"Nathan Prado<br>"
"Zach Elko<br>"
"Tom Care<br>"
"Pawel Bartkiewicz<br>"
"Nick Guenther<br>"
"</p>"

"<p align=\"center\"><b>Past Contributors</b></p>"
"<p align=\"center\">"
"Ludek Hor&#225;cek<br>"
"Svein Magne Bang<br>"
"Kristoffer Jensen<br>"
"Ingo Kossyk<br>"
"Mads Holm<br>"
"Lukas Zapletal<br>"
"Jeremie Zimmermann<br>"
"Gianluca Romanin<br>"
"Tim Jackson<br>"
"Stefan Langhammer<br>"
"Frank Willascheck<br>"
"Jeff Nelson<br>"
"Kevin Schaper<br>"
"Alex Markley<br>"
"Oriol Puigb&oacute;<br>"
"Ulrich Heske<br>"
"James Hagerman<br>"
"quil0m80<br>"
"Martin Sakm&#225;r<br>"
"Ilian Persson<br>"
"Dave Jarvis<br>"
"Thomas Baag<br>"
"Karlis Kalnins<br>"
"Amias Channer<br>"
"Sacha Berger<br>"
"James Evans<br>"
"Martin Sakmar<br>"
"Navaho Gunleg<br>"
"Gavin Pryke<br>"
"Michael Pujos<br>"
"Claudio Bantaloukas<br>"
"Pavol Rusnak<br>"

#if defined(AMD64) || defined(EM64T) || defined(x86_64)
    "</p>").arg(VERSION " x64");
#elif defined(IA64)
    "</p>").arg(VERSION " IA64");
#else
    "</p>").arg(VERSION);
#endif

    about->textBrowser->setHtml(credits);
    about->show();

}

void MixxxApp::slotHelpSupport()
{
    QUrl qSupportURL;
    qSupportURL.setUrl(MIXXX_SUPPORT_URL);
    QDesktopServices::openUrl(qSupportURL);
}

void MixxxApp::rebootMixxxView() {

    if (!m_pView)
        return;

    // Ok, so wierdly if you call setFixedSize with the same value twice, Qt
    // breaks. So we check and if the size hasn't changed we don't make the call
    int oldh = m_pView->height();
    int oldw = m_pView->width();
    qDebug() << "Now in Rebootmixxview...";

    // Workaround for changing skins while fullscreen, just go out of fullscreen
    // mode. If you change skins while in fullscreen (on Linux, at least) the
    // window returns to 0,0 but and the backdrop disappears so it looks as if
    // it is not fullscreen, but acts as if it is.
    slotOptionsFullScreen(false);

    // TODO(XXX) Make getSkinPath not public
    QString qSkinPath = m_pSkinLoader->getConfiguredSkinPath();

    m_pView->hide();
    delete m_pView;
    m_pView = new QFrame();

    if (!m_pSkinLoader->loadDefaultSkin(m_pView,
                                        m_pKeyboard,
                                        m_pPlayerManager,
                                        m_pLibrary)) {
        qDebug() << "Could not reload the skin.";
    }

    // don't move this before loadDefaultSkin above. bug 521509 --bkgood
    setCentralWidget(m_pView);

    qDebug() << "rebootgui DONE";

    if (oldw != m_pView->width()
            || oldh != m_pView->height() + menuBar()->height()) {
      setFixedSize(m_pView->width(), m_pView->height() + menuBar()->height());
    }
}

/** Event filter to block certain events. For example, this function is used
  * to disable tooltips if the user specifies in the preferences that they
  * want them off. This is a callback function.
  */
bool MixxxApp::eventFilter(QObject *obj, QEvent *event)
{
    static int tooltips =
        m_pConfig->getValueString(ConfigKey("[Controls]", "Tooltips")).toInt();

    if (event->type() == QEvent::ToolTip) {
        // QKeyEvent *keyEvent = static_cast<QKeyEvent *>(event);
        // unused, remove? TODO(bkgood)
        if (tooltips == 1)
            return false;
        else
            return true;
    } else {
        // standard event processing
        return QObject::eventFilter(obj, event);
    }

}

void MixxxApp::slotScanLibrary()
{
    m_pLibraryRescan->setEnabled(false);
    m_pLibraryScanner->scan(
        m_pConfig->getValueString(ConfigKey("[Playlist]", "Directory")));
}

void MixxxApp::slotEnableRescanLibraryAction()
{
    m_pLibraryRescan->setEnabled(true);
}

void MixxxApp::slotOptionsMenuShow(){
    ControlObjectThread* ctrlRec =
        new ControlObjectThread(ControlObject::getControl(
                    ConfigKey("[Master]", "Record")));

    if(ctrlRec->get() == RECORD_OFF){
        //uncheck Recording
    m_pOptionsRecord->setChecked(false);
    }

#ifdef __SHOUTCAST__
    bool broadcastEnabled =
        (m_pConfig->getValueString(ConfigKey("[Shoutcast]", "enabled")).toInt()
            == 1);
    if (broadcastEnabled)
      m_pOptionsShoutcast->setChecked(true);
    else
      m_pOptionsShoutcast->setChecked(false);
#endif
}

void MixxxApp::slotOptionsShoutcast(bool value){
#ifdef __SHOUTCAST__
    m_pOptionsShoutcast->setChecked(value);
    m_pConfig->set(ConfigKey("[Shoutcast]", "enabled"),ConfigValue(value));
#else
    Q_UNUSED(value);
#endif
}

void MixxxApp::checkDirectRendering() {
    // IF
    //  * A waveform viewer exists
    // AND
    //  * The waveform viewer is an OpenGL waveform viewer
    // AND
    //  * The waveform viewer does not have direct rendering enabled.
    // THEN
    //  * Warn user

    if (WaveformViewerFactory::numViewers(WAVEFORM_GL) > 0 &&
        !WaveformViewerFactory::isDirectRenderingEnabled() &&
        m_pConfig->getValueString(ConfigKey("[Direct Rendering]", "Warned")) != QString("yes")) {
		    QMessageBox::warning(0, "OpenGL Direct Rendering",
                             "Direct rendering is not enabled on your machine.\n\nThis means that the waveform displays will be very\nslow and take a lot of CPU time. Either update your\nconfiguration to enable direct rendering, or disable\nthe waveform displays in the control panel by\nselecting \"Simple\" under waveform displays.\nNOTE: In case you run on NVidia hardware,\ndirect rendering may not be present, but you will\nnot experience a degradation in performance.");
        m_pConfig->set(ConfigKey("[Direct Rendering]", "Warned"), ConfigValue(QString("yes")));
    }
}<|MERGE_RESOLUTION|>--- conflicted
+++ resolved
@@ -316,56 +316,10 @@
         m_pConfig->set(ConfigKey("[BPM]", "AnalyzeEntireSong"),ConfigValue(1));
     }
 
-<<<<<<< HEAD
-=======
-    // Setup the analyser queue to automatically process new tracks loaded by either player
-    m_pAnalyserQueue = AnalyserQueue::createDefaultAnalyserQueue(config);
-    connect(m_pPlayer1, SIGNAL(newTrackLoaded(TrackPointer)),
-            m_pAnalyserQueue, SLOT(queueAnalyseTrack(TrackPointer)));
-    connect(m_pPlayer2, SIGNAL(newTrackLoaded(TrackPointer)),
-            m_pAnalyserQueue, SLOT(queueAnalyseTrack(TrackPointer)));
-
-
-
-    // Initialize track object:
-    // m_pTrack = new Track(config->getValueString(ConfigKey("[Playlist]","Listfile")),
-    //                      view,
-    //                      config,
-    //                      buffer1,
-    //                      buffer2,
-    //                      AnalyserQueue::createDefaultAnalyserQueue(config));
-
-    //WTreeItem::setTrack(m_pTrack);
-    // Set up drag and drop to player visuals
-
-    if (view->m_pVisualCh1)
-        connect(view->m_pVisualCh1, SIGNAL(trackDropped(QString)),
-                this, SLOT(slotLoadPlayer1(QString)));
-    if (view->m_pVisualCh2)
-        connect(view->m_pVisualCh2, SIGNAL(trackDropped(QString)),
-                this, SLOT(slotLoadPlayer2(QString)));
-
-    if (view->m_pWaveformRendererCh1)
-        connect(m_pPlayer1, SIGNAL(newTrackLoaded(TrackPointer)),
-                view->m_pWaveformRendererCh1, SLOT(slotNewTrack(TrackPointer)));
-    if (view->m_pWaveformRendererCh2)
-          connect(m_pPlayer2, SIGNAL(newTrackLoaded(TrackPointer)),
-                  view->m_pWaveformRendererCh2, SLOT(slotNewTrack(TrackPointer)));
-
-    connect(m_pLibrary, SIGNAL(loadTrackToPlayer(TrackPointer, int)),
-            this, SLOT(slotLoadTrackToPlayer(TrackPointer, int)));
-    connect(m_pLibrary, SIGNAL(loadTrack(TrackPointer)),
-             this, SLOT(slotLoadTrackIntoNextAvailablePlayer(TrackPointer)));
-
-    // Setup state of End of track controls from config database
-    ControlObject::getControl(ConfigKey("[Channel1]","TrackEndMode"))->queueFromThread(config->getValueString(ConfigKey("[Controls]","TrackEndModeCh1")).toDouble());
-    ControlObject::getControl(ConfigKey("[Channel2]","TrackEndMode"))->queueFromThread(config->getValueString(ConfigKey("[Controls]","TrackEndModeCh2")).toDouble());
-
 
     qRegisterMetaType<MidiMessage>("MidiMessage");
     qRegisterMetaType<MidiStatusByte>("MidiStatusByte");
 
->>>>>>> e6af29bd
     // Initialise midi
     m_pMidiDeviceManager = new MidiDeviceManager(m_pConfig);
     m_pMidiDeviceManager->setupDevices();
