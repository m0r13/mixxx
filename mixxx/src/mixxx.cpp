/***************************************************************************
                          mixxx.cpp  -  description
                             -------------------
    begin                : Mon Feb 18 09:48:17 CET 2002
    copyright            : (C) 2002 by Tue and Ken Haste Andersen
    email                :
***************************************************************************/

/***************************************************************************
*                                                                         *
*   This program is free software; you can redistribute it and/or modify  *
*   it under the terms of the GNU General Public License as published by  *
*   the Free Software Foundation; either version 2 of the License, or     *
*   (at your option) any later version.                                   *
*                                                                         *
***************************************************************************/

#include <QtDebug>
#include <QtCore>
#include <QtGui>

#include "widget/wknob.h"
#include "widget/wslider.h"
#include "widget/wpushbutton.h"
#include "widget/woverview.h"
#include "mixxx.h"
#include "controlnull.h"
#include "controlpotmeter.h"
#include "controlobjectthreadmain.h"
#include "engine/enginebuffer.h"
#include "engine/enginemaster.h"
#include "engine/enginechannel.h"
#include "engine/enginevumeter.h"
#include "trackinfoobject.h"
#include "dlgabout.h"
#include "waveform/waveformrenderer.h"
#include "soundsourceproxy.h"

#include "analyserqueue.h"
#include "player.h"
#include "playermanager.h"
#include "wtracktableview.h"
#include "library/library.h"
#include "library/librarytablemodel.h"
#include "library/libraryscanner.h"
#include "library/legacylibraryimporter.h"

#include "soundmanager.h"
#include "defs_urls.h"
#include "recording/defs_recording.h"

#include "midi/mididevicemanager.h"
#include "defs_version.h"
#include "upgrade.h"

#include "build.h" //#defines of details of the build set up (flags, repo number, etc). This isn't a real file, SConscript generates it and it probably gets placed in $PLATFORM_build/. By including this file here and only here we make sure that updating src or changing the build flags doesn't force a rebuild of everything

#ifdef __IPOD__
#include "wtracktableview.h"
#include "gpod/itdb.h"
#endif

#ifdef __C_METRICS__
#include <cmetrics.h>
#include "defs_mixxxcmetrics.h"
#endif


extern "C" void crashDlg()
{
    QMessageBox::critical(0, "Mixxx", "Mixxx has encountered a serious error and needs to close.");
}


MixxxApp::MixxxApp(QApplication * a, struct CmdlineArgs args)
{
    app = a;

    QString buildRevision, buildFlags;
    #ifdef BUILD_REV
      buildRevision = BUILD_REV;
    #endif

    #ifdef BUILD_FLAGS
      buildFlags = BUILD_FLAGS;
    #endif

    if (buildRevision.trimmed().length() > 0) {
        if (buildFlags.trimmed().length() > 0)
            buildRevision = "(bzr r" + buildRevision + "; built on: " + __DATE__ + " @ " + __TIME__ + "; flags: " + buildFlags.trimmed() + ") ";
        else
            buildRevision = "(bzr r" + buildRevision + "; built on: " + __DATE__ + " @ " + __TIME__ + ") ";
    }

    qDebug() << "Mixxx" << VERSION << buildRevision << "is starting...";
    QCoreApplication::setApplicationName("Mixxx");
    QCoreApplication::setApplicationVersion(VERSION);
#if defined(AMD64) || defined(EM64T) || defined(x86_64)
    setWindowTitle(tr("Mixxx " VERSION " x64"));
#elif defined(IA64)
    setWindowTitle(tr("Mixxx " VERSION " Itanium"));
#else
    setWindowTitle(tr("Mixxx " VERSION));
#endif
    setWindowIcon(QIcon(":/images/icon.svg"));

    //Reset pointer to players
    soundmanager = 0;
    prefDlg = 0;
    m_pMidiDeviceManager = 0;

    // Check to see if this is the first time this version of Mixxx is run after an upgrade and make any needed changes.
    Upgrade upgrader;
    config = upgrader.versionUpgrade();
    bool bFirstRun = upgrader.isFirstRun();
    bool bUpgraded = upgrader.isUpgraded();
    QString qConfigPath = config->getConfigPath();

#ifdef __C_METRICS__
    // Initialize Case Metrics if User is OK with that
    QString metricsAgree = config->getValueString(ConfigKey("[User Experience]","AgreedToUserExperienceProgram"));

    if (metricsAgree.isEmpty() || (metricsAgree != "yes" && metricsAgree != "no")) {
      metricsAgree = "no";
      int dlg = -1;
      while (dlg != 0 && dlg != 1) {
         dlg = QMessageBox::question(this, "Mixxx", "Mixxx's development is driven by community feedback.  At your discretion, Mixxx can automatically send data on your user experience back to the developers. Would you like to help us make Mixxx better by enabling this feature?", "Yes", "No", "Privacy Policy", 0, -1);
       switch (dlg) {
           case 0: metricsAgree = "yes";
         case 1: break;
           default: //show privacy policy
                QMessageBox::information(this, "Mixxx: Privacy Policy", "Mixxx's development is driven by community feedback.  In order to help improve future versions Mixxx will with your permission collect information on your hardware and usage of Mixxx.  This information will primarily be used to fix bugs, improve features, and determine the system requirements of later versions.  Additionally this information may be used in aggregate for statistical purposes.\n\nThe hardware information will include:\n\t- CPU model and features\n\t- Total/Available Amount of RAM\n\t- Available disk space\n\t- OS version\n\nYour usage information will include:\n\t- Settings/Preferences\n\t- Internal errors\n\t- Internal debugging messages\n\t- Performance statistics (average latency, CPU usage)\n\nThis information will not be used to personally identify you, contact you, advertise to you, or otherwise bother you in any way.\n");
                    break;
       }
      }
    }
    config->set(ConfigKey("[User Experience]","AgreedToUserExperienceProgram"), ConfigValue(metricsAgree));

    // If the user agrees...
    if(metricsAgree == "yes") {
       // attempt to load the user ID from the config file
       if ( config->getValueString(ConfigKey("[User Experience]", "UID")) == ""){
         QString pUID = cm_generate_userid();
         if(!pUID.isEmpty()) config->set(ConfigKey("[User Experience]", "UID"), ConfigValue(pUID));
       }
    }
    // Initialize cmetrics
    cm_init(100,20, metricsAgree == "yes", MIXXCMETRICS_RELEASE_ID, config->getValueString(ConfigKey("[User Experience]", "UID")).ascii());
    cm_set_crash_dlg(crashDlg);
    cm_writemsg_ascii(MIXXXCMETRICS_VERSION, VERSION);
#endif

    // Store the path in the config database
    config->set(ConfigKey("[Config]","Path"), ConfigValue(qConfigPath));

    // Instantiate a ControlObject, and set static parent widget
    control = new ControlNull();

    // Read keyboard configuration and set kdbConfig object in WWidget
    // Check first in user's Mixxx directory
    QString userKeyboard = QDir::homePath().append("/").append(SETTINGS_PATH).append("Custom.kbd.cfg");
    if (QFile::exists(userKeyboard)) {
        qDebug() << "Found and will use custom keyboard preset" << userKeyboard;
        kbdconfig = new ConfigObject<ConfigValueKbd>(userKeyboard);
    }
    else
        // Otherwise use the default
        kbdconfig = new ConfigObject<ConfigValueKbd>(QString(qConfigPath).append("keyboard/").append("Standard.kbd.cfg"));
    WWidget::setKeyboardConfig(kbdconfig);

    // Starting the master (mixing of the channels and effects):
    m_pEngine = new EngineMaster(config, "[Master]");

    // Initialize player device

<<<<<<< HEAD
    soundmanager = new SoundManager(config, master);
=======
    soundmanager = new SoundManager(config, m_pEngine);
    soundmanager->queryDevices();
>>>>>>> 41060b82

    // Find path of skin
    QString qSkinPath = getSkinPath();

    // Get Music dir
    QDir dir(config->getValueString(ConfigKey("[Playlist]","Directory")));
    if ((config->getValueString(ConfigKey("[Playlist]","Directory")).length()<1) || (!dir.exists()))
    {
        QString fd = QFileDialog::getExistingDirectory(this, "Choose music library directory");
        if (fd != "")
        {
            config->set(ConfigKey("[Playlist]","Directory"), fd);
            config->Save();
        }
    }
    // Needed for Search class and Simple skin
    new ControlPotmeter(ConfigKey("[Channel1]","virtualplayposition"),0.,1.);

    // Use frame as container for view, needed for fullscreen display
    frame = new QFrame;
    setCentralWidget(frame);

    m_pLibrary = new Library(this, config, bFirstRun || bUpgraded);
    qRegisterMetaType<TrackPointer>("TrackPointer");

    // Create the player manager.
    m_pPlayerManager = new PlayerManager(config, m_pEngine, m_pLibrary);
    m_pPlayerManager->addPlayer();
    m_pPlayerManager->addPlayer();

    view=new MixxxView(frame, kbdconfig, qSkinPath, config,
                       m_pPlayerManager,
                       m_pLibrary);

    //Scan the library directory.
    m_pLibraryScanner = new LibraryScanner(m_pLibrary->getTrackCollection());

    //Refresh the library models when the library (re)scan is finished.
    connect(m_pLibraryScanner, SIGNAL(scanFinished()),
            m_pLibrary, SLOT(slotRefreshLibraryModels()));

    //Scan the library for new files and directories.
    m_pLibraryScanner->scan(config->getValueString(ConfigKey("[Playlist]","Directory")));


    // Call inits to invoke all other construction parts

    // TODO rryan : Move this to WaveformViewerFactory or something.
    /*
    if (bVisualsWaveform && !view->activeWaveform())
    {
        config->set(ConfigKey("[Controls]","Visuals"), ConfigValue(1));
        QMessageBox * mb = new QMessageBox(this);
        mb->setWindowTitle(QString("Wavform displays"));
        mb->setIcon(QMessageBox::Information);
        mb->setText("OpenGL cannot be initialized, which means that\nthe waveform displays won't work. A simple\nmode will be used instead where you can still\nuse the mouse to change speed.");
        mb->show();
    }
    */

    // Verify path for xml track file.
    QFile trackfile(config->getValueString(ConfigKey("[Playlist]","Listfile")));
    if ((config->getValueString(ConfigKey("[Playlist]","Listfile")).length()<1) || (!trackfile.exists()))
    {
        config->set(ConfigKey("[Playlist]","Listfile"), QDir::homePath().append("/").append(SETTINGS_PATH).append(TRACK_FILE));
        config->Save();
    }

    // Intialize default BPM system values
    if(config->getValueString(ConfigKey("[BPM]","BPMRangeStart")).length()<1)
    {
        config->set(ConfigKey("[BPM]","BPMRangeStart"),ConfigValue(65));
    }

    if(config->getValueString(ConfigKey("[BPM]","BPMRangeEnd")).length()<1)
    {
        config->set(ConfigKey("[BPM]","BPMRangeEnd"),ConfigValue(135));
    }

    if(config->getValueString(ConfigKey("[BPM]","AnalyzeEntireSong")).length()<1)
    {
        config->set(ConfigKey("[BPM]","AnalyzeEntireSong"),ConfigValue(1));
    }

    // Initialise midi
    m_pMidiDeviceManager = new MidiDeviceManager(config);
    //TODO: Try to open MIDI devices?
    m_pMidiDeviceManager->queryDevices();
    m_pMidiDeviceManager->setupDevices();


    // Initialize preference dialog
    prefDlg = new DlgPreferences(this, view, soundmanager,
                                 m_pMidiDeviceManager, config);
    prefDlg->setHidden(true);

    // Try open player device If that fails, the preference panel is opened.
    int setupDevices = soundmanager->setupDevices();
    unsigned int numDevices = soundmanager->getConfig().getOutputs().count();
    // test for at least one out device, if none, display another dlg that
    // says "mixxx will barely work with no outs"
    while (setupDevices != OK || numDevices == 0)
    {

#ifdef __C_METRICS__
        cm_writemsg_ascii(MIXXXCMETRICS_FAILED_TO_OPEN_SNDDEVICE_AT_STARTUP,
                          "Mixxx failed to open audio device(s) on startup.");
#endif

        // Exit when we press the Exit button in the noSoundDlg dialog
        // only call it if setupDevices != OK
        if (setupDevices != OK) {
            if (noSoundDlg() != 0) {
                exit(0);
            }
        } else if (numDevices == 0) {
            bool continueClicked = false;
            int noOutput = noOutputDlg(&continueClicked);
            if (continueClicked) break;
            if (noOutput != 0) {
                exit(0);
            }
        }
        setupDevices = soundmanager->setupDevices();
        numDevices = soundmanager->getConfig().getOutputs().count();
    }

    //setFocusPolicy(QWidget::StrongFocus);
    //grabKeyboard();

    // Load tracks in args.qlMusicFiles (command line arguments) into player 1 and 2:
    for (int i = 0; i < m_pPlayerManager->numPlayers() && i < args.qlMusicFiles.count(); ++i) {
        m_pPlayerManager->slotLoadToPlayer(args.qlMusicFiles.at(i), i+1);
    }

    //Automatically load specially marked promotional tracks on first run
    if (bFirstRun || bUpgraded) {
        QList<TrackPointer> tracksToAutoLoad = m_pLibrary->getTracksToAutoLoad();
        for (int i = 0; i < m_pPlayerManager->numPlayers() && i < tracksToAutoLoad.count(); i++) {
            m_pPlayerManager->slotLoadTrackToPlayer(tracksToAutoLoad.at(i), i+1);
        }
    }

#ifdef __SCRIPT__
    scriptEng = new ScriptEngine(this, m_pTrack);
#endif

    initActions();
    initMenuBar();

    // Check direct rendering and warn user if they don't have it
    view->checkDirectRendering();

    //Install an event filter to catch certain QT events, such as tooltips.
    //This allows us to turn off tooltips.
    app->installEventFilter(this); //The eventfilter is located in this Mixxx class as a callback.

    //If we were told to start in fullscreen mode on the command-line, then turn on fullscreen mode.
    if (args.bStartInFullscreen)
        slotOptionsFullScreen(true);
#ifdef __C_METRICS__
    cm_writemsg_ascii(MIXXXCMETRICS_MIXXX_CONSTRUCTOR_COMPLETE, "Mixxx constructor complete.");
#endif

    // Refresh the GUI (workaround for Qt 4.6 display bug)
    QString QtVersion = qVersion();
    if (QtVersion>="4.6.0") {
        qDebug() << "Qt v4.6.0 or higher detected. Using rebootMixxxView() workaround."
                 << "\n    (See bug https://bugs.launchpad.net/mixxx/+bug/521509)";
        rebootMixxxView();
    }
}

MixxxApp::~MixxxApp()
{
    QTime qTime;
    qTime.start();

    qDebug() << "Destroying MixxxApp";

// Moved this up to insulate macros you've worked hard on from being lost in
// a segfault that happens sometimes somewhere below here
#ifdef __SCRIPT__
    scriptEng->saveMacros();
    delete scriptEng;
#endif

#ifdef __IPOD__
    if (m_pTrack->m_qIPodPlaylist.getSongNum()) {
      qDebug() << "Dispose of iPod track collection";
      m_pTrack->m_qIPodPlaylist.clear();
    }
#endif
    qDebug() << "save config, " << qTime.elapsed();
    config->Save();

    qDebug() << "close soundmanager" << qTime.elapsed();
    soundmanager->closeDevices();
    qDebug() << "soundmanager->close() done";

    qDebug() << "delete MidiDeviceManager";
    delete m_pMidiDeviceManager;

    qDebug() << "delete soundmanager, " << qTime.elapsed();
    delete soundmanager;

    qDebug() << "delete playerManager" << qTime.elapsed();
    delete m_pPlayerManager;

    qDebug() << "delete m_pEngine, " << qTime.elapsed();
    delete m_pEngine;

//    qDebug() << "delete prefDlg";
//    delete m_pControlEngine;

    qDebug() << "delete view, " << qTime.elapsed();
    delete view;

    qDebug() << "delete library scanner" <<  qTime.elapsed();
    delete m_pLibraryScanner;

    //Delete the library after the view so there are no dangling pointers to the data models.
    qDebug() << "delete library" << qTime.elapsed();
    delete m_pLibrary;

    //HACK: Save config again. We saved it once before doing some dangerous stuff. We only really want to
    //      save it here, but the first one was just a precaution. The earlier one can be removed when
    //      stuff is more stable at exit.
    config->Save();

    delete prefDlg;

    delete frame;

#ifdef __C_METRICS__ // cmetrics will cause this whole method to segfault on Linux/i386 if it is called after config is deleted. Obviously, it depends on config somehow.
    qDebug() << "cmetrics to report:" << "Mixxx deconstructor complete.";
    cm_writemsg_ascii(MIXXXCMETRICS_MIXXX_DESTRUCTOR_COMPLETE, "Mixxx deconstructor complete.");
    cm_close(10);
#endif

    qDebug() << "delete config, " << qTime.elapsed();
    delete config;
}

int MixxxApp::noSoundDlg(void)
{
    QMessageBox msgBox;
    msgBox.setIcon(QMessageBox::Warning);
    msgBox.setWindowTitle("Sound Device Busy");
    msgBox.setText( "<html>Mixxx was unable to open all the configured sound devices. "
                    "Another application is using a sound device Mixxx is configured to use "
                    "or a device is not plugged in."
                    "<ul>"
                        "<li>"
                            "<b>Retry</b> after closing the other application "
                            "or reconnecting a sound device"
                        "</li>"
                        "<li>"
                            "<b>Reconfigure</b> Mixxx's sound device settings."
                        "</li>"
                        "<li>"
                            "Get <b>Help</b> from the Mixxx Wiki."
                        "</li>"
                        "<li>"
                            "<b>Exit</b> Mixxx."
                        "</li>"
                    "</ul></html>"
    );

    QPushButton *retryButton = msgBox.addButton(tr("Retry"), QMessageBox::ActionRole);
    QPushButton *reconfigureButton = msgBox.addButton(tr("Reconfigure"), QMessageBox::ActionRole);
    QPushButton *wikiButton = msgBox.addButton(tr("Help"), QMessageBox::ActionRole);
    QPushButton *exitButton = msgBox.addButton(tr("Exit"), QMessageBox::ActionRole);

    while(1)
    {
        msgBox.exec();

        if (msgBox.clickedButton() == retryButton) {
            soundmanager->queryDevices();
            return 0;
        } else if (msgBox.clickedButton() == wikiButton) {
            QDesktopServices::openUrl(QUrl("http://mixxx.org/wiki/doku.php/troubleshooting#no_or_too_few_sound_cards_appear_in_the_preferences_dialog"));
            wikiButton->setEnabled(false);
        } else if (msgBox.clickedButton() == reconfigureButton) {
            msgBox.hide();
            soundmanager->queryDevices();

            // This way of opening the dialog allows us to use it synchronously
            prefDlg->setWindowModality(Qt::ApplicationModal);
            prefDlg->exec();
            if ( prefDlg->result() == QDialog::Accepted) {
                soundmanager->queryDevices();
                return 0;
            }

            msgBox.show();

        } else if (msgBox.clickedButton() == exitButton) {
            return 1;
        }
    }
}

int MixxxApp::noOutputDlg(bool *continueClicked)
{
    QMessageBox msgBox;
    msgBox.setIcon(QMessageBox::Warning);
    msgBox.setWindowTitle("No Output Devices");
    msgBox.setText( "<html>Mixxx was not configured without any output sound devices. "
                    "Audio processing will be disabled without a configured output device."
                    "<ul>"
                        "<li>"
                            "<b>Continue</b> without any outputs."
                        "</li>"
                        "<li>"
                            "<b>Reconfigure</b> Mixxx's sound device settings."
                        "</li>"
                        "<li>"
                            "<b>Exit</b> Mixxx."
                        "</li>"
                    "</ul></html>"
    );

    QPushButton *continueButton = msgBox.addButton(tr("Continue"), QMessageBox::ActionRole);
    QPushButton *reconfigureButton = msgBox.addButton(tr("Reconfigure"), QMessageBox::ActionRole);
    QPushButton *exitButton = msgBox.addButton(tr("Exit"), QMessageBox::ActionRole);

    while(1)
    {
        msgBox.exec();

        if (msgBox.clickedButton() == continueButton) {
            *continueClicked = true;
            return 0;
        } else if (msgBox.clickedButton() == reconfigureButton) {
            msgBox.hide();
            soundmanager->queryDevices();

            // This way of opening the dialog allows us to use it synchronously
            prefDlg->setWindowModality(Qt::ApplicationModal);
            prefDlg->exec();
            if ( prefDlg->result() == QDialog::Accepted) {
                soundmanager->queryDevices();
                return 0;
            }

            msgBox.show();

        } else if (msgBox.clickedButton() == exitButton) {
            return 1;
        }
    }
}

/** initializes all QActions of the application */
void MixxxApp::initActions()
{
    fileLoadSongPlayer1 = new QAction(tr("&Load Song (Player 1)..."), this);
    fileLoadSongPlayer1->setShortcut(tr("Ctrl+O"));
    fileLoadSongPlayer1->setShortcutContext(Qt::ApplicationShortcut);

    fileLoadSongPlayer2 = new QAction(tr("&Load Song (Player 2)..."), this);
    fileLoadSongPlayer2->setShortcut(tr("Ctrl+Shift+O"));
    fileLoadSongPlayer2->setShortcutContext(Qt::ApplicationShortcut);

    fileQuit = new QAction(tr("E&xit"), this);
    fileQuit->setShortcut(tr("Ctrl+Q"));
    fileQuit->setShortcutContext(Qt::ApplicationShortcut);

    libraryRescan = new QAction(tr("&Rescan Library"), this);

    playlistsNew = new QAction(tr("Add &new playlist"), this);
    playlistsNew->setShortcut(tr("Ctrl+N"));
    playlistsNew->setShortcutContext(Qt::ApplicationShortcut);

    playlistsImport = new QAction(tr("&Import playlist"), this);
    playlistsImport->setShortcut(tr("Ctrl+I"));
    playlistsImport->setShortcutContext(Qt::ApplicationShortcut);

#ifdef __IPOD__
    iPodToggle = new QAction(tr("iPod &Active"), this);
    iPodToggle->setShortcut(tr("Ctrl+A"));
    iPodToggle->setShortcutContext(Qt::ApplicationShortcut);
    iPodToggle->setCheckable(true);
    connect(iPodToggle, SIGNAL(toggled(bool)), this, SLOT(slotiPodToggle(bool)));
#endif

    optionsBeatMark = new QAction(tr("&Audio Beat Marks"), this);

    optionsFullScreen = new QAction(tr("&Full Screen"), this);
    optionsFullScreen->setShortcut(tr("F11"));
    optionsFullScreen->setShortcutContext(Qt::ApplicationShortcut);
    //QShortcut * shortcut = new QShortcut(QKeySequence(tr("Esc")),  this);
    //    connect(shortcut, SIGNAL(activated()), this, SLOT(slotQuitFullScreen()));

    optionsPreferences = new QAction(tr("&Preferences"), this);
    optionsPreferences->setShortcut(tr("Ctrl+P"));
    optionsPreferences->setShortcutContext(Qt::ApplicationShortcut);

    helpAboutApp = new QAction(tr("&About..."), this);
    helpSupport = new QAction(tr("&Community Support..."), this);
#ifdef __VINYLCONTROL__
    optionsVinylControl = new QAction(tr("Enable &Vinyl Control"), this);
    optionsVinylControl->setShortcut(tr("Ctrl+Y"));
    optionsVinylControl->setShortcutContext(Qt::ApplicationShortcut);
#endif

    optionsRecord = new QAction(tr("&Record Mix"), this);
    //optionsRecord->setShortcut(tr("Ctrl+R"));
    optionsRecord->setShortcutContext(Qt::ApplicationShortcut);

#ifdef __SCRIPT__
    macroStudio = new QAction(tr("Show Studio"), this);
#endif

    fileLoadSongPlayer1->setStatusTip(tr("Opens a song in player 1"));
    fileLoadSongPlayer1->setWhatsThis(tr("Open\n\nOpens a song in player 1"));
    connect(fileLoadSongPlayer1, SIGNAL(activated()), this, SLOT(slotFileLoadSongPlayer1()));

    fileLoadSongPlayer2->setStatusTip(tr("Opens a song in player 2"));
    fileLoadSongPlayer2->setWhatsThis(tr("Open\n\nOpens a song in player 2"));
    connect(fileLoadSongPlayer2, SIGNAL(activated()), this, SLOT(slotFileLoadSongPlayer2()));

    fileQuit->setStatusTip(tr("Quits the application"));
    fileQuit->setWhatsThis(tr("Exit\n\nQuits the application"));
    connect(fileQuit, SIGNAL(activated()), this, SLOT(slotFileQuit()));

    libraryRescan->setStatusTip(tr("Rescans the song library"));
    libraryRescan->setWhatsThis(tr("Rescan library\n\nRescans the song library"));
    libraryRescan->setCheckable(false);
    connect(libraryRescan, SIGNAL(activated()), this, SLOT(slotScanLibrary()));
    connect(m_pLibraryScanner, SIGNAL(scanFinished()), this, SLOT(slotEnableRescanLibraryAction()));

    playlistsNew->setStatusTip(tr("Create a new playlist"));
    playlistsNew->setWhatsThis(tr("New playlist\n\nCreate a new playlist"));
    connect(playlistsNew, SIGNAL(activated()), m_pLibrary, SLOT(slotCreatePlaylist()));

    playlistsImport->setStatusTip(tr("Import playlist"));
    playlistsImport->setWhatsThis(tr("Import playlist"));
    //connect(playlistsImport, SIGNAL(activated()), m_pTrack, SLOT(slotImportPlaylist()));
    //FIXME: Disabled due to library rework

    optionsBeatMark->setCheckable(false);
    optionsBeatMark->setChecked(false);
    optionsBeatMark->setStatusTip(tr("Audio Beat Marks"));
    optionsBeatMark->setWhatsThis(tr("Audio Beat Marks\nMark beats by audio clicks"));
    connect(optionsBeatMark, SIGNAL(toggled(bool)), this, SLOT(slotOptionsBeatMark(bool)));

#ifdef __VINYLCONTROL__
    //Either check or uncheck the vinyl control menu item depending on what it was saved as.
    optionsVinylControl->setCheckable(true);
    if ((bool)config->getValueString(ConfigKey("[VinylControl]","Enabled")).toInt() == true)
        optionsVinylControl->setChecked(true);
    else
        optionsVinylControl->setChecked(false);
    optionsVinylControl->setStatusTip(tr("Activate Vinyl Control"));
    optionsVinylControl->setWhatsThis(tr("Use timecoded vinyls on external turntables to control Mixxx"));
    connect(optionsVinylControl, SIGNAL(toggled(bool)), this, SLOT(slotOptionsVinylControl(bool)));
#endif

    optionsRecord->setCheckable(true);
    optionsRecord->setStatusTip(tr("Start Recording your Mix"));
    optionsRecord->setWhatsThis(tr("Record your mix to a file"));
    connect(optionsRecord, SIGNAL(toggled(bool)), this, SLOT(slotOptionsRecord(bool)));

    optionsFullScreen->setCheckable(true);
    optionsFullScreen->setChecked(false);
    optionsFullScreen->setStatusTip(tr("Full Screen"));
    optionsFullScreen->setWhatsThis(tr("Display Mixxx using the full screen"));
    connect(optionsFullScreen, SIGNAL(toggled(bool)), this, SLOT(slotOptionsFullScreen(bool)));

    optionsPreferences->setStatusTip(tr("Preferences"));
    optionsPreferences->setWhatsThis(tr("Preferences\nPlayback and MIDI preferences"));
    connect(optionsPreferences, SIGNAL(activated()), this, SLOT(slotOptionsPreferences()));

    helpSupport->setStatusTip(tr("Support..."));
    helpSupport->setWhatsThis(tr("Support\n\nGet help with Mixxx"));
    connect(helpSupport, SIGNAL(activated()), this, SLOT(slotHelpSupport()));

    helpAboutApp->setStatusTip(tr("About the application"));
    helpAboutApp->setWhatsThis(tr("About\n\nAbout the application"));
    connect(helpAboutApp, SIGNAL(activated()), this, SLOT(slotHelpAbout()));

#ifdef __SCRIPT__
    macroStudio->setStatusTip(tr("Shows the macro studio window"));
    macroStudio->setWhatsThis(tr("Show Studio\n\nMakes the macro studio visible"));
     connect(macroStudio, SIGNAL(activated()), scriptEng->getStudio(), SLOT(showStudio()));
#endif
}

void MixxxApp::initMenuBar()
{
    // MENUBAR
    fileMenu=new QMenu("&File");
    optionsMenu=new QMenu("&Options");
    libraryMenu=new QMenu("&Library");
    viewMenu=new QMenu("&View");
    helpMenu=new QMenu("&Help");
#ifdef __SCRIPT__
    macroMenu=new QMenu("&Macro");
#endif

    // menuBar entry fileMenu
    fileMenu->addAction(fileLoadSongPlayer1);
    fileMenu->addAction(fileLoadSongPlayer2);
    fileMenu->addSeparator();
    fileMenu->addAction(fileQuit);

    // menuBar entry optionsMenu
    //optionsMenu->setCheckable(true);
    //  optionsBeatMark->addTo(optionsMenu);
#ifdef __VINYLCONTROL__
    optionsMenu->addAction(optionsVinylControl);
#endif
    optionsMenu->addAction(optionsRecord);
    optionsMenu->addAction(optionsFullScreen);
    optionsMenu->addSeparator();
    optionsMenu->addAction(optionsPreferences);

    //    libraryMenu->setCheckable(true);
    libraryMenu->addAction(libraryRescan);
    libraryMenu->addSeparator();
    libraryMenu->addAction(playlistsNew);
    //libraryMenu->addAction(playlistsImport);

#ifdef __IPOD__
    libraryMenu->addSeparator();
    libraryMenu->addAction(iPodToggle);
    connect(libraryMenu, SIGNAL(aboutToShow()), this, SLOT(slotlibraryMenuAboutToShow()));
#endif

    // menuBar entry viewMenu
    //viewMenu->setCheckable(true);

    // menuBar entry helpMenu
    helpMenu->addAction(helpSupport);
    helpMenu->addSeparator();
    helpMenu->addAction(helpAboutApp);


#ifdef __SCRIPT__
    macroMenu->addAction(macroStudio);
#endif

    menuBar()->addMenu(fileMenu);
    menuBar()->addMenu(libraryMenu);
    menuBar()->addMenu(optionsMenu);

    //    menuBar()->addMenu(viewMenu);
#ifdef __SCRIPT__
    menuBar()->addMenu(macroMenu);
#endif
    menuBar()->addSeparator();
    menuBar()->addMenu(helpMenu);

}


void MixxxApp::slotiPodToggle(bool toggle) {
#ifdef __IPOD__
// iPod stuff
  QString iPodMountPoint = config->getValueString(ConfigKey("[iPod]","MountPoint"));
  bool iPodAvailable = !iPodMountPoint.isEmpty() &&
                       QDir( iPodMountPoint + "/iPod_Control").exists();
  bool iPodActivated = iPodAvailable && toggle;

  iPodToggle->setEnabled(iPodAvailable);

  if (iPodAvailable && iPodActivated && view->m_pComboBox->findData(TABLE_MODE_IPOD) == -1 ) {
    view->m_pComboBox->addItem( "iPod", TABLE_MODE_IPOD );
    // Activate IPod model

    Itdb_iTunesDB *itdb;
    itdb = itdb_parse (iPodMountPoint, NULL);
    if (itdb == NULL) {
      qDebug() << "Error reading iPod database\n";
      return;
    }
    GList *it;
    int count = 0;
    m_pTrack->m_qIPodPlaylist.clear();

    for (it = itdb->tracks; it != NULL; it = it->next) {
       count++;
       Itdb_Track *song;
       song = (Itdb_Track *)it->data;

//     DON'T USE QFileInfo, it does a disk i/o stat on every file introducing a VERY long delay in loading from the iPod
//       QFileInfo file(iPodMountPoint + QString(song->ipod_path).replace(':','/'));

       QString fullFilePath = iPodMountPoint + QString(song->ipod_path).mid(1).replace(':','/');
       QString filePath = fullFilePath.left(fullFilePath.lastIndexOf('/'));
       QString fileName = fullFilePath.mid(fullFilePath.lastIndexOf('/')+1);
       QString fileSuffix = fullFilePath.mid(fullFilePath.lastIndexOf('.')+1);

       if (song->movie_flag) { qDebug() << "Movies/Videos not supported." << song->title << fullFilePath; continue; }
       if (song->unk220 && fileSuffix == "m4p") { qDebug() << "Protected media not supported." << song->title << fullFilePath; continue; }
#ifndef __FFMPEGFILE__
       if (fileSuffix == "m4a") { qDebug() << "m4a media support (via FFMPEG) is not compiled into this build of Mixxx. :( " << song->title << fullFilePath; continue; }
#endif // __FFMPEGFILE__


//       qDebug() << "iPod file" << filePath << "--"<< fileName << "--" << fileSuffix;

       TrackInfoObject* pTrack = new TrackInfoObject(filePath, fileName);
       pTrack->setBpm(song->BPM);
       pTrack->setBpmConfirm(song->BPM != 0);  //    void setBeatFirst(float); ??
//       pTrack->setHeaderParsed(true);
       pTrack->setComment(song->comment);
//       pTrack->setType(file.suffix());
       pTrack->setType(fileSuffix);
       pTrack->setBitrate(song->bitrate);
       pTrack->setSampleRate(song->samplerate);
       pTrack->setDuration(song->tracklen/1000);
       pTrack->setTitle(song->title);
       pTrack->setArtist(song->artist);
       // song->rating // user rating
       // song->volume and song->soundcheck -- track level normalization / gain info as determined by iTunes
       m_pTrack->m_qIPodPlaylist.addTrack(pTrack);
    }
    itdb_free (itdb);

    //qDebug() << "iPod playlist has" << m_pTrack->m_qIPodPlaylist.getSongNum() << "of"<< count <<"songs on the iPod.";

    view->m_pComboBox->setCurrentIndex( view->m_pComboBox->findData(TABLE_MODE_IPOD) );
    //m_pTrack->slotActivatePlaylist( view->m_pComboBox->findData(TABLE_MODE_IPOD) );
    //m_pTrack->resizeColumnsForLibraryMode();

    //FIXME: Commented out above due to library rework.

  } else if (view->m_pComboBox->findData(TABLE_MODE_IPOD) != -1 ) {
    view->m_pComboBox->setCurrentIndex( view->m_pComboBox->findData(TABLE_MODE_LIBRARY) );
    //m_pTrack->slotActivatePlaylist( view->m_pComboBox->findData(TABLE_MODE_LIBRARY) );
    //FIXME: library reworking

    view->m_pComboBox->removeItem( view->m_pComboBox->findData(TABLE_MODE_IPOD) );
    // Empty iPod model m_qIPodPlaylist
    //m_pTrack->m_qIPodPlaylist.clear();

  }
#endif
}


void MixxxApp::slotlibraryMenuAboutToShow(){

#ifdef __IPOD__
  QString iPodMountPoint = config->getValueString(ConfigKey("[iPod]","MountPoint"));
  bool iPodAvailable = !iPodMountPoint.isEmpty() &&
                       QDir( iPodMountPoint + "/iPod_Control").exists();
  iPodToggle->setEnabled(iPodAvailable);

#endif
}

bool MixxxApp::queryExit()
{
    int exit=QMessageBox::information(this, tr("Quit..."),
                                      tr("Do your really want to quit?"),
                                      QMessageBox::Ok, QMessageBox::Cancel);

    if (exit==1)
    {
    }
    else
    {
    };

    return (exit==1);
}

void MixxxApp::slotFileLoadSongPlayer1()
{
    ControlObject* play = ControlObject::getControl(ConfigKey("[Channel1]", "play"));

    if (play->get() == 1.)
    {
        int ret = QMessageBox::warning(this, tr("Mixxx"),
                                        tr("Player 1 is currently playing a song.\n"
                                          "Are you sure you want to load a new song?"),
                                        QMessageBox::Yes | QMessageBox::No,
                                        QMessageBox::No);

        if (ret != QMessageBox::Yes)
            return;
    }

    QString s =
            QFileDialog::getOpenFileName(
                this,
                tr("Load Song into Player 1"),
                config->getValueString(ConfigKey("[Playlist]","Directory")),
                QString("Audio (%1)").arg(SoundSourceProxy::supportedFileExtensionsString()));

    if (s != QString::null) {
        m_pPlayerManager->slotLoadToPlayer(s, 1);
    }
}

void MixxxApp::slotFileLoadSongPlayer2()
{
    ControlObject* play = ControlObject::getControl(ConfigKey("[Channel2]", "play"));

    if (play->get() == 1.)
    {
        int ret = QMessageBox::warning(this, tr("Mixxx"),
                                        tr("Player 2 is currently playing a song.\n"
                                          "Are you sure you want to load a new song?"),
                                        QMessageBox::Yes | QMessageBox::No,
                                        QMessageBox::No);

        if (ret != QMessageBox::Yes)
            return;
    }

    QString s =
            QFileDialog::getOpenFileName(
                this,
                tr("Load Song into Player 2"),
                config->getValueString(ConfigKey("[Playlist]","Directory")),
                QString("Audio (%1)").arg(SoundSourceProxy::supportedFileExtensionsString()));

    if (s != QString::null) {
        m_pPlayerManager->slotLoadToPlayer(s, 2);
    }
}

void MixxxApp::slotFileQuit()
{
    qApp->quit();
}

void MixxxApp::slotOptionsBeatMark(bool)
{
// BEAT MARK STUFF
}

void MixxxApp::slotOptionsFullScreen(bool toggle)
{

// Making a fullscreen window on linux and windows is harder than you could possibly imagine...
    if (toggle)
    {
#ifdef __LINUX__
         winpos = pos();
         // Can't set max to -1,-1 or 0,0 for unbounded?
         setMaximumSize(32767,32767);
#endif

        showFullScreen();
        //menuBar()->hide();
        // FWI: Begin of fullscreen patch
#ifdef __LINUX__
        // Crazy X window managers break this so I'm told by Qt docs
        //         int deskw = app->desktop()->width();
        //         int deskh = app->desktop()->height();

        //support for xinerama
        int deskw = app->desktop()->screenGeometry(frame).width();
        int deskh = app->desktop()->screenGeometry(frame).height();
#else
        int deskw = width();
        int deskh = height();
#endif
        view->move((deskw - view->width())/2, (deskh - view->height())/2);
        // FWI: End of fullscreen patch
    }
    else
    {
        // FWI: Begin of fullscreen patch
        view->move(0,0);
        menuBar()->show();
        showNormal();

#ifdef __LINUX__
        if (size().width() != view->width() ||
            size().height() != view->height() + menuBar()->height()) {
          setFixedSize(view->width(), view->height() + menuBar()->height());
        }
        move(winpos);
#endif

        // FWI: End of fullscreen patch
    }
}

void MixxxApp::slotOptionsPreferences()
{
    prefDlg->setHidden(false);
}

//Note: Can't #ifdef this because MOC doesn't catch it.
void MixxxApp::slotOptionsVinylControl(bool toggle)
{
#ifdef __VINYLCONTROL__
    //qDebug() << "slotOptionsVinylControl: toggle is " << (int)toggle;

    QString device1 = config->getValueString(ConfigKey("[VinylControl]","DeviceInputDeck1"));
    QString device2 = config->getValueString(ConfigKey("[VinylControl]","DeviceInputDeck2"));

    if (device1 == "" && device2 == "" && (toggle==true))
    {
        QMessageBox::warning(this, tr("Mixxx"),
                                   tr("No input device(s) select.\n"
                                      "Please select your soundcard(s) in vinyl control preferences."),
                                   QMessageBox::Ok,
                                   QMessageBox::Ok);
        prefDlg->show();
        prefDlg->showVinylControlPage();
        optionsVinylControl->setChecked(false);
    }
    else
    {
        config->set(ConfigKey("[VinylControl]","Enabled"), ConfigValue((int)toggle));
        ControlObject::getControl(ConfigKey("[VinylControl]", "Enabled"))->set((int)toggle);
    }
#endif
}

//Also can't ifdef this (MOC again)
void MixxxApp::slotOptionsRecord(bool toggle)
{
    ControlObjectThreadMain *recordingControl = new ControlObjectThreadMain(ControlObject::getControl(ConfigKey("[Master]", "Record")));
    QString recordPath = config->getValueString(ConfigKey("[Recording]","Path"));
    QString encodingType = config->getValueString(ConfigKey("[Recording]","Encoding"));
    QString encodingFileFilter = QString("Audio (*.%1)").arg(encodingType);
    bool proceedWithRecording = true;

    if (toggle == true)
    {
        //If there was no recording path set,
        if (recordPath == "")
        {
            QString selectedFile = QFileDialog::getSaveFileName(NULL, tr("Save Recording As..."),
                                                                recordPath,
                                                                encodingFileFilter);
            if (selectedFile.toLower() != "")
            {
                if(!selectedFile.toLower().endsWith("." + encodingType.toLower()))
                {
                    selectedFile.append("." + encodingType.toLower());
                }
                //Update the saved Path
                config->set(ConfigKey(RECORDING_PREF_KEY, "Path"), selectedFile);
            }
            else
                proceedWithRecording = false; //Empty filename, so don't record
        }
        else //If there was already a recording path set
        {
            //... and the file already exists, ask the user if they want to overwrite it.
            int result;
            if(QFile::exists(recordPath))
            {
                QFileInfo fi(recordPath);
                result = QMessageBox::question(this, tr("Mixxx Recording"), tr("The file %1 already exists. Would you like to overwrite it?\nSelecting \"No\" will abort the recording.").arg(fi.fileName()), QMessageBox::Yes | QMessageBox::No);
                if (result == QMessageBox::Yes) //If the user selected, "yes, overwrite the recording"...
                    proceedWithRecording = true;
                else
                    proceedWithRecording = false;
            }
        }

        if (proceedWithRecording == true)
        {
            qDebug() << "Setting record status: READY";
            recordingControl->slotSet(RECORD_READY);
        }
        else
        {
            optionsRecord->setChecked(false);
        }

    }
    else
    {
        qDebug() << "Setting record status: OFF";
        recordingControl->slotSet(RECORD_OFF);
    }

    delete recordingControl;
}

void MixxxApp::slotHelpAbout()
{

    DlgAbout *about = new DlgAbout(this);
#if defined(AMD64) || defined(EM64T) || defined(x86_64)
    about->version_label->setText(VERSION " x64");
#elif defined(IA64)
    about->version_label->setText(VERSION " IA64");
#else
    about->version_label->setText(VERSION);
#endif
    QString credits =
    QString("<p align=\"center\"><b>Mixxx %1 Development Team</b></p>"
"<p align=\"center\">"
"Adam Davison<br>"
"Albert Santoni<br>"
"Garth Dahlstrom<br>"
"RJ Ryan<br>"
"Sean Pappalardo<br>"
"Nick Guenther<br>"
"Phillip Whelan<br>"
"Zach Elko<br>"
"Tom Care<br>"
"Pawel Bartkiewicz<br>"

"</p>"
"<p align=\"center\"><b>With contributions from:</b></p>"
"<p align=\"center\">"
"Mark Hills<br>"
"Andre Roth<br>"
"Robin Sheat<br>"
"Michael Pujos<br>"
"Mark Glines<br>"
"Claudio Bantaloukas<br>"
"Pavol Rusnak<br>"
"Mathieu Rene<br>"
"Miko Kiiski<br>"
"Navaho Gunleg<br>"
"Gavin Pryke<br>"
"Brian Jackson<br>"
"Owen Williams<br>"
"James Evans<br>"
"Martin Sakmar<br>"
"Andreas Pflug<br>"
"Bas van Schaik<br>"
"Oliver St&ouml;neberg<br>"
"C. Stewart<br>"
"Tobias Rafreider<br>"
"Bill Egert<br>"
"Zach Shutters<br>"
"Owen Bullock<br>"
"Bill Good<br>"

"</p>"
"<p align=\"center\"><b>And special thanks to:</b></p>"
"<p align=\"center\">"
"Stanton<br>"
"Hercules<br>"
"EKS<br>"
"Echo Digital Audio<br>"
"Adam Bellinson<br>"
"Alexandre Bancel<br>"
"Melanie Thielker<br>"
"Julien Rosener<br>"
"Pau Arum&iacute;<br>"
"David Garcia<br>"
"Seb Ruiz<br>"
"Joseph Mattiello<br>"
"</p>"

"<p align=\"center\"><b>Past Developers</b></p>"
"<p align=\"center\">"
"Tue Haste Andersen<br>"
"Ken Haste Andersen<br>"
"Cedric Gestes<br>"
"John Sully<br>"
"Torben Hohn<br>"
"Peter Chang<br>"
"Micah Lee<br>"
"Ben Wheeler<br>"
"Wesley Stessens<br>"
"Nathan Prado<br>"
"</p>"

"<p align=\"center\"><b>Past Contributors</b></p>"
"<p align=\"center\">"
"Ludek Hor&#225;cek<br>"
"Svein Magne Bang<br>"
"Kristoffer Jensen<br>"
"Ingo Kossyk<br>"
"Mads Holm<br>"
"Lukas Zapletal<br>"
"Jeremie Zimmermann<br>"
"Gianluca Romanin<br>"
"Tim Jackson<br>"
"J&aacute;n Jockusch<br>"
"Stefan Langhammer<br>"
"Frank Willascheck<br>"
"Jeff Nelson<br>"
"Kevin Schaper<br>"
"Alex Markley<br>"
"Oriol Puigb&oacute;<br>"
"Ulrich Heske<br>"
"James Hagerman<br>"
"quil0m80<br>"
"Martin Sakm&#225;r<br>"
"Ilian Persson<br>"
"Alex Barker<br>"
"Dave Jarvis<br>"
"Thomas Baag<br>"
"Karlis Kalnins<br>"
"Amias Channer<br>"
"Sacha Berger<br>"
#if defined(AMD64) || defined(EM64T) || defined(x86_64)
    "</p>").arg(VERSION " x64");
#elif defined(IA64)
    "</p>").arg(VERSION " IA64");
#else
    "</p>").arg(VERSION);
#endif



    about->textBrowser->setHtml(credits);
    about->show();

}

void MixxxApp::slotHelpSupport()
{
    QUrl qSupportURL;
    qSupportURL.setUrl(MIXXX_SUPPORT_URL);
    QDesktopServices::openUrl(qSupportURL);
}

void MixxxApp::rebootMixxxView() {
    // Ok, so wierdly if you call setFixedSize with the same value twice, Qt breaks
    // So we check and if the size hasn't changed we don't make the call
    int oldh = view->height();
    int oldw = view->width();
    qDebug() << "Now in Rebootmixxview...";

    QString qSkinPath = getSkinPath();

    view->rebootGUI(frame, config, qSkinPath);

    qDebug() << "rebootgui DONE";

    if (oldw != view->width() || oldh != view->height() + menuBar()->height()) {
      setFixedSize(view->width(), view->height() + menuBar()->height());
    }
}

QString MixxxApp::getSkinPath() {
    QString qConfigPath = config->getConfigPath();

    QString qSkinPath(qConfigPath);
    qSkinPath.append("skins/");
    if (QDir(qSkinPath).exists())
    {
        // Is the skin listed in the config database there? If not, use default (outlineSmall) skin
        if ((config->getValueString(ConfigKey("[Config]","Skin")).length()>0 && QDir(QString(qSkinPath).append(config->getValueString(ConfigKey("[Config]","Skin")))).exists()))
            qSkinPath.append(config->getValueString(ConfigKey("[Config]","Skin")));
        else
        {
            config->set(ConfigKey("[Config]","Skin"), ConfigValue("outlineNetbook"));
            config->Save();
            qSkinPath.append(config->getValueString(ConfigKey("[Config]","Skin")));
        }
    }
    else
        qCritical() << "Skin directory does not exist:" << qSkinPath;

    return qSkinPath;
}

/** Event filter to block certain events. For example, this function is used
  * to disable tooltips if the user specifies in the preferences that they
  * want them off. This is a callback function.
  */
bool MixxxApp::eventFilter(QObject *obj, QEvent *event)
{
    static int tooltips = config->getValueString(ConfigKey("[Controls]","Tooltips")).toInt();

    if (event->type() == QEvent::ToolTip) {
        QKeyEvent *keyEvent = static_cast<QKeyEvent *>(event);
        if (tooltips == 1)
            return false;
        else
            return true;
    } else {
        // standard event processing
        return QObject::eventFilter(obj, event);
    }

}

void MixxxApp::slotScanLibrary()
{
    libraryRescan->setEnabled(false);
    m_pLibraryScanner->scan(config->getValueString(ConfigKey("[Playlist]","Directory")));
}

void MixxxApp::slotEnableRescanLibraryAction()
{
    libraryRescan->setEnabled(true);
}<|MERGE_RESOLUTION|>--- conflicted
+++ resolved
@@ -172,13 +172,13 @@
     m_pEngine = new EngineMaster(config, "[Master]");
 
     // Initialize player device
-
-<<<<<<< HEAD
-    soundmanager = new SoundManager(config, master);
-=======
+    // XXX(bkgood) note that the SoundManager ctor does call SM:setupDevices,
+    // and at this point in this method the EngineChannels haven't been added
+    // yet so if the saved SoundManagerConfig has any deck outputs set up,
+    // they won't be set up (since there's no pointer to their buffers).
+    // However, SM::setupDevices is called later in this function, so the deck
+    // outputs will be setup then.
     soundmanager = new SoundManager(config, m_pEngine);
-    soundmanager->queryDevices();
->>>>>>> 41060b82
 
     // Find path of skin
     QString qSkinPath = getSkinPath();
