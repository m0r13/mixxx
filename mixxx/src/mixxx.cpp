--- conflicted
+++ resolved
@@ -522,13 +522,11 @@
     qDebug() << "delete playerManager" << qTime.elapsed();
     delete m_pPlayerManager;
 
-<<<<<<< HEAD
+    //RecordingManager depend on config
     qDebug() << "delete RecordingManager" << qTime.elapsed();
     delete m_pRecordingManager;
 
-=======
     // EngineMaster depends on Config
->>>>>>> 402683be
     qDebug() << "delete m_pEngine, " << qTime.elapsed();
     delete m_pEngine;
 
