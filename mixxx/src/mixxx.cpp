--- conflicted
+++ resolved
@@ -1180,11 +1180,8 @@
 "Antonio Passamani<br>"
 "Guy Martin<br>"
 "Anders Gunnarson<br>"
-<<<<<<< HEAD
 "Alex Barker<br>"
-=======
 "Mikko Jania<br>"
->>>>>>> 9b8dcf53
 
 "</p>"
 "<p align=\"center\"><b>And special thanks to:</b></p>"
