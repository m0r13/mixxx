#include <QSqlTableModel>

#include "dlgautodj.h"

#include "controlobject.h"
#include "controlobjectthreadmain.h"
#include "library/playlisttablemodel.h"
#include "library/trackcollection.h"
#include "playerinfo.h"
#include "widget/wskincolor.h"
#include "widget/wtracktableview.h"
#include "widget/wwidget.h"

#define CONFIG_KEY "[Auto DJ]"
const char* kTransitionPreferenceName = "Transition";
const int kTransitionPreferenceDefault = 10;

DlgAutoDJ::DlgAutoDJ(QWidget* parent, ConfigObject<ConfigValue>* pConfig,
                     TrackCollection* pTrackCollection,
                     MixxxKeyboard* pKeyboard)
        : QWidget(parent),
          Ui::DlgAutoDJ(),
          m_pConfig(pConfig),
          m_pTrackCollection(pTrackCollection),
          m_pTrackTableView(
              new WTrackTableView(this, pConfig, m_pTrackCollection, false)), // no sorting
          m_bFadeNow(false),
          m_eState(ADJ_DISABLED),
          m_posThreshold1(1.0f),
          m_posThreshold2(1.0f) {
    setupUi(this);

    m_pTrackTableView->installEventFilter(pKeyboard);
    connect(m_pTrackTableView, SIGNAL(loadTrack(TrackPointer)),
            this, SIGNAL(loadTrack(TrackPointer)));
    connect(m_pTrackTableView, SIGNAL(loadTrackToPlayer(TrackPointer, QString, bool)),
            this, SIGNAL(loadTrackToPlayer(TrackPointer, QString, bool)));

    QBoxLayout* box = dynamic_cast<QBoxLayout*>(layout());
    Q_ASSERT(box); //Assumes the form layout is a QVBox/QHBoxLayout!
    box->removeWidget(m_pTrackTablePlaceholder);
    m_pTrackTablePlaceholder->hide();
    box->insertWidget(1, m_pTrackTableView);

    m_pAutoDJTableModel = new PlaylistTableModel(this, pTrackCollection,
                                                 "mixxx.db.model.autodj");
    PlaylistDAO& playlistDao = pTrackCollection->getPlaylistDAO();
    int playlistId = playlistDao.getPlaylistIdFromName(AUTODJ_TABLE);
    if (playlistId < 0) {
        playlistId = playlistDao.createPlaylist(AUTODJ_TABLE,
                                                PlaylistDAO::PLHT_AUTO_DJ);
    }
    m_pAutoDJTableModel->setPlaylist(playlistId);
    m_pTrackTableView->loadTrackModel(m_pAutoDJTableModel);

    // Override some playlist-view properties:

    // Do not set this because it disables auto-scrolling
    //m_pTrackTableView->setDragDropMode(QAbstractItemView::InternalMove);

    pushButtonFadeNow->setEnabled(false);
    pushButtonSkipNext->setEnabled(false);

    m_pCOShufflePlaylist = new ControlPushButton(
            ConfigKey("[AutoDJ]", "shuffle_playlist"));
    m_pCOTShufflePlaylist = new ControlObjectThreadMain(m_pCOShufflePlaylist);
    connect(m_pCOTShufflePlaylist, SIGNAL(valueChanged(double)),
            this, SLOT(shufflePlaylist(double)));
    connect(pushButtonShuffle, SIGNAL(clicked(bool)),
            this, SLOT(shufflePlaylistButton(bool)));

    m_pCOSkipNext = new ControlPushButton(
            ConfigKey("[AutoDJ]", "skip_next"));
    m_pCOTSkipNext = new ControlObjectThreadMain(m_pCOSkipNext);
    connect(m_pCOTSkipNext, SIGNAL(valueChanged(double)),
            this, SLOT(skipNext(double)));
    connect(pushButtonSkipNext, SIGNAL(clicked(bool)),
            this, SLOT(skipNextButton(bool)));

    m_pCOFadeNow = new ControlPushButton(
            ConfigKey("[AutoDJ]", "fade_now"));
    m_pCOTFadeNow = new ControlObjectThreadMain(m_pCOFadeNow);
    connect(m_pCOTFadeNow, SIGNAL(valueChanged(double)),
            this, SLOT(fadeNow(double)));
    connect(pushButtonFadeNow, SIGNAL(clicked(bool)),
            this, SLOT(fadeNowButton(bool)));

    connect(spinBoxTransition, SIGNAL(valueChanged(int)),
            this, SLOT(transitionValueChanged(int)));

    m_pCOToggleAutoDJ = new ControlPushButton(
            ConfigKey("[AutoDJ]", "toggle_autodj"));
    m_pCOTToggleAutoDJ = new ControlObjectThreadMain(m_pCOToggleAutoDJ);
    connect(m_pCOToggleAutoDJ, SIGNAL(valueChanged(double)),
            this, SLOT(toggleAutoDJ(double)));
    connect(pushButtonAutoDJ, SIGNAL(toggled(bool)),
            this,  SLOT(toggleAutoDJButton(bool))); _blah;

    // playposition is from -0.14 to + 1.14
    m_pCOPlayPos1 = new ControlObjectThreadMain(
        ControlObject::getControl(ConfigKey("[Channel1]", "playposition")));
    m_pCOPlayPos2 = new ControlObjectThreadMain(
        ControlObject::getControl(ConfigKey("[Channel2]", "playposition")));
    m_pCOPlay1 = new ControlObjectThreadMain(
        ControlObject::getControl(ConfigKey("[Channel1]", "play")));
    m_pCOPlay2 = new ControlObjectThreadMain(
        ControlObject::getControl(ConfigKey("[Channel2]", "play")));
    m_pCOPlay1Fb = new ControlObjectThreadMain(
        ControlObject::getControl(ConfigKey("[Channel1]", "play")));
    m_pCOPlay2Fb = new ControlObjectThreadMain(
        ControlObject::getControl(ConfigKey("[Channel2]", "play")));
    m_pCORepeat1 = new ControlObjectThreadMain(
        ControlObject::getControl(ConfigKey("[Channel1]", "repeat")));
    m_pCORepeat2 = new ControlObjectThreadMain(
        ControlObject::getControl(ConfigKey("[Channel2]", "repeat")));
    m_pCOCrossfader = new ControlObjectThreadMain(
        ControlObject::getControl(ConfigKey("[Master]", "crossfader")));
    m_pCOCrossfaderReverse = new ControlObjectThreadMain(
        ControlObject::getControl(ConfigKey("[Mixer Profile]", "xFaderReverse")));

    QString str_autoDjTransition = m_pConfig->getValueString(
        ConfigKey(CONFIG_KEY, kTransitionPreferenceName));
    if (str_autoDjTransition.isEmpty()) {
        spinBoxTransition->setValue(kTransitionPreferenceDefault);
    } else {
        spinBoxTransition->setValue(str_autoDjTransition.toInt());
    }
    m_backUpTransition = spinBoxTransition->value();
}

DlgAutoDJ::~DlgAutoDJ() {
    qDebug() << "~DlgAutoDJ()";
    delete m_pCOPlayPos1;
    delete m_pCOPlayPos2;
    delete m_pCOPlay1;
    delete m_pCOPlay2;
    delete m_pCOPlay1Fb;
    delete m_pCOPlay2Fb;
    delete m_pCORepeat1;
    delete m_pCORepeat2;
    delete m_pCOCrossfader;
    delete m_pCOCrossfaderReverse;
    delete m_pCOSkipNext;
    delete m_pCOShufflePlaylist;
    delete m_pCOToggleAutoDJ;
    delete m_pCOFadeNow;
    delete m_pCOTSkipNext;
    delete m_pCOTShufflePlaylist;
    delete m_pCOTToggleAutoDJ;
    delete m_pCOTFadeNow;
    // Delete m_pTrackTableView before the table model. This is because the
    // table view saves the header state using the model.
    delete m_pTrackTableView;
    delete m_pAutoDJTableModel;
}

void DlgAutoDJ::onShow() {
    m_pAutoDJTableModel->select();
}

<<<<<<< HEAD
void DlgAutoDJ::onHide() {
}

void DlgAutoDJ::setup(QDomNode node) {
    QPalette pal = palette();

    // Row colors
    if (!WWidget::selectNode(node, "BgColorRowEven").isNull() &&
        !WWidget::selectNode(node, "BgColorRowUneven").isNull()) {
        QColor r1;
        r1.setNamedColor(WWidget::selectNodeQString(node, "BgColorRowEven"));
        r1 = WSkinColor::getCorrectColor(r1);
        QColor r2;
        r2.setNamedColor(WWidget::selectNodeQString(node, "BgColorRowUneven"));
        r2 = WSkinColor::getCorrectColor(r2);

        // For now make text the inverse of the background so it's readable In
        // the future this should be configurable from the skin with this as the
        // fallback option
        QColor text(255 - r1.red(), 255 - r1.green(), 255 - r1.blue());
        QColor fgColor;
        fgColor.setNamedColor(WWidget::selectNodeQString(node, "FgColor"));
        fgColor = WSkinColor::getCorrectColor(fgColor);

        pal.setColor(QPalette::Base, r1);
        pal.setColor(QPalette::AlternateBase, r2);
        pal.setColor(QPalette::Text, text);
        pal.setColor(QPalette::WindowText, fgColor);
    }

    setPalette(pal);

    pushButtonAutoDJ->setPalette(pal);

    // Since we're getting this passed into us already created, shouldn't need
    // to set the palette.
    //m_pTrackTableView->setPalette(pal);
}

void DlgAutoDJ::onSearchStarting() {
=======
void DlgAutoDJ::onSearch(const QString& text) {
    // Do not allow filtering the Auto DJ playlist, because
    // Auto DJ will work from the filtered table
    Q_UNUSED(text);
>>>>>>> e223d027
}

double DlgAutoDJ::getCrossfader() const {
    if (m_pCOCrossfaderReverse->get() > 0) {
        return m_pCOCrossfader->get() * -1.0;
    }
    return m_pCOCrossfader->get();
}

void DlgAutoDJ::setCrossfader(double value) {
    if (m_pCOCrossfaderReverse->get() > 0) {
        value *= -1.0;
    }
    m_pCOCrossfader->slotSet(value);
}

void DlgAutoDJ::loadSelectedTrack() {
    m_pTrackTableView->loadSelectedTrack();
}

void DlgAutoDJ::loadSelectedTrackToGroup(QString group, bool play) {
    m_pTrackTableView->loadSelectedTrackToGroup(group, play);
}

void DlgAutoDJ::moveSelection(int delta) {
    m_pTrackTableView->moveSelection(delta);
}

void DlgAutoDJ::shufflePlaylistButton(bool) {
    // Activate regardless of button being checked
    shufflePlaylist(1.0);
}

void DlgAutoDJ::shufflePlaylist(double value) {
    if (value <= 0.0) {
        return;
    }
    int row = m_eState == ADJ_DISABLED ? 0 : 1;
    m_pAutoDJTableModel->shuffleTracks(m_pAutoDJTableModel->index(row, 0));
}

void DlgAutoDJ::skipNextButton(bool) {
    // Activate regardless of button being checked
    skipNext(1.0);
}

void DlgAutoDJ::skipNext(double value) {
    if (value <= 0.0 || m_eState == ADJ_DISABLED) {
        return;
    }
    // Load the next song from the queue.
    if (m_pCOPlay1Fb->get() == 0.0f) {
        removePlayingTrackFromQueue("[Channel1]");
        loadNextTrackFromQueue();
    } else if (m_pCOPlay2Fb->get() == 0.0f) {
        removePlayingTrackFromQueue("[Channel2]");
        loadNextTrackFromQueue();
    }
}

void DlgAutoDJ::fadeNowButton(bool) {
    // Activate regardless of button being checked
    fadeNow(1.0);
}

void DlgAutoDJ::fadeNow(double value) {
    if (value <= 0.0) {
        return;
    }
    if (m_eState == ADJ_IDLE) {
        m_bFadeNow = true;
        double crossfader = getCrossfader();
        if (crossfader <= 0.3f && m_pCOPlay1Fb->get() == 1.0f) {
            m_posThreshold1 = m_pCOPlayPos1->get() -
                    ((crossfader + 1.0f) / 2 * (m_fadeDuration1));
            // Repeat is disabled by FadeNow but disables auto Fade
            m_pCORepeat1->slotSet(0.0f);
        } else if (crossfader >= -0.3f && m_pCOPlay2Fb->get() == 1.0f) {
            m_posThreshold2 = m_pCOPlayPos2->get() -
                    ((1.0f - crossfader) / 2 * (m_fadeDuration2));
            // Repeat is disabled by FadeNow but disables auto Fade
            m_pCORepeat2->slotSet(0.0f);
        }
    }
}

void DlgAutoDJ::toggleAutoDJ(double v) {
    if (v > 0) {
        pushButtonAutoDJ->toggle();
    }
}

void DlgAutoDJ::toggleAutoDJButton(bool toggle) {
    bool deck1Playing = m_pCOPlay1Fb->get() == 1.0f;
    bool deck2Playing = m_pCOPlay2Fb->get() == 1.0f;

    if (toggle) {  // Enable Auto DJ
        if (deck1Playing && deck2Playing) {
            QMessageBox::warning(
                NULL, tr("Auto-DJ"),
                tr("One deck must be stopped to enable Auto-DJ mode."),
                QMessageBox::Ok);
            qDebug() << "One deck must be stopped before enabling Auto DJ mode";
            pushButtonAutoDJ->setChecked(false);
            return;
        }

        // Never load the same track if it is already playing
        if (deck1Playing) {
            removePlayingTrackFromQueue("[Channel1]");
        }
        if (deck2Playing) {
            removePlayingTrackFromQueue("[Channel2]");
        }

        TrackPointer nextTrack = getNextTrackFromQueue();
        if (!nextTrack) {
            qDebug() << "Queue is empty now";
            pushButtonAutoDJ->setChecked(false);
            return;
        }

        // Track is available so GO
        pushButtonAutoDJ->setToolTip(tr("Disable Auto DJ"));
        pushButtonAutoDJ->setText(tr("Disable Auto DJ"));
        qDebug() << "Auto DJ enabled";

        pushButtonSkipNext->setEnabled(true);

        connect(m_pCOPlayPos1, SIGNAL(valueChanged(double)),
                this, SLOT(player1PositionChanged(double)));
        connect(m_pCOPlayPos2, SIGNAL(valueChanged(double)),
                this, SLOT(player2PositionChanged(double)));

        connect(m_pCOPlay1Fb, SIGNAL(valueChanged(double)),
                this, SLOT(player1PlayChanged(double)));
        connect(m_pCOPlay2Fb, SIGNAL(valueChanged(double)),
                this, SLOT(player2PlayChanged(double)));

        if (!deck1Playing && !deck2Playing) {
            // both decks are stopped
            m_eState = ADJ_ENABLE_P1LOADED;
            pushButtonFadeNow->setEnabled(false);
            // Force Update on load Track
            m_pCOPlayPos1->slotSet(-0.001f);
        } else {
            m_eState = ADJ_IDLE;
            pushButtonFadeNow->setEnabled(true);
            if (deck1Playing) {
                // deck 1 is already playing
                player1PlayChanged(1.0f);
            } else {
                // deck 2 is already playing
                player2PlayChanged(1.0f);
            }
        }
        // Loads into first deck If stopped else into second else not
        emit(loadTrack(nextTrack));
    } else {  // Disable Auto DJ
        pushButtonAutoDJ->setToolTip(tr("Enable Auto DJ"));
        pushButtonAutoDJ->setText(tr("Enable Auto DJ"));
        qDebug() << "Auto DJ disabled";
        m_eState = ADJ_DISABLED;
        pushButtonFadeNow->setEnabled(false);
        pushButtonSkipNext->setEnabled(false);
        m_bFadeNow = false;
        m_pCOPlayPos1->disconnect(this);
        m_pCOPlayPos2->disconnect(this);
        m_pCOPlay1->disconnect(this);
        m_pCOPlay2->disconnect(this);
    }
}

void DlgAutoDJ::player1PositionChanged(double value) {
    // 95% playback is when we crossfade and do stuff
    // const float posThreshold = 0.95;

    // 0.05; // 5% playback is crossfade duration
    const float fadeDuration = m_fadeDuration1;

    // qDebug() << "player1PositionChanged(" << value << ")";
    if (m_eState == ADJ_DISABLED) {
        //nothing to do
        return;
    }

    bool deck1Playing = m_pCOPlay1Fb->get() == 1.0f;
    bool deck2Playing = m_pCOPlay2Fb->get() == 1.0f;

    if (m_eState == ADJ_ENABLE_P1LOADED) {
        // Auto DJ Start
        if (!deck1Playing && !deck2Playing) {
            setCrossfader(-1.0f);  // Move crossfader to the left!
            m_pCOPlay1->slotSet(1.0f);  // Play the track in player 1
            removePlayingTrackFromQueue("[Channel1]");
        } else {
            m_eState = ADJ_IDLE;
            pushButtonFadeNow->setEnabled(true);
            if (deck1Playing && !deck2Playing) {
                // Here we are, if first deck was playing before starting Auto DJ
                // or if it was started just before
                loadNextTrackFromQueue();
                // if we start the deck from code we don`t get a signal
                player1PlayChanged(1.0f);
                // call function manually
            } else {
                player2PlayChanged(1.0f);
            }
        }
        return;
    }

    if (m_eState == ADJ_P2FADING) {
        if (deck1Playing && !deck2Playing) {
            // End State
            setCrossfader(-1.0f);  // Move crossfader to the left!
            m_eState = ADJ_IDLE;
            pushButtonFadeNow->setEnabled(true);
            loadNextTrackFromQueue();
        }
        return;
    }

    if (m_eState == ADJ_IDLE) {
        if (m_pCORepeat1->get() == 1.0f) {
            // repeat disables auto DJ
            return;
        }
    }

    if (value >= m_posThreshold1) {
        if (m_eState == ADJ_IDLE &&
            (deck1Playing || m_posThreshold1 >= 1.0f)) {
            if (!deck2Playing) {
                // Start Deck 2
                player2PlayChanged(1.0f);
                m_pCOPlay2->slotSet(1.0f);
                if (fadeDuration < 0.0f) {
                    // Scroll back for pause between tracks
                    m_pCOPlayPos2->slotSet(m_fadeDuration2);
                }
            }
            removePlayingTrackFromQueue("[Channel2]");
            m_eState = ADJ_P1FADING;
            pushButtonFadeNow->setEnabled(false);
        }

        float posFadeEnd = math_min(1.0, m_posThreshold1 + fadeDuration);

        if (value >= posFadeEnd) {
            // Pre-EndState

            m_pCOPlay1->slotSet(0.0f);  // Stop the player
            //m_posThreshold = 1.0f - fadeDuration; // back to default

            // does not work always immediately after stop
            // loadNextTrackFromQueue();
            // m_eState = ADJ_IDLE; // Fading ready
        } else {
            // Crossfade!
            float crossfadeValue = -1.0f +
                    2*(value-m_posThreshold1)/(posFadeEnd-m_posThreshold1);
            // crossfadeValue = -1.0f -> + 1.0f
            // Move crossfader to the right!
            setCrossfader(crossfadeValue);
        }
    }
}

void DlgAutoDJ::player2PositionChanged(double value) {
    // 95% playback is when we crossfade and do stuff
    // const float posThreshold = 0.95;

    // 0.05; // 5% playback is crossfade duration
    float fadeDuration = m_fadeDuration2;

    //qDebug() << "player2PositionChanged(" << value << ")";
    if (m_eState == ADJ_DISABLED) {
        //nothing to do
        return;
    }

    bool deck1Playing = m_pCOPlay1Fb->get() == 1.0f;
    bool deck2Playing = m_pCOPlay2Fb->get() == 1.0f;

    if (m_eState == ADJ_P1FADING) {
        if (!deck1Playing && deck2Playing) {
            // End State
            // Move crossfader to the right!
            setCrossfader(1.0f);
            m_eState = ADJ_IDLE;
            pushButtonFadeNow->setEnabled(true);
            loadNextTrackFromQueue();
        }
        return;
    }

    if (m_eState == ADJ_IDLE) {
        if (m_pCORepeat2->get() == 1.0f) {
            //repeat disables auto DJ
            return;
        }
    }

    if (value >= m_posThreshold2) {
        if (m_eState == ADJ_IDLE &&
            (deck2Playing || m_posThreshold2 >= 1.0f)) {
            if (!deck1Playing) {
                player1PlayChanged(1.0f);
                m_pCOPlay1->slotSet(1.0f);
                if (fadeDuration < 0) {
                    // Scroll back for pause between tracks
                    m_pCOPlayPos1->slotSet(m_fadeDuration1);
                }
            }
            removePlayingTrackFromQueue("[Channel1]");
            m_eState = ADJ_P2FADING;
            pushButtonFadeNow->setEnabled(false);
        }

        float posFadeEnd = math_min(1.0, m_posThreshold2 + fadeDuration);

        if (value >= posFadeEnd) {
            // Pre-End State

            m_pCOPlay2->slotSet(0.0f);  // Stop the player

            //m_posThreshold = 1.0f - fadeDuration; // back to default

            // does not work always immediately after stop
            // loadNextTrackFromQueue();
            // m_eState = ADJ_IDLE; // Fading ready
        } else {
            //Crossfade!
            float crossfadeValue = 1.0f -
                    2*(value-m_posThreshold2)/(posFadeEnd-m_posThreshold2);
            // crossfadeValue = 1.0f -> + -1.0f
            setCrossfader(crossfadeValue); //Move crossfader to the right!
        }
    }
}

TrackPointer DlgAutoDJ::getNextTrackFromQueue() {
    // Get the track at the top of the playlist...
    TrackPointer nextTrack;
    int tmp = m_backUpTransition;
    // This will also signal valueChanged and by that change m_backUpTransition
    // so we need to copy to orignal value back
    spinBoxTransition->setValue(m_backUpTransition);
    m_backUpTransition = tmp;

    while (true) {
        nextTrack = m_pAutoDJTableModel->getTrack(
            m_pAutoDJTableModel->index(0, 0));

        if (nextTrack) {
            if (nextTrack->exists()) {
                // found a valid Track
                if (nextTrack->getDuration() < m_backUpTransition)
                    spinBoxTransition->setValue(nextTrack->getDuration()/2);
                    m_backUpTransition = tmp;
                return nextTrack;
            } else {
                // Remove missing song from auto DJ playlist
                m_pAutoDJTableModel->removeTrack(
                    m_pAutoDJTableModel->index(0, 0));
            }
        } else {
            // we are running out of tracks
            break;
        }
    }
    return nextTrack;
}

bool DlgAutoDJ::loadNextTrackFromQueue() {
    TrackPointer nextTrack = getNextTrackFromQueue();

    // We ran out of tracks in the queue...
    if (!nextTrack) {
        // Disable auto DJ and return...
        pushButtonAutoDJ->setChecked(false);
        // And eject track as "End of auto DJ warning"
        emit(loadTrack(nextTrack));
        return false;
    }

    emit(loadTrack(nextTrack));
    return true;
}

bool DlgAutoDJ::removePlayingTrackFromQueue(QString group) {
    TrackPointer nextTrack, loadedTrack;
    int nextId = 0, loadedId = 0;

    // Get the track at the top of the playlist...
    nextTrack = m_pAutoDJTableModel->getTrack(m_pAutoDJTableModel->index(0, 0));
    if (nextTrack) {
        nextId = nextTrack->getId();
    }

    // Get loaded track
    loadedTrack = PlayerInfo::Instance().getTrackInfo(group);
    if (loadedTrack) {
        loadedId = loadedTrack->getId();
    }

    // When enable auto DJ and Topmost Song is already on second deck, nothing to do
    //BaseTrackPlayer::getLoadedTrack()
    //pTrack = PlayerInfo::Instance().getCurrentPlayingTrack();

    if (loadedId != nextId) {
        // Do not remove when the user has loaded a track manually
        return false;
    }

    // remove the top track
    m_pAutoDJTableModel->removeTrack(m_pAutoDJTableModel->index(0, 0));

    // Re-queue if configured
    if (m_pConfig->getValueString(ConfigKey(CONFIG_KEY, "Requeue")).toInt()) {
        m_pAutoDJTableModel->appendTrack(loadedId);
    }
    return true;
}

void DlgAutoDJ::player1PlayChanged(double value) {
    //qDebug() << "player1PlayChanged(" << value << ")";
    if (value == 1.0f && m_eState == ADJ_IDLE) {
        TrackPointer loadedTrack =
                PlayerInfo::Instance().getTrackInfo("[Channel1]");
        if (loadedTrack) {
            int TrackDuration = loadedTrack->getDuration();
            qDebug() << "TrackDuration = " << TrackDuration;

            // The track might be shorter than the transition period. Use a
            // sensibile cap.
            int autoDjTransition = math_min(spinBoxTransition->value(),
                                            TrackDuration/2);

            if (TrackDuration > autoDjTransition) {
                m_fadeDuration1 = static_cast<float>(autoDjTransition) /
                        static_cast<float>(TrackDuration);
            } else {
                m_fadeDuration1 = 0;
            }

            if (autoDjTransition > 0) {
                m_posThreshold1 = 1.0f - m_fadeDuration1;
            } else {
                // in case of pause
                m_posThreshold1 = 1.0f;
            }
            qDebug() << "m_fadeDuration1 = " << m_fadeDuration1;
        }
    }
}

void DlgAutoDJ::player2PlayChanged(double value) {
    //qDebug() << "player2PlayChanged(" << value << ")";
    if (value == 1.0f && m_eState == ADJ_IDLE) {
        TrackPointer loadedTrack =
                PlayerInfo::Instance().getTrackInfo("[Channel2]");
        if (loadedTrack) {
            int TrackDuration = loadedTrack->getDuration();
            qDebug() << "TrackDuration = " << TrackDuration;

            // The track might be shorter than the transition period. Use a
            // sensibile cap.
            int autoDjTransition = math_min(spinBoxTransition->value(),
                                            TrackDuration/2);

            if (TrackDuration > autoDjTransition) {
                m_fadeDuration2 = static_cast<float>(autoDjTransition) /
                        static_cast<float>(TrackDuration);
            } else {
                m_fadeDuration2 = 0;
            }

            if (autoDjTransition > 0) {
                m_posThreshold2 = 1.0f - m_fadeDuration2;
            } else {
                // in case of pause
                m_posThreshold2 = 1.0f;
            }
            qDebug() << "m_fadeDuration2 = " << m_fadeDuration2;
        }
    }
}

void DlgAutoDJ::transitionValueChanged(int value) {
    if (m_eState == ADJ_IDLE) {
        if (m_pCOPlay1Fb->get() == 1.0f) {
            player1PlayChanged(1.0f);
        }
        if (m_pCOPlay2Fb->get() == 1.0f) {
            player2PlayChanged(1.0f);
        }
    }
    m_pConfig->set(ConfigKey(CONFIG_KEY, kTransitionPreferenceName),
                   ConfigValue(value));
    m_backUpTransition = value;
}<|MERGE_RESOLUTION|>--- conflicted
+++ resolved
@@ -158,53 +158,10 @@
     m_pAutoDJTableModel->select();
 }
 
-<<<<<<< HEAD
-void DlgAutoDJ::onHide() {
-}
-
-void DlgAutoDJ::setup(QDomNode node) {
-    QPalette pal = palette();
-
-    // Row colors
-    if (!WWidget::selectNode(node, "BgColorRowEven").isNull() &&
-        !WWidget::selectNode(node, "BgColorRowUneven").isNull()) {
-        QColor r1;
-        r1.setNamedColor(WWidget::selectNodeQString(node, "BgColorRowEven"));
-        r1 = WSkinColor::getCorrectColor(r1);
-        QColor r2;
-        r2.setNamedColor(WWidget::selectNodeQString(node, "BgColorRowUneven"));
-        r2 = WSkinColor::getCorrectColor(r2);
-
-        // For now make text the inverse of the background so it's readable In
-        // the future this should be configurable from the skin with this as the
-        // fallback option
-        QColor text(255 - r1.red(), 255 - r1.green(), 255 - r1.blue());
-        QColor fgColor;
-        fgColor.setNamedColor(WWidget::selectNodeQString(node, "FgColor"));
-        fgColor = WSkinColor::getCorrectColor(fgColor);
-
-        pal.setColor(QPalette::Base, r1);
-        pal.setColor(QPalette::AlternateBase, r2);
-        pal.setColor(QPalette::Text, text);
-        pal.setColor(QPalette::WindowText, fgColor);
-    }
-
-    setPalette(pal);
-
-    pushButtonAutoDJ->setPalette(pal);
-
-    // Since we're getting this passed into us already created, shouldn't need
-    // to set the palette.
-    //m_pTrackTableView->setPalette(pal);
-}
-
-void DlgAutoDJ::onSearchStarting() {
-=======
 void DlgAutoDJ::onSearch(const QString& text) {
     // Do not allow filtering the Auto DJ playlist, because
     // Auto DJ will work from the filtered table
     Q_UNUSED(text);
->>>>>>> e223d027
 }
 
 double DlgAutoDJ::getCrossfader() const {
