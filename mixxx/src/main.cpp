--- conflicted
+++ resolved
@@ -205,15 +205,6 @@
     // Only match supported file types since command line options are also parsed elsewhere
     QRegExp fileRx(SoundSourceProxy::supportedFileExtensionsRegex(), Qt::CaseInsensitive);
 
-<<<<<<< HEAD
-    for (int i=0; i<argc; ++i)
-    {
-        if (argv[i]==QString("-h") || argv[i]==QString("--h") || argv[i]==QString("--help")) {
-            puts("Mixxx digital DJ software v");
-            puts(VERSION);
-            puts(" - Command line options");
-            puts("\n(These are case-sensitive.)\n\n\
-=======
    for (int i = 0; i < argc; ++i) {
        if (   argv[i] == QString("-h") 
             || argv[i] == QString("--h") 
@@ -224,7 +215,6 @@
            puts(" - Command line options");
            puts(
                    "\n(These are case-sensitive.)\n\n\
->>>>>>> 73b5d4cf
     [FILE]                  Load the specified music file(s) at start-up.\n\
                             Each must be one of the following file types:\n\
                             ");
