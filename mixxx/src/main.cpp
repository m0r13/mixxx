--- conflicted
+++ resolved
@@ -28,16 +28,11 @@
 #include <stdio.h>
 #include <math.h>
 #include "mixxx.h"
-#include "portaudio.h"
+#include "soundsourceproxy.h"
 #include "qpixmap.h"
 #include "qsplashscreen.h"
-<<<<<<< HEAD
-#include "errordialog.h"
-#include "soundsourceproxy.h"
-=======
 #include "errordialoghandler.h"
 #include "defs_version.h"
->>>>>>> 30855d10
 
 #ifdef __LADSPA__
 #include <ladspa/ladspaloader.h>
@@ -80,40 +75,6 @@
 
 QFile Logfile; // global logfile variable
 
-<<<<<<< HEAD
-
-void MessageToLogfile( QtMsgType type, const char * msg )
-{
-    static QMutex mutex;
-    QMutexLocker locker(&mutex);
-
-    Q3TextStream Log( &Logfile );
-    switch ( type ) {
-    case QtDebugMsg:
-        Log << "Debug: " << msg << "\n";
-        break;
-    case QtWarningMsg:
-        Log << "Warning: " << msg << "\n";
-        //a->lock(); //this doesn't do anything in Qt4
-        QMessageBox::warning(0, "Mixxx", msg);
-        //a->unlock();
-        break;
-    case QtCriticalMsg:
-        fprintf( stderr, "Critical: %s\n", msg );
-        QMessageBox::warning(0, "Mixxx", msg);
-        exit(-1);
-        break;
-    case QtFatalMsg:
-        fprintf( stderr, "Fatal: %s\n", msg );
-        QMessageBox::warning(0, "Mixxx", msg);
-        abort();
-    }
-    Logfile.flush();
-}
-
-
-=======
->>>>>>> 30855d10
 /* Debug message handler which outputs to both a logfile and a
  * and prepends the thread the message came from too.
  *
@@ -130,26 +91,19 @@
 
     if(!Logfile.isOpen())
     {
-<<<<<<< HEAD
-        Logfile.setFileName("mixxx.log"); //XXX will there ever be a case that we can't write to our current working directory?
-=======
     Logfile.setFileName("mixxx.log"); //XXX will there ever be a case that we can't write to our current working directory?
->>>>>>> 30855d10
 
 #ifdef QT3_SUPPORT
-        Logfile.open(QIODevice::WriteOnly | QIODevice::Text);
+    Logfile.open(QIODevice::WriteOnly | QIODevice::Text);
 #else
-        Logfile.open(IO_WriteOnly | IO_Translate);
+    Logfile.open(IO_WriteOnly | IO_Translate);
 #endif
     }
 
     Q3TextStream Log( &Logfile );
 
-<<<<<<< HEAD
-=======
     ErrorDialogHandler* dialogHandler = ErrorDialogHandler::instance();
 
->>>>>>> 30855d10
     switch ( type ) {
     case QtDebugMsg:
 #ifdef __WINDOWS__  //wtf? -kousu 2/2009
@@ -169,17 +123,10 @@
     case QtCriticalMsg:
         fprintf( stderr, "Critical: %s\n", s );
         Log << "Critical: " << s << "\n";
-<<<<<<< HEAD
-        //QMessageBox::critical(0, "Mixxx", input);
-        dialogHelper->requestErrorDialog(1,input);
-        //         exit(-1);
-        break; //NOTREACHED(?)
-=======
         Logfile.flush();    // Ensure the error is written to the log before exiting
         dialogHandler->requestErrorDialog(DLG_CRITICAL,input);
 //         exit(-1);    // Done in ErrorDialogHandler
         break; //NOTREACHED
->>>>>>> 30855d10
     case QtFatalMsg:
         fprintf( stderr, "Fatal: %s\n", s );
         Log << "Fatal: " << s << "\n";
@@ -197,23 +144,14 @@
     // Check if an instance of Mixxx is already running
 
 
-<<<<<<< HEAD
-    //it seems like this code should be inline in MessageHandler() but for some reason having it there corrupts the messages sometimes -kousu 2/2009
-=======
 //it seems like this code should be inline in MessageHandler() but for some reason having it there corrupts the messages sometimes -kousu 2/2009
->>>>>>> 30855d10
 
 
 #ifdef __WINDOWS__
-#ifdef DEBUGCONSOLE
+  #ifdef DEBUGCONSOLE
     InitDebugConsole();
-#endif
-<<<<<<< HEAD
-#endif
-    dialogHelper = new ErrorDialog();
-
-=======
->>>>>>> 30855d10
+  #endif
+#endif
     qInstallMsgHandler( MessageHandler );
 
     // Other things depend on this name to enforce thread exclusivity,
@@ -236,10 +174,10 @@
     a->installTranslator( &tor );
 
     // Check if one of the command line arguments is "--no-visuals"
-    //    bool bVisuals = true;
-    //    for (int i=0; i<argc; ++i)
-    //        if(QString("--no-visuals")==argv[i])
-    //            bVisuals = false;
+//    bool bVisuals = true;
+//    for (int i=0; i<argc; ++i)
+//        if(QString("--no-visuals")==argv[i])
+//            bVisuals = false;
 
     // Construct a list of strings based on the command line arguments
     struct CmdlineArgs args;
@@ -251,26 +189,6 @@
     for (int i=0; i<argc; ++i)
     {
         if (argv[i]==QString("-h") || argv[i]==QString("--h") || argv[i]==QString("--help")) {
-<<<<<<< HEAD
-            printf("Mixxx digital DJ software - command line options");
-            printf("\n(These are case-sensitive.)\n\nLoad the specified music file(s) at start-up.\n\Each must be one of the following file types:\n\n");
-            printf(SoundSourceProxy::supportedFileExtensionsString());
-            printf("\n\n");
-            printf("\
-                   Each file you specify will be loaded into the\n\
-                   next virtual deck.\n\
-                   \n\
-                   --resourcePath PATH     Top-level directory where Mixxx should look\n\
-                   for its resource files such as MIDI mappings,\n\
-                   overriding the default installation location.\n\
-                   \n\
-                   --midiDebug             Causes Mixxx to display/log all of the MIDI\n\
-                   messages it receives and script functions it loads\n\
-                   \n\
-                   -f, --fullScreen        Starts Mixxx in full-screen mode\n\
-                   \n\
-                   -h, --help              Display this help message and exit");
-=======
             printf("Mixxx digital DJ software v");
             printf(VERSION);
             printf(" - Command line options");
@@ -301,7 +219,6 @@
     -f, --fullScreen        Starts Mixxx in full-screen mode\n\
 \n\
     -h, --help              Display this help message and exit");
->>>>>>> 30855d10
 
             printf("\n\n(For more information, see http://mixxx.org/wiki/doku.php/command_line_options)\n");
             return(0);
@@ -355,17 +272,17 @@
 
 
 #ifdef __APPLE__
-    qDebug() << "setting Qt's plugin seach path (on OS X)";
-    QDir dir(QApplication::applicationDirPath());
-    //Set the search path for Qt plugins to be in the bundle's PlugIns directory,
-    //but only if we think the mixxx binary is in a bundle.
-    if (dir.path().contains("Mixxx.app")) {
+     qDebug() << "setting Qt's plugin seach path (on OS X)";
+     QDir dir(QApplication::applicationDirPath());
+     //Set the search path for Qt plugins to be in the bundle's PlugIns directory,
+     //but only if we think the mixxx binary is in a bundle.
+     if (dir.path().contains("Mixxx.app")) {
         dir.cdUp();
         dir.cd("PlugIns");
         //For some reason we need to do setLibraryPaths() and not addLibraryPath().
         //The latter causes weird problems once the binary is bundled (happened with 1.7.2 when Brian packaged it up).
         QApplication::setLibraryPaths(QStringList(dir.absolutePath()));
-    }
+     }
 #endif
 
     MixxxApp * mixxx=new MixxxApp(a, args);
@@ -385,21 +302,12 @@
 
     delete mixxx;
 
-<<<<<<< HEAD
-    qDebug() << "Mixxx shutdown complete.";
-
-    // Don't make any more output after this
-    //	or mixxx.log will get clobbered!
-    if(Logfile.isOpen())
-        Logfile.close();
-=======
     qDebug() << "Mixxx shutdown complete with code" << result;
 
     // Don't make any more output after this
     //    or mixxx.log will get clobbered!
     if(Logfile.isOpen())
     Logfile.close();
->>>>>>> 30855d10
 
     //delete plugin_paths;
     return result;
