#include <QtDebug>

#include "trackinfoobject.h"
#include "analyserqueue.h"
#include "soundsourceproxy.h"

#ifdef __TONAL__
#include "tonal/tonalanalyser.h"
#endif

#include "analyserwaveform.h"
#include "analyserwavesummary.h"
#include "analyserbpm.h"

AnalyserQueue::AnalyserQueue() : m_aq(),
                                 m_tioq(),
                                 m_qm(),
                                 m_qwait(),
                                 m_exit(false)
{

}

void AnalyserQueue::addAnalyser(Analyser* an) {
    m_aq.push_back(an);
}

TrackInfoObject* AnalyserQueue::dequeueNextBlocking() {
    m_qm.lock();

    if (m_tioq.isEmpty()) {
        m_qwait.wait(&m_qm);
    }

    TrackInfoObject* tio = m_tioq.dequeue();

    m_qm.unlock();

    Q_ASSERT(tio != NULL);

    return tio;
}

void AnalyserQueue::doAnalysis(TrackInfoObject* tio, SoundSourceProxy *pSoundSource) {

    // CHANGING THIS WILL BREAK TONALANALYSER!!!!
    const int ANALYSISBLOCKSIZE = 2*32768;

    int totalSamples = pSoundSource->length();
    //qDebug() << tio->getFilename() << " has " << totalSamples << " samples.";
    int processedSamples = 0;
    
    SAMPLE *data16 = new SAMPLE[ANALYSISBLOCKSIZE];
    CSAMPLE *samples = new CSAMPLE[ANALYSISBLOCKSIZE];

    int read = 0;
<<<<<<< HEAD
=======
    bool dieflag = false;
>>>>>>> 147a86b3

    do {
        read = pSoundSource->read(ANALYSISBLOCKSIZE, data16);

        // Safety net in case something later barfs on 0 sample input
        if (read == 0) {
<<<<<<< HEAD
            break;
        }
=======
	  break;
        }

	// If we get more samples than length, ask the analysers to process
	// up to the number we promised, then stop reading - AD
	if (read + processedSamples > totalSamples) {
	  qDebug() << "While processing track of length " << totalSamples << " actually got "
		   << read + processedSamples << " samples, truncating analysis at expected length";
	  read = totalSamples - processedSamples;
	  dieflag = true;
	}
>>>>>>> 147a86b3

        for (int i = 0; i < read; i++) {
            samples[i] = ((float)data16[i])/32767.0f;
        }

        QListIterator<Analyser*> it(m_aq);

        while (it.hasNext()) {
            Analyser* an =  it.next();
            //qDebug() << typeid(*an).name() << ".process()";
            an->process(samples, read);
            //qDebug() << "Done " << typeid(*an).name() << ".process()";
        }

        // emit progress updates to whoever cares
        processedSamples += read;
        int progress = processedSamples*100/totalSamples;
        emit(trackProgress(tio, progress));
    
<<<<<<< HEAD
    } while(read == ANALYSISBLOCKSIZE);
=======
    } while(read == ANALYSISBLOCKSIZE && !dieflag);
>>>>>>> 147a86b3
    delete[] data16;
    delete[] samples;
}

void AnalyserQueue::stop() {
    m_exit = true;
}

void AnalyserQueue::run() {

    unsigned static id = 0; //the id of this thread, for debugging purposes //XXX copypasta (should factor this out somehow), -kousu 2/2009
    QThread::currentThread()->setObjectName(QString("AnalyserQueue %1").arg(++id));
    while (!m_exit) {

        TrackInfoObject* next = dequeueNextBlocking();
        
        // Get the audio
        SoundSourceProxy * pSoundSource = new SoundSourceProxy(next);
        int iNumSamples = pSoundSource->length();
        int iSampleRate = pSoundSource->getSrate();

        QListIterator<Analyser*> it(m_aq);

        while (it.hasNext()) {
            it.next()->initialise(next, iSampleRate, iNumSamples);
        }

        doAnalysis(next, pSoundSource);

        QListIterator<Analyser*> itf(m_aq);

        while (itf.hasNext()) {
            itf.next()->finalise(next);
        }

        delete pSoundSource;
        emit(trackFinished(next));
    }
}

void AnalyserQueue::queueAnalyseTrack(TrackInfoObject* tio) {
    m_qm.lock();
    m_tioq.enqueue(tio);
    m_qwait.wakeAll();
    m_qm.unlock();
}

AnalyserQueue* AnalyserQueue::createAnalyserQueue(QList<Analyser*> analysers) {
    AnalyserQueue* ret = new AnalyserQueue();
    
    QListIterator<Analyser*> it(analysers);
    while(it.hasNext()) {
        ret->addAnalyser(it.next());
    }
    
    ret->start(QThread::IdlePriority);
    return ret;
}

AnalyserQueue* AnalyserQueue::createDefaultAnalyserQueue(ConfigObject<ConfigValue> *_config) {
    AnalyserQueue* ret = new AnalyserQueue();

#ifdef __TONAL__
    ret->addAnalyser(new TonalAnalyser());
#endif
    
    ret->addAnalyser(new AnalyserWavesummary());
    ret->addAnalyser(new AnalyserWaveform());
    ret->addAnalyser(new AnalyserBPM(_config));

    ret->start(QThread::IdlePriority);
    return ret;
}

AnalyserQueue* AnalyserQueue::createBPMAnalyserQueue(ConfigObject<ConfigValue> *_config) {
    AnalyserQueue* ret = new AnalyserQueue();
    ret->addAnalyser(new AnalyserBPM(_config));
    return ret;
}

AnalyserQueue::~AnalyserQueue() {
    QListIterator<Analyser*> it(m_aq);
    
    while (it.hasNext()) {
        Analyser* an = it.next();
    //qDebug() << "AnalyserQueue: deleting " << typeid(an).name();
    delete an;
    }
}<|MERGE_RESOLUTION|>--- conflicted
+++ resolved
@@ -54,20 +54,13 @@
     CSAMPLE *samples = new CSAMPLE[ANALYSISBLOCKSIZE];
 
     int read = 0;
-<<<<<<< HEAD
-=======
     bool dieflag = false;
->>>>>>> 147a86b3
 
     do {
         read = pSoundSource->read(ANALYSISBLOCKSIZE, data16);
 
         // Safety net in case something later barfs on 0 sample input
         if (read == 0) {
-<<<<<<< HEAD
-            break;
-        }
-=======
 	  break;
         }
 
@@ -79,7 +72,6 @@
 	  read = totalSamples - processedSamples;
 	  dieflag = true;
 	}
->>>>>>> 147a86b3
 
         for (int i = 0; i < read; i++) {
             samples[i] = ((float)data16[i])/32767.0f;
@@ -99,11 +91,7 @@
         int progress = processedSamples*100/totalSamples;
         emit(trackProgress(tio, progress));
     
-<<<<<<< HEAD
-    } while(read == ANALYSISBLOCKSIZE);
-=======
     } while(read == ANALYSISBLOCKSIZE && !dieflag);
->>>>>>> 147a86b3
     delete[] data16;
     delete[] samples;
 }
