--- conflicted
+++ resolved
@@ -46,11 +46,7 @@
 
 bool AnalyserQueue::isLoadedTrackWaiting()
 {
-<<<<<<< HEAD
-    m_qm.lock();
-=======
     QMutexLocker queueLocker(&m_qm);
->>>>>>> 1fd118b6
     
     const PlayerInfo& info = PlayerInfo::Instance();
     TrackPointer pTrack;
@@ -58,18 +54,9 @@
     while (it.hasNext()) {
         TrackPointer& pTrack = it.next();
         if (info.isTrackLoaded(pTrack)) {
-<<<<<<< HEAD
-            m_qm.unlock();
             return true;
         }
     }
-    
-    m_qm.unlock();
-=======
-            return true;
-        }
-    }
->>>>>>> 1fd118b6
     return false;
 }
 
@@ -242,13 +229,10 @@
         if (processTrack) {
             if (! PlayerInfo::Instance().isTrackLoaded(next) && isLoadedTrackWaiting()) {
                 qDebug() << "Delaying track analysis because track is not loaded -- requeuing";
-<<<<<<< HEAD
-=======
                 QListIterator<Analyser*> itf(m_aq);
                 while (itf.hasNext()) {
                     itf.next()->cleanup(next);
                 }
->>>>>>> 1fd118b6
                 queueAnalyseTrack(next);
             } 
             else 
