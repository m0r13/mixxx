--- conflicted
+++ resolved
@@ -8,7 +8,7 @@
 #include "analyserrg.h"
 #include "../lib/replaygain/replaygain_analysis.h"
 
-AnalyserReplayGain::AnalyserReplayGain(ConfigObject<ConfigValue> *_config) {
+AnalyserGain::AnalyserGain(ConfigObject<ConfigValue> *_config) {
     m_pConfigReplayGain = _config;
     m_iStepControl = 0;
     m_pLeftTempBuffer = NULL;
@@ -26,7 +26,7 @@
 //		On the other hand, every other ReplayGain tagger uses exactly these methods so that we do not have problems about
 //		values to coincide.
 
-void AnalyserReplayGain::initialise(TrackPointer tio, int sampleRate, int totalSamples) {
+void AnalyserGain::initialise(TrackPointer tio, int sampleRate, int totalSamples) {
 
     bool bAnalyserEnabled = (bool)m_pConfigReplayGain->getValueString(ConfigKey("[ReplayGain]","ReplayGainAnalyserEnabled")).toInt();
     float fReplayGain = tio->getReplayGain();
@@ -41,13 +41,9 @@
 
 
 
-<<<<<<< HEAD
-void AnalyserReplayGain::process(const CSAMPLE *pIn, const int iLen) {
-=======
 void AnalyserGain::process(const CSAMPLE *pIn, const int iLen) {
     if(m_iStepControl != 1)
         return;
->>>>>>> e529b5c7
 
     int halfLength = static_cast<int>(iLen / 2);
     if (halfLength > m_iBufferSize) {
@@ -68,7 +64,7 @@
 
 
 
-void AnalyserReplayGain::finalise(TrackPointer tio) {
+void AnalyserGain::finalise(TrackPointer tio) {
 
     if(m_iStepControl!=1) return;
 
