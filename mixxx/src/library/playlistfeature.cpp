#include <QtDebug>
#include <QMenu>
#include <QInputDialog>
#include <QFileDialog>
#include <QDesktopServices>

#include "library/playlistfeature.h"
#include "library/parser.h"
#include "library/parserm3u.h"
#include "library/parserpls.h"


#include "widget/wlibrary.h"
#include "widget/wlibrarysidebar.h"
#include "widget/wlibrarytextbrowser.h"
#include "library/trackcollection.h"
#include "library/playlisttablemodel.h"
#include "mixxxkeyboard.h"
<<<<<<< HEAD
#include "treeitem.h"
=======
#include "soundsourceproxy.h"
>>>>>>> 0ac4d20a

PlaylistFeature::PlaylistFeature(QObject* parent, TrackCollection* pTrackCollection)
        : LibraryFeature(parent),
         // m_pTrackCollection(pTrackCollection),
          m_playlistDao(pTrackCollection->getPlaylistDAO()),
          m_trackDao(pTrackCollection->getTrackDAO()),
          m_playlistTableModel(this, pTrackCollection->getDatabase()) {
    m_pPlaylistTableModel = new PlaylistTableModel(this, pTrackCollection);

    m_pCreatePlaylistAction = new QAction(tr("New Playlist"),this);
    connect(m_pCreatePlaylistAction, SIGNAL(triggered()),
            this, SLOT(slotCreatePlaylist()));

    m_pAddToAutoDJAction = new QAction(tr("Add to Auto-DJ Queue"),this);
    connect(m_pAddToAutoDJAction, SIGNAL(triggered()),
            this, SLOT(slotAddToAutoDJ()));

    m_pDeletePlaylistAction = new QAction(tr("Remove"),this);
    connect(m_pDeletePlaylistAction, SIGNAL(triggered()),
            this, SLOT(slotDeletePlaylist()));

    m_pRenamePlaylistAction = new QAction(tr("Rename"),this);
    connect(m_pRenamePlaylistAction, SIGNAL(triggered()),
            this, SLOT(slotRenamePlaylist()));

    m_pLockPlaylistAction = new QAction(tr("Lock"),this);
    connect(m_pLockPlaylistAction, SIGNAL(triggered()),
            this, SLOT(slotTogglePlaylistLock()));

    m_pImportPlaylistAction = new QAction(tr("Import Playlist"),this);
    connect(m_pImportPlaylistAction, SIGNAL(triggered()),
            this, SLOT(slotImportPlaylist()));

    // Setup the sidebar playlist model
    m_playlistTableModel.setTable("Playlists");
    m_playlistTableModel.setFilter("hidden=0");
    m_playlistTableModel.setSort(m_playlistTableModel.fieldIndex("name"),
                                 Qt::AscendingOrder);
    m_playlistTableModel.select();

    //construct child model
    TreeItem *rootItem = new TreeItem();
    m_childModel.setRootItem(rootItem);
    constructChildModel();
}

PlaylistFeature::~PlaylistFeature() {
    delete m_pPlaylistTableModel;
    delete m_pCreatePlaylistAction;
    delete m_pDeletePlaylistAction;
    delete m_pImportPlaylistAction;
    delete m_pAddToAutoDJAction;
    delete m_pRenamePlaylistAction;
    delete m_pLockPlaylistAction;
}

QVariant PlaylistFeature::title() {
    return tr("Playlists");
}

QIcon PlaylistFeature::getIcon() {
    return QIcon(":/images/library/ic_library_playlist.png");
}


void PlaylistFeature::bindWidget(WLibrarySidebar* sidebarWidget,
                                 WLibrary* libraryWidget,
                                 MixxxKeyboard* keyboard) {
    WLibraryTextBrowser* edit = new WLibraryTextBrowser(libraryWidget);
    connect(this, SIGNAL(showPage(const QUrl&)),
            edit, SLOT(setSource(const QUrl&)));
    libraryWidget->registerView("PLAYLISTHOME", edit);
}

void PlaylistFeature::activate() {
    emit(showPage(QUrl("qrc:/html/playlists.html")));
    emit(switchToView("PLAYLISTHOME"));
}

void PlaylistFeature::activateChild(const QModelIndex& index) {
    //qDebug() << "PlaylistFeature::activateChild()" << index;

    //Switch the playlist table model's playlist.
    QString playlistName = index.data().toString();
    int playlistId = m_playlistDao.getPlaylistIdFromName(playlistName);
    m_pPlaylistTableModel->setPlaylist(playlistId);
    emit(showTrackModel(m_pPlaylistTableModel));
}

void PlaylistFeature::onRightClick(const QPoint& globalPos) {
    m_lastRightClickedIndex = QModelIndex();

    //Create the right-click menu
    QMenu menu(NULL);
    menu.addAction(m_pCreatePlaylistAction);
    menu.exec(globalPos);
}

void PlaylistFeature::onRightClickChild(const QPoint& globalPos, QModelIndex index) {
    //Save the model index so we can get it in the action slots...
    m_lastRightClickedIndex = index;
    QString playlistName = index.data().toString();
    int playlistId = m_playlistDao.getPlaylistIdFromName(playlistName);


    bool locked = m_playlistDao.isPlaylistLocked(playlistId);
    m_pDeletePlaylistAction->setEnabled(!locked);
    m_pRenamePlaylistAction->setEnabled(!locked);

    m_pLockPlaylistAction->setText(locked ? tr("Unlock") : tr("Lock"));


    //Create the right-click menu
    QMenu menu(NULL);
    menu.addAction(m_pCreatePlaylistAction);
    menu.addSeparator();
    menu.addAction(m_pAddToAutoDJAction);
    menu.addAction(m_pRenamePlaylistAction);
    menu.addAction(m_pDeletePlaylistAction);
    menu.addAction(m_pLockPlaylistAction);
    menu.addSeparator();
    menu.addAction(m_pImportPlaylistAction);
    menu.exec(globalPos);
}

void PlaylistFeature::slotCreatePlaylist() {
    QString name;
    bool validNameGiven = false;

    do {
        bool ok = false;
        name = QInputDialog::getText(NULL,
                                     tr("New Playlist"),
                                     tr("Playlist name:"),
                                     QLineEdit::Normal,
                                     tr("New Playlist"),
                                     &ok).trimmed();

        if (!ok)
            return;

        int existingId = m_playlistDao.getPlaylistIdFromName(name);

        if (existingId != -1) {
            QMessageBox::warning(NULL,
                                 tr("Playlist Creation Failed"),
                                 tr("A playlist by that name already exists."));
        }
        else if (name.isEmpty()) {
            QMessageBox::warning(NULL,
                                 tr("Playlist Creation Failed"),
                                 tr("A playlist cannot have a blank name."));
        }
        else {
            validNameGiven = true;
        }

    } while (!validNameGiven);

    bool playlistCreated = m_playlistDao.createPlaylist(name);

    if (playlistCreated) {
        clearChildModel();
        m_playlistTableModel.select();
        constructChildModel();
        emit(featureUpdated());
        //Switch the view to the new playlist.
        int playlistId = m_playlistDao.getPlaylistIdFromName(name);
        m_pPlaylistTableModel->setPlaylist(playlistId);
        // TODO(XXX) set sidebar selection
        emit(showTrackModel(m_pPlaylistTableModel));
    }
    else {
        QMessageBox::warning(NULL,
                             tr("Playlist Creation Failed"),
                             tr("An unknown error occurred while creating playlist: ")
                              + name);
    }
}

void PlaylistFeature::slotRenamePlaylist()
{
    qDebug() << "slotRenamePlaylist()";

    QString oldName = m_lastRightClickedIndex.data().toString();
    int playlistId = m_playlistDao.getPlaylistIdFromName(oldName);
    bool locked = m_playlistDao.isPlaylistLocked(playlistId);

    if (locked) {
        qDebug() << "Skipping playlist rename because playlist" << playlistId << "is locked.";
        return;
    }

    QString newName;
    bool validNameGiven = false;

    do {
        bool ok = false;
        newName = QInputDialog::getText(NULL,
                                        tr("Rename Playlist"),
                                        tr("New playlist name:"),
                                        QLineEdit::Normal,
                                        oldName,
                                        &ok).trimmed();

        if (!ok || oldName == newName) {
            return;
        }

        int existingId = m_playlistDao.getPlaylistIdFromName(newName);

        if (existingId != -1) {
            QMessageBox::warning(NULL,
                                tr("Renaming Playlist Failed"),
                                tr("A playlist by that name already exists."));
        }
        else if (newName.isEmpty()) {
            QMessageBox::warning(NULL,
                                tr("Renaming Playlist Failed"),
                                tr("A playlist cannot have a blank name."));
        }
        else {
            validNameGiven = true;
        }
    } while (!validNameGiven);

    m_playlistDao.renamePlaylist(playlistId, newName);
    clearChildModel();
    m_playlistTableModel.select();
    constructChildModel();
    emit(featureUpdated());
    m_pPlaylistTableModel->setPlaylist(playlistId);
}


void PlaylistFeature::slotTogglePlaylistLock()
{
    QString playlistName = m_lastRightClickedIndex.data().toString();
    int playlistId = m_playlistDao.getPlaylistIdFromName(playlistName);
    bool locked = !m_playlistDao.isPlaylistLocked(playlistId);

    if (!m_playlistDao.setPlaylistLocked(playlistId, locked)) {
        qDebug() << "Failed to toggle lock of playlistId " << playlistId;
    }

    TreeItem* playlistItem = m_childModel.getItem(m_lastRightClickedIndex);
    playlistItem->setIcon(locked ? QIcon(":/images/library/ic_library_locked.png") : QIcon());
}

void PlaylistFeature::slotDeletePlaylist()
{
    //qDebug() << "slotDeletePlaylist() row:" << m_lastRightClickedIndex.data();
    int playlistId = m_playlistDao.getPlaylistIdFromName(m_lastRightClickedIndex.data().toString());
    bool locked = m_playlistDao.isPlaylistLocked(playlistId);

    if (locked) {
        qDebug() << "Skipping playlist deletion because playlist" << playlistId << "is locked.";
        return;
    }

    if (m_lastRightClickedIndex.isValid() &&
        !m_playlistDao.isPlaylistLocked(playlistId)) {
        Q_ASSERT(playlistId >= 0);

        clearChildModel();
        m_playlistDao.deletePlaylist(playlistId);
        m_playlistTableModel.select();
        constructChildModel();
        emit(featureUpdated());
    }

}

bool PlaylistFeature::dropAccept(QUrl url) {
    return false;
}

bool PlaylistFeature::dropAcceptChild(const QModelIndex& index, QUrl url) {
    //TODO: Filter by supported formats regex and reject anything that doesn't match.
    QString playlistName = index.data().toString();
    int playlistId = m_playlistDao.getPlaylistIdFromName(playlistName);
    //m_playlistDao.appendTrackToPlaylist(url.toLocalFile(), playlistId);

    // If a track is dropped onto a playlist's name, but the track isn't in the
    // library, then add the track to the library before adding it to the
    // playlist.
    QFileInfo file(url.toLocalFile());
    QString location = file.absoluteFilePath();

    // XXX: Possible WTF alert - Previously we thought we needed toString() here
    // but what you actually want in any case when converting a QUrl to a file
    // system path is QUrl::toLocalFile(). This is the second time we have
    // flip-flopped on this, but I think toLocalFile() should work in any
    // case. toString() absolutely does not work when you pass the result to a
    // QFileInfo. rryan 9/2010

    int trackId = m_trackDao.getTrackId(location);

    if (trackId == -1) {
        trackId = m_trackDao.addTrack(file);
    }

    // Do nothing if the location still isn't in the database.
    if (trackId < 0)
        return false;

    // appendTrackToPlaylist doesn't return whether it succeeded, so assume it
    // did.
    m_playlistDao.appendTrackToPlaylist(trackId, playlistId);
    return true;
}

bool PlaylistFeature::dragMoveAccept(QUrl url) {
    return false;
}

bool PlaylistFeature::dragMoveAcceptChild(const QModelIndex& index, QUrl url) {
<<<<<<< HEAD
    //TODO: Filter by supported formats regex and reject anything that doesn't match.

    QString playlistName = index.data().toString();
    int playlistId = m_playlistDao.getPlaylistIdFromName(playlistName);
    bool locked = m_playlistDao.isPlaylistLocked(playlistId);

    return !locked;
}

TreeItemModel* PlaylistFeature::getChildModel() {
    return &m_childModel;
}
/**
  * Purpose: When inserting or removing playlists,
  * we require the sidebar model not to reset.
  * This method queries the database and does dynamic insertion
*/
void PlaylistFeature::constructChildModel()
{
    QList<TreeItem*> data_list;
    int nameColumn = m_playlistTableModel.record().indexOf("name");
    int idColumn = m_playlistTableModel.record().indexOf("id");

    //Access the invisible root item
    TreeItem* root = m_childModel.getItem(QModelIndex());
    //Create new TreeItems for the playlists in the database
    for (int row = 0; row < m_playlistTableModel.rowCount(); ++row) {
        QModelIndex ind = m_playlistTableModel.index(row, nameColumn);
        QString playlist_name = m_playlistTableModel.data(ind).toString();
        ind = m_playlistTableModel.index(row, idColumn);
        int playlist_id = m_playlistTableModel.data(ind).toInt();
        bool locked = m_playlistDao.isPlaylistLocked(playlist_id);

        //Create the TreeItem whose parent is the invisible root item
        TreeItem* item = new TreeItem(playlist_name, playlist_name, this, root);
        item->setIcon(locked ? QIcon(":/images/library/ic_library_locked.png") : QIcon());
        data_list.append(item);
    }

    //Append all the newly created TreeItems in a dynamic way to the childmodel
    m_childModel.insertRows(data_list, 0, m_playlistTableModel.rowCount());
=======
    QFileInfo file(url.toLocalFile());
    return SoundSourceProxy::isFilenameSupported(file.fileName());
>>>>>>> 0ac4d20a
}

/**
  * Clears the child model dynamically, but the invisible root item remains
  */
void PlaylistFeature::clearChildModel()
{
    m_childModel.removeRows(0,m_playlistTableModel.rowCount());
}
void PlaylistFeature::slotImportPlaylist()
{
    qDebug() << "slotImportPlaylist() row:" ; //<< m_lastRightClickedIndex.data();

    QString playlist_file = QFileDialog::getOpenFileName
            (
            NULL,
            tr("Import Playlist"),
            QDesktopServices::storageLocation(QDesktopServices::MusicLocation),
            tr("Playlist Files (*.m3u *.pls)")
            );
    //Exit method if user cancelled the open dialog.
    if (playlist_file.isNull() || playlist_file.isEmpty() ) return;

    Parser* playlist_parser = NULL;

    if(playlist_file.endsWith(".m3u", Qt::CaseInsensitive))
    {
        playlist_parser = new ParserM3u();
    }
    else if(playlist_file.endsWith(".pls", Qt::CaseInsensitive))
    {
        playlist_parser = new ParserPls();
    }
    else
    {
        return;
    }
    QList<QString> entries = playlist_parser->parse(playlist_file);

    //Iterate over the List that holds URLs of playlist entires
    for (int i = 0; i < entries.size(); ++i) {
        m_pPlaylistTableModel->addTrack(QModelIndex(), entries[i]);

    }

    //delete the parser object
    if(playlist_parser) delete playlist_parser;
}

void PlaylistFeature::slotAddToAutoDJ() {
    //qDebug() << "slotAddToAutoDJ() row:" << m_lastRightClickedIndex.data();

    if (m_lastRightClickedIndex.isValid()) {
        int playlistId = m_playlistDao.getPlaylistIdFromName(
            m_lastRightClickedIndex.data().toString());
        if (playlistId >= 0) {
            m_playlistDao.addToAutoDJQueue(playlistId);
        }
    }
    emit(featureUpdated());
}<|MERGE_RESOLUTION|>--- conflicted
+++ resolved
@@ -16,11 +16,8 @@
 #include "library/trackcollection.h"
 #include "library/playlisttablemodel.h"
 #include "mixxxkeyboard.h"
-<<<<<<< HEAD
 #include "treeitem.h"
-=======
 #include "soundsourceproxy.h"
->>>>>>> 0ac4d20a
 
 PlaylistFeature::PlaylistFeature(QObject* parent, TrackCollection* pTrackCollection)
         : LibraryFeature(parent),
@@ -338,14 +335,15 @@
 }
 
 bool PlaylistFeature::dragMoveAcceptChild(const QModelIndex& index, QUrl url) {
-<<<<<<< HEAD
     //TODO: Filter by supported formats regex and reject anything that doesn't match.
 
     QString playlistName = index.data().toString();
     int playlistId = m_playlistDao.getPlaylistIdFromName(playlistName);
     bool locked = m_playlistDao.isPlaylistLocked(playlistId);
 
-    return !locked;
+    QFileInfo file(url.toLocalFile());
+    bool formatSupported = SoundSourceProxy::isFilenameSupported(file.fileName());
+    return !locked && formatSupported;
 }
 
 TreeItemModel* PlaylistFeature::getChildModel() {
@@ -380,10 +378,6 @@
 
     //Append all the newly created TreeItems in a dynamic way to the childmodel
     m_childModel.insertRows(data_list, 0, m_playlistTableModel.rowCount());
-=======
-    QFileInfo file(url.toLocalFile());
-    return SoundSourceProxy::isFilenameSupported(file.fileName());
->>>>>>> 0ac4d20a
 }
 
 /**
