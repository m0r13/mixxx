--- conflicted
+++ resolved
@@ -427,7 +427,6 @@
     //delete the parser object
     if(playlist_parser) delete playlist_parser;
 }
-<<<<<<< HEAD
 void PlaylistFeature::onLazyChildExpandation(const QModelIndex &index){
     //Nothing to do because the childmodel is not of lazy nature.
 }
@@ -464,8 +463,8 @@
                                 "Please make sure your file extension is m3u or pls"));
 
     }
-=======
-
+
+}
 void PlaylistFeature::slotAddToAutoDJ() {
     //qDebug() << "slotAddToAutoDJ() row:" << m_lastRightClickedIndex.data();
 
@@ -477,5 +476,4 @@
         }
     }
     emit(featureUpdated());
->>>>>>> a25b2265
 }