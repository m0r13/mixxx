// basesqltablemodel.h
// Created by RJ Ryan (rryan@mit.edu) 1/29/2010
#ifndef BASESQLTABLEMODEL_H
#define BASESQLTABLEMODEL_H

#include <QtCore>
#include <QHash>
#include <QtGui>
#include <QtSql>

#include "library/trackcollection.h"
#include "library/dao/trackdao.h"

// BaseSqlTableModel is a custom-written SQL-backed table which aggressively
// caches the contents of the table and supports lightweight updates.
class BaseSqlTableModel : public QAbstractTableModel {
    Q_OBJECT
  public:
    BaseSqlTableModel(QObject* pParent,
                      TrackCollection* pTrackCollection,
                      QSqlDatabase db);
    virtual ~BaseSqlTableModel();

    ////////////////////////////////////////////////////////////////////////////
    // Methods implemented from QAbstractItemModel
    ////////////////////////////////////////////////////////////////////////////

    virtual void sort(int column, Qt::SortOrder order);
    virtual QVariant data(const QModelIndex& index, int role = Qt::DisplayRole) const;
    virtual bool setData(const QModelIndex& index, const QVariant& value, int role=Qt::EditRole);
    virtual int columnCount(const QModelIndex& parent=QModelIndex()) const;
    virtual int rowCount(const QModelIndex& parent=QModelIndex()) const;
    virtual bool setHeaderData(int section, Qt::Orientation orientation,
                               const QVariant &value, int role=Qt::EditRole);
    virtual QVariant headerData(int section, Qt::Orientation orientation,
                                int role=Qt::DisplayRole) const;

    ////////////////////////////////////////////////////////////////////////////
    // Other public methods
    ////////////////////////////////////////////////////////////////////////////

    virtual void search(const QString& searchText, const QString extraFilter=QString());
    virtual QString currentSearch() const;
    virtual void setSort(int column, Qt::SortOrder order);
    virtual int fieldIndex(const QString& fieldName) const;
    virtual void select();

  protected:
    // Returns the row of trackId in this result set. If trackId is not present,
    // returns -1.
    virtual int getTrackRow(int trackId) const;

    virtual void setTable(const QString& tableName, const QStringList& columnNames, const QString& idColumn);

    virtual void buildIndex();
    QSqlDatabase database() const;

    /** Use this if you want a model that is read-only. */
    virtual Qt::ItemFlags readOnlyFlags(const QModelIndex &index) const;
    /** Use this if you want a model that can be changed  */
    virtual Qt::ItemFlags readWriteFlags(const QModelIndex &index) const;
    /** calls readWriteFlags() by default */
    virtual Qt::ItemFlags flags(const QModelIndex &index) const;

    // Set the columns used for searching. Names must correspond to the column
    // names in the table provided to setTable. Must be called after setTable is
    // called.
    virtual void setSearchColumns(const QStringList& searchColumns);
    virtual QString orderByClause() const;
    virtual QString filterClause() const;
    virtual void initHeaderData();
<<<<<<< HEAD
    void setCaching(bool isActive);
=======
    virtual void initDefaultSearchColumns();

    virtual void updateTrackInIndex(int trackId);
    virtual void updateTracksInIndex(QList<int> trackIds);
>>>>>>> ac2631d7

  private slots:
    void trackChanged(int trackId);
    void trackClean(int trackId);

  private:
    inline TrackPointer lookupCachedTrack(int trackId) const;
    inline QVariant getTrackValueForColumn(TrackPointer pTrack, int column) const;
    inline QVariant getTrackValueForColumn(int trackId, int column,
                                           TrackPointer pTrack=TrackPointer()) const;
    inline void setTrackValueForColumn(TrackPointer pTrack, int column, QVariant value);
    QVariant getBaseValue(const QModelIndex& index, int role = Qt::DisplayRole) const;

<<<<<<< HEAD

    bool m_isCachedModel;
    QString m_qTableName;
=======
    virtual int compareColumnValues(int iColumnNumber, Qt::SortOrder eSortOrder, QVariant val1, QVariant val2);
    virtual int findSortInsertionPoint(int trackId, TrackPointer pTrack,
                                       const QVector<int>& rowToTrack);

    QString m_tableName;
    QStringList m_columnNames;
    QString m_columnNamesJoined;
    QHash<QString, int> m_columnIndex;
    QStringList m_searchColumns;
    QVector<int> m_searchColumnIndices;
    QString m_idColumn;

>>>>>>> ac2631d7
    int m_iSortColumn;
    Qt::SortOrder m_eSortOrder;

    bool m_bInitialized;
    bool m_bIndexBuilt;
    QSqlRecord m_queryRecord;
    QHash<int, QVector<QVariant> > m_recordCache;
    QVector<int> m_rowToTrackId;
    QHash<int, int> m_trackIdToRow;
    QSet<int> m_trackOverrides;

    QString m_currentSearch;
    QString m_currentSearchFilter;

    QVector<QHash<int, QVariant> > m_headerInfo;

    TrackCollection* m_pTrackCollection;
    // TrackDAO isn't very const-correct
    mutable TrackDAO& m_trackDAO;
    QSqlDatabase m_database;
};

#endif /* BASESQLTABLEMODEL_H */<|MERGE_RESOLUTION|>--- conflicted
+++ resolved
@@ -69,14 +69,11 @@
     virtual QString orderByClause() const;
     virtual QString filterClause() const;
     virtual void initHeaderData();
-<<<<<<< HEAD
     void setCaching(bool isActive);
-=======
     virtual void initDefaultSearchColumns();
 
     virtual void updateTrackInIndex(int trackId);
     virtual void updateTracksInIndex(QList<int> trackIds);
->>>>>>> ac2631d7
 
   private slots:
     void trackChanged(int trackId);
@@ -90,15 +87,10 @@
     inline void setTrackValueForColumn(TrackPointer pTrack, int column, QVariant value);
     QVariant getBaseValue(const QModelIndex& index, int role = Qt::DisplayRole) const;
 
-<<<<<<< HEAD
-
-    bool m_isCachedModel;
-    QString m_qTableName;
-=======
     virtual int compareColumnValues(int iColumnNumber, Qt::SortOrder eSortOrder, QVariant val1, QVariant val2);
     virtual int findSortInsertionPoint(int trackId, TrackPointer pTrack,
                                        const QVector<int>& rowToTrack);
-
+    bool m_isCachedModel;
     QString m_tableName;
     QStringList m_columnNames;
     QString m_columnNamesJoined;
@@ -107,7 +99,6 @@
     QVector<int> m_searchColumnIndices;
     QString m_idColumn;
 
->>>>>>> ac2631d7
     int m_iSortColumn;
     Qt::SortOrder m_eSortOrder;
 
