/***************************************************************************
                          libraryscanner.cpp  -  scans library in a thread
                             -------------------
    begin                : 11/27/2007
    copyright            : (C) 2007 Albert Santoni
    email                : gamegod \a\t users.sf.net
***************************************************************************/

/***************************************************************************
*                                                                         *
*   This program is free software; you can redistribute it and/or modify  *
*   it under the terms of the GNU General Public License as published by  *
*   the Free Software Foundation; either version 2 of the License, or     *
*   (at your option) any later version.                                   *
*                                                                         *
***************************************************************************/

#include <QtCore>
#include <QtDebug>
#include "soundsourceproxy.h"
#include "library/legacylibraryimporter.h"
#include "libraryscanner.h"
#include "libraryscannerdlg.h"
#include "trackinfoobject.h"

LibraryScanner::LibraryScanner(TrackCollection* collection) :
    m_pCollection(collection),
    m_libraryHashDao(m_database),
    m_cueDao(m_database),
    m_trackDao(m_database, m_cueDao),
    m_playlistDao(m_database),
    //Don't initialize m_database here, we need to do it in run() so the DB conn is in
    //the right thread.
    nameFilters(SoundSourceProxy::supportedFileExtensionsString().split(" "))
{

    qDebug() << "Constructed LibraryScanner!!!";
    resetCancel();

    //Force the GUI thread's TrackInfoObject cache to be cleared
    //when a library scan is finished, because we might have
    //modified the database directly when we detected moved files,
    //and the TIOs corresponding to the moved files would then have the
    //wrong track location.
    connect(this, SIGNAL(scanFinished()),
            &(collection->getTrackDAO()), SLOT(clearCache()));

    /* The "Album Artwork" folder within iTunes stores Album Arts.
     * It has numerous hundreds of sub folders but no audio files
     * We put this folder on a "black list"
     * On Windows, the iTunes folder is contained within the standard music folder
     * Hence, Mixxx will scan the "Album Arts folder" for standard users which is wasting time
     */
    m_iTunesArtFolder = "";
#if defined(__WINDOWS__)
		QSettings settings("HKEY_CURRENT_USER\\Software\\Microsoft\\Windows\\CurrentVersion\\Explorer\\Shell Folders", QSettings::NativeFormat);
		// if the value method fails it returns QTDir::homePath
		m_iTunesArtFolder = settings.value("My Music", QDir::homePath()).toString();
		m_iTunesArtFolder += "\\iTunes\\Album Artwork";
		m_iTunesArtFolder.replace(QString("\\"), QString("/"));
#elif defined(__APPLE__)
		m_iTunesArtFolder = QDir::homePath() + "/Music/iTunes/Album Artwork";
#endif
}

LibraryScanner::~LibraryScanner()
{
    //IMPORTANT NOTE: This code runs in the GUI thread, so it should _NOT_ use
    //                the m_trackDao that lives inside this class. It should use
    //                the DAOs that live in m_pTrackCollection.

    if (isRunning()) {
        //Cancel any running library scan...
        m_pCollection->slotCancelLibraryScan();
        this->cancel();

        wait(); //Wait for thread to finish
    }

    //Do housekeeping on the LibraryHashes table.
    m_pCollection->getDatabase().transaction();

    //Mark the corresponding file locations in the track_locations table as deleted
    //if we find one or more deleted directories.
    QStringList deletedDirs;
    QSqlQuery query(m_pCollection->getDatabase());
    query.prepare("SELECT directory_path FROM LibraryHashes "
                  "WHERE directory_deleted=1");
    if (query.exec()) {
        while (query.next()) {
            QString directory = query.value(query.record().indexOf("directory_path")).toString();
            deletedDirs << directory;
        }
    } else {
        qDebug() << "Couldn't SELECT deleted directories" << query.lastError();
    }

    //Delete any directories that have been marked as deleted...
    query.finish();
    query.exec("DELETE FROM LibraryHashes "
               "WHERE directory_deleted=1");

    //Print out any SQL error, if there was one.
    if (query.lastError().isValid()) {
     	qDebug() << query.lastError();
    }

    QString dir;
    foreach(dir, deletedDirs) {
        m_pCollection->getTrackDAO().markTrackLocationsAsDeleted(dir);
    }

    m_pCollection->getDatabase().commit();

    //Close our database connection
    Q_ASSERT(!m_database.rollback()); //Rollback any uncommitted transaction
    //The above is an ASSERT because there should never be an outstanding
    //transaction when this code is called. If there is, it means we probably
    //aren't committing a transaction somewhere that should be.
    if (m_database.isOpen())
        m_database.close();

    qDebug() << "LibraryScanner destroyed";
}

void LibraryScanner::run()
{
    unsigned static id = 0; //the id of this thread, for debugging purposes //XXX copypasta (should factor this out somehow), -kousu 2/2009
    QThread::currentThread()->setObjectName(QString("LibraryScanner %1").arg(++id));
    //m_pProgress->slotStartTiming();

    //Lower our priority to help not grind crappy computers.
    setPriority(QThread::LowPriority);

    if (!m_database.isOpen()) {
        m_database = QSqlDatabase::addDatabase("QSQLITE", "LIBRARY_SCANNER");
        m_database.setHostName("localhost");
        m_database.setDatabaseName(MIXXX_DB_PATH);
        m_database.setUserName("mixxx");
        m_database.setPassword("mixxx");

        //Open the database connection in this thread.
        if (!m_database.open()) {
            qDebug() << "Failed to open database from library scanner thread." << m_database.lastError();
            return;
        }
    }

    m_libraryHashDao.setDatabase(m_database);
    m_cueDao.setDatabase(m_database);
    m_trackDao.setDatabase(m_database);
    m_playlistDao.setDatabase(m_database);

    m_libraryHashDao.initialize();
    m_cueDao.initialize();
    m_trackDao.initialize();
    m_playlistDao.initialize();

    m_pCollection->resetLibaryCancellation();

    QTime t2;
    t2.start();
    
    //Try to upgrade the library from 1.7 (XML) to 1.8+ (DB) if needed
    QString upgrade_filename = QDir::homePath().append("/").append(SETTINGS_PATH).append("DBUPGRADED");
    qDebug() << "upgrade filename is " << upgrade_filename;
    QFile upgradefile(upgrade_filename);
    if (!upgradefile.open(QIODevice::ReadOnly | QIODevice::Text))
    {
	    LegacyLibraryImporter libImport(m_trackDao, m_playlistDao);
	    connect(&libImport, SIGNAL(progress(QString)),
	            m_pProgress, SLOT(slotUpdate(QString)),
	            Qt::BlockingQueuedConnection);
	    m_database.transaction();
	    libImport.import();
	    m_database.commit();
	    qDebug("Legacy importer took %d ms", t2.elapsed());
	    
	}
	else
		upgradefile.close();

<<<<<<< HEAD
    //Refresh the name filters in case we loaded new 
=======
    //Refresh the name filters in case we loaded new
>>>>>>> f20e6983
    //SoundSource plugins.
    nameFilters = SoundSourceProxy::supportedFileExtensionsString().split(" ");

    // Time the library scanner.
    QTime t;
    t.start();

    //First, we're going to mark all the directories that we've
    //previously hashed as needing verification. As we search through the directory tree
    //when we rescan, we'll mark any directory that does still exist as verified.
    m_libraryHashDao.invalidateAllDirectories();

    //Mark all the tracks in the library as needing
    //verification of their existance...
    //(ie. we want to check they're still on your hard drive where
    //we think they are)
    m_trackDao.invalidateTrackLocationsInLibrary(m_qLibraryPath);

    qDebug() << "Recursively scanning library.";
    //Start scanning the library.
    //THIS SHOULD NOT BE IN A TRANSACTION! Each addTrack() call from inside
    //recursiveScan() handles it's own transactions.

    QList<TrackInfoObject*> tracksToAdd;

    bool bScanFinishedCleanly = recursiveScan(m_qLibraryPath, tracksToAdd);

    if (!bScanFinishedCleanly) {
        qDebug() << "Recursive scan interrupted.";
    } else {
        qDebug() << "Recursive scan finished cleanly.";
    }
	/*
     * We store the scanned files in the database: Note that the recursiveScan()
     * method used TrackCollection::importDirectory() to scan the folders. The
     * method TrackCollection::importDirectory() added all the files to the
     * 'tracksToAdd' list.
     *
     * The following statement writes all the scanned tracks in the list to the
     * database at once. We don't care if the scan has been cancelled or not.
     *
     * This new approach accelerates the scanning process massively by a factor
     * of 3-4 !!!
     */

    // Runs inside a transaction
    m_trackDao.addTracks(tracksToAdd);

    QMutableListIterator<TrackInfoObject*> it(tracksToAdd);
    while (it.hasNext()) {
        TrackInfoObject* pTrack = it.next();
        it.remove();
        delete pTrack;
    }

    //Start a transaction for all the library hashing (moved file detection)
    //stuff.
    m_database.transaction();

    //At the end of a scan, mark all tracks and directories that
    //weren't "verified" as "deleted" (as long as the scan wasn't cancelled
    //half way through. This condition is important because our rescanning
    //algorithm starts by marking all tracks and dirs as unverified, so a
    //cancelled scan might leave half of your library as unverified. Don't
    //want to mark those tracks/dirs as deleted in that case) :)
    if (bScanFinishedCleanly)
    {
        qDebug() << "Marking unverified tracks as deleted.";
        m_trackDao.markUnverifiedTracksAsDeleted();
        qDebug() << "Marking unverified directories as deleted.";
        m_libraryHashDao.markUnverifiedDirectoriesAsDeleted();

        //Check to see if the "deleted" tracks showed up in another location,
        //and if so, do some magic to update all our tables.
        qDebug() << "Detecting moved files.";
        m_trackDao.detectMovedFiles();

        //Remove the hashes for any directories that have been
        //marked as deleted to clean up. We need to do this otherwise
        //we can skip over songs if you move a set of songs from directory
        //A to B, then back to A.
        m_libraryHashDao.removeDeletedDirectoryHashes();

        m_database.commit();
        qDebug() << "Scan finished cleanly";
    }
    else {
        m_database.rollback();
        qDebug() << "Scan cancelled";
    }

    qDebug("Scan took: %d ms", t.elapsed());

    //m_pProgress->slotStopTiming();

    Q_ASSERT(!m_database.rollback()); //Rollback any uncommitted transaction
    //The above is an ASSERT because there should never be an outstanding
    //transaction when this code is called. If there is, it means we probably
    //aren't committing a transaction somewhere that should be.
    m_database.close();

    resetCancel();
    emit(scanFinished());
}

void LibraryScanner::scan(QString libraryPath)
{
    m_qLibraryPath = libraryPath;
    m_pProgress = new LibraryScannerDlg();

    //The important part here is that we need to use
    //Qt::BlockingQueuedConnection, because we're sending these signals across
    //threads. Normally you'd use regular QueuedConnections for this, but since
    //we don't have an event loop running and we need the signals to get
    //processed immediately, we have to use
    //BlockingQueuedConnection. (DirectConnection isn't an option for sending
    //signals across threads.)
    connect(m_pCollection, SIGNAL(progressLoading(QString)),
            m_pProgress, SLOT(slotUpdate(QString)));
            //Qt::BlockingQueuedConnection);
    connect(this, SIGNAL(progressHashing(QString)),
            m_pProgress, SLOT(slotUpdate(QString)));
            //Qt::BlockingQueuedConnection);
    connect(this, SIGNAL(scanFinished()),
            m_pProgress, SLOT(slotScanFinished()));
    connect(m_pProgress, SIGNAL(scanCancelled()),
            m_pCollection, SLOT(slotCancelLibraryScan()));
    connect(m_pProgress, SIGNAL(scanCancelled()),
            this, SLOT(cancel()));
    scan();
}

void LibraryScanner::cancel()
{
    m_libraryScanMutex.lock();
    m_bCancelLibraryScan = 1;
    m_libraryScanMutex.unlock();
}

void LibraryScanner::resetCancel()
{
    m_libraryScanMutex.lock();
    m_bCancelLibraryScan = 0;
    m_libraryScanMutex.unlock();
}

void LibraryScanner::scan()
{
    start(); //Starts the thread by calling run()
}

/** Recursively scan a music library. Doesn't import tracks for any directories that
    have already been scanned and have not changed. Changes are tracked by performing
    a hash of the directory's file list, and those hashes are stored in the database.
*/
bool LibraryScanner::recursiveScan(QString dirPath, QList<TrackInfoObject*>& tracksToAdd)
{
    QDirIterator fileIt(dirPath, nameFilters, QDir::Files | QDir::NoDotAndDotDot);
    QString currentFile;
    bool bScanFinishedCleanly = true;

    //qDebug() << "Scanning dir:" << dirPath;

    QString newHashStr;
    bool prevHashExists = false;
    int newHash = -1;
    int prevHash = -1;
    //Note: A hash of "0" is a real hash if the directory contains no files!

    while (fileIt.hasNext())
    {
	    currentFile = fileIt.next();
	    //qDebug() << currentFile;
	    newHashStr += currentFile;
    }

    //Calculate a hash of the directory's file list.
    newHash = qHash(newHashStr);
    
    //qDebug() << dirPath << "new hash" << newHash;

    //Try to retrieve a hash from the last time that directory was scanned.
    prevHash = m_libraryHashDao.getDirectoryHash(dirPath);
    prevHashExists = (prevHash == -1) ? false : true;

    //Compare the hashes, and if they don't match, rescan the files in that directory!
    if (prevHash != newHash)
    {
        //If we didn't know about this directory before...
        if (!prevHashExists) {
        	qDebug() << "creating hash";
            m_libraryHashDao.saveDirectoryHash(dirPath, newHash);
        }
        else //Contents of a known directory have changed.
             //Just need to update the old hash in the database and then rescan it.
        {
            qDebug() << "old hash was" << prevHash << "and new hash is" << newHash;
            m_libraryHashDao.updateDirectoryHash(dirPath, newHash, 0);
        }

        //Rescan that mofo!
        bScanFinishedCleanly = m_pCollection->importDirectory(dirPath, m_trackDao, tracksToAdd);
    }
    else //prevHash == newHash
    {
        //The files in the directory haven't changed, so we don't need to do anything, right?
        //Wrong! We need to mark the directory in the database as "existing", so that we can
        //keep track of directories that have been deleted to stop the database from keeping
        //rows about deleted directories around. :)
        //qDebug() << "prevHash == newHash";

        // Mark the directory as verified and not deleted.
        // m_libraryHashDao.markAsExisting(dirPath);
        // m_libraryHashDao.markAsVerified(dirPath);
        m_libraryHashDao.updateDirectoryStatus(dirPath, false, true);

        //We also need to mark the tracks _inside_ this directory as verified.
        //Note that this doesn't mark the tracks as existing, just that they're in
        //the same state as the last time we scanned this directory.
        m_trackDao.markTracksInDirectoryAsVerified(dirPath);

        emit(progressHashing(dirPath));
    }

    //Let us break out of library directory hashing (the actual file scanning
    //stuff is in TrackCollection::importDirectory)
    m_libraryScanMutex.lock();
    bool cancel = m_bCancelLibraryScan;
    m_libraryScanMutex.unlock();
    if (cancel)
        return false;


    //Look at all the subdirectories and scan them recursively...
    QDirIterator dirIt(dirPath, QDir::Dirs | QDir::NoDotAndDotDot);
    while (dirIt.hasNext() && bScanFinishedCleanly)
    {
        QString nextPath = dirIt.next();

        // Skip the iTunes Album Art Folder since it is probably a waste of
        // time.
        if (nextPath == m_iTunesArtFolder)
            continue;

        if (!recursiveScan(nextPath, tracksToAdd))
            bScanFinishedCleanly = false;
    }

    return bScanFinishedCleanly;
}

/**
   Table: LibraryHashes
   PRIMARY KEY string directory
   string hash


   Recursive Algorithm:
   1) QDirIterator, iterate over all _files_ in a directory to construct a giant string.
   2) newHash = Hash that string.
   3) prevHash = SELECT from LibraryHashes * WHERE directory == strDirectory
   4) if (prevHash != newHash) scanDirectory(strDirectory); //Do a NON-RECURSIVE scan of the files in that dir.
   5) For each directory in strDirectory, execute this algorithm.

  */
<|MERGE_RESOLUTION|>--- conflicted
+++ resolved
@@ -180,11 +180,7 @@
 	else
 		upgradefile.close();
 
-<<<<<<< HEAD
-    //Refresh the name filters in case we loaded new 
-=======
     //Refresh the name filters in case we loaded new
->>>>>>> f20e6983
     //SoundSource plugins.
     nameFilters = SoundSourceProxy::supportedFileExtensionsString().split(" ");
 
