--- conflicted
+++ resolved
@@ -36,13 +36,9 @@
     void onRightClickChild(const QPoint& globalPos, QModelIndex index);
     void onLazyChildExpandation(const QModelIndex& index);
     void refreshLibraryModels();
-<<<<<<< HEAD
 
   private:
-=======
-private:
     QSharedPointer<BaseTrackCache> m_pBaseTrackCache;
->>>>>>> 0cadae82
     LibraryTableModel* m_pLibraryTableModel;
     MissingTableModel* m_pMissingTableModel;
     TreeItemModel m_childModel;
