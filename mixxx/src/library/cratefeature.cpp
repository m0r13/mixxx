--- conflicted
+++ resolved
@@ -44,36 +44,15 @@
             this, SLOT(slotImportPlaylist()));
 
     m_crateListTableModel.setTable("crates");
-    m_crateListTableModel.removeColumn(m_crateListTableModel.fieldIndex("id"));
-    m_crateListTableModel.removeColumn(m_crateListTableModel.fieldIndex("show"));
     m_crateListTableModel.setSort(m_crateListTableModel.fieldIndex("name"),
-                              Qt::AscendingOrder);
+                                  Qt::AscendingOrder);
     m_crateListTableModel.setFilter("show = 1");
     m_crateListTableModel.select();
-    
-    //construct child model
+
+    // construct child model
     TreeItem *rootItem = new TreeItem();
-
-    int idColumn = m_crateListTableModel.record().indexOf("name");
-    for (int row = 0; row < m_crateListTableModel.rowCount(); ++row) {
-            QModelIndex ind = m_crateListTableModel.index(row, idColumn);
-            QString crate_name = m_crateListTableModel.data(ind).toString();
-            TreeItem *playlist_item = new TreeItem(crate_name, crate_name, this, rootItem);
-            CrateDAO crateDao = m_pTrackCollection->getCrateDAO();
-            int crateID = crateDao.getCrateIdByName(crate_name);
-            bool locked = crateDao.isCrateLocked(crateID);
-            
-            if (locked) {
-                playlist_item->setIcon(QIcon(":/images/library/ic_library_locked.png"));
-            }
-            else {
-                playlist_item->setIcon(QIcon());
-            }
-            
-            rootItem->appendChild(playlist_item);
-    }
     m_childModel.setRootItem(rootItem);
-
+    constructChildModel();
 }
 
 CrateFeature::~CrateFeature() {
@@ -83,7 +62,6 @@
     delete m_pRenameCrateAction;
     delete m_pLockCrateAction;
     delete m_pImportPlaylistAction;
-
 }
 
 QVariant CrateFeature::title() {
@@ -133,7 +111,6 @@
     CrateDAO& crateDao = m_pTrackCollection->getCrateDAO();
     int crateId = crateDao.getCrateIdByName(crateName);
     bool locked = crateDao.isCrateLocked(crateId);
-    
     return !locked;
 }
 
@@ -174,20 +151,17 @@
 void CrateFeature::onRightClickChild(const QPoint& globalPos, QModelIndex index) {
     //Save the model index so we can get it in the action slots...
     m_lastRightClickedIndex = index;
+
     QString crateName = index.data().toString();
     CrateDAO& crateDAO = m_pTrackCollection->getCrateDAO();
     int crateId = crateDAO.getCrateIdByName(crateName);
+
     bool locked = crateDAO.isCrateLocked(crateId);
+
     m_pDeleteCrateAction->setEnabled(!locked);
     m_pRenameCrateAction->setEnabled(!locked);
-    
-    if (locked) {
-        m_pLockCrateAction->setText(tr("Unlock"));
-
-    }
-    else {
-        m_pLockCrateAction->setText(tr("Lock"));
-    }
+
+    m_pLockCrateAction->setText(locked ? tr("Unlock") : tr("Lock"));
 
     QMenu menu(NULL);
     menu.addAction(m_pCreateCrateAction);
@@ -205,7 +179,7 @@
     QString name;
     bool validNameGiven = false;
     CrateDAO& crateDao = m_pTrackCollection->getCrateDAO();
-    
+
     do {
         bool ok = false;
         name = QInputDialog::getText(NULL,
@@ -218,7 +192,7 @@
             return;
 
         int existingId = crateDao.getCrateIdByName(name);
-        
+
         if (existingId != -1) {
             QMessageBox::warning(NULL,
                                  tr("Creating Crate Failed"),
@@ -232,11 +206,11 @@
         else {
             validNameGiven = true;
         }
-        
+
     } while (!validNameGiven);
 
     bool crateCreated = crateDao.createCrate(name);
-    
+
     if (crateCreated) {
         clearChildModel();
         m_crateListTableModel.select();
@@ -262,6 +236,12 @@
     CrateDAO crateDao = m_pTrackCollection->getCrateDAO();
     int crateId = crateDao.getCrateIdByName(crateName);
     bool locked = crateDao.isCrateLocked(crateId);
+
+    if (locked) {
+        qDebug() << "Skipping crate deletion because crate" << crateId << "is locked.";
+        return;
+    }
+
     bool deleted = crateDao.deleteCrate(crateId);
 
     if (deleted) {
@@ -276,11 +256,18 @@
 
 void CrateFeature::slotRenameCrate() {
     QString oldName = m_lastRightClickedIndex.data().toString();
-    int crateId = m_pTrackCollection->getCrateDAO().getCrateIdByName(oldName);
+    CrateDAO crateDao = m_pTrackCollection->getCrateDAO();
+    int crateId = crateDao.getCrateIdByName(oldName);
+    bool locked = crateDao.isCrateLocked(crateId);
+
+    if (locked) {
+        qDebug() << "Skipping crate rename because crate" << crateId << "is locked.";
+        return;
+    }
 
     QString newName;
     bool validNameGiven = false;
-    
+
     do {
         bool ok = false;
         newName = QInputDialog::getText(NULL,
@@ -289,7 +276,7 @@
                                         QLineEdit::Normal,
                                         oldName,
                                         &ok).trimmed();
-                                        
+
         if (!ok || newName == oldName) {
             return;
         }
@@ -335,65 +322,41 @@
     }
 
     TreeItem* crateItem = m_childModel.getItem(m_lastRightClickedIndex);
-    
-    if (locked) {
-        crateItem->setIcon(QIcon(":/images/library/ic_library_locked.png"));
-    }
-    else {
-        crateItem->setIcon(QIcon());
-    }
+    crateItem->setIcon(
+        locked ? QIcon(":/images/library/ic_library_locked.png") : QIcon());
 }
 
 
 /**
   * Purpose: When inserting or removing playlists,
   * we require the sidebar model not to reset.
-  * This method queries the database and does dynamic insertion 
+  * This method queries the database and does dynamic insertion
 */
 void CrateFeature::constructChildModel()
 {
     QList<TreeItem*> data_list;
-    int idColumn = m_crateListTableModel.record().indexOf("name");
-<<<<<<< HEAD
+    int nameColumn = m_crateListTableModel.record().indexOf("name");
+    int idColumn = m_crateListTableModel.record().indexOf("id");
     //Access the invisible root item
     TreeItem* root = m_childModel.getItem(QModelIndex());
-    
+    CrateDAO crateDao = m_pTrackCollection->getCrateDAO();
+
     for (int row = 0; row < m_crateListTableModel.rowCount(); ++row) {
-            QModelIndex ind = m_crateListTableModel.index(row, idColumn);
+            QModelIndex ind = m_crateListTableModel.index(row, nameColumn);
             QString crate_name = m_crateListTableModel.data(ind).toString();
+            ind = m_crateListTableModel.index(row, idColumn);
+            int crate_id = m_crateListTableModel.data(ind).toInt();
+
             //Create the TreeItem whose parent is the invisible root item
             TreeItem* item = new TreeItem(crate_name, crate_name, this, root);
+            bool locked = crateDao.isCrateLocked(crate_id);
+            item->setIcon(locked ? QIcon(":/images/library/ic_library_locked.png") : QIcon());
             data_list.append(item);
-    }   
-    //Append all the newly created TreeItems in a dynamic way to the childmodel 
-    m_childModel.insertRows(data_list, 0, m_crateListTableModel.rowCount());  
-=======
-    CrateDAO crateDao = m_pTrackCollection->getCrateDAO();
-
-    for (int row = 0; row < m_crateListTableModel.rowCount(); ++row) {
-            QModelIndex ind = m_crateListTableModel.index(row, idColumn);
-            QString crate_name = m_crateListTableModel.data(ind).toString();
-            data_list.append(crate_name);
-    }
-    
+    }
+    //Append all the newly created TreeItems in a dynamic way to the childmodel
     m_childModel.insertRows(data_list, 0, m_crateListTableModel.rowCount());
-    
-    for (int row = 0; row < m_childModel.rowCount(); ++row) {
-        QModelIndex ind = m_childModel.index(row, 0);
-        QString crate_name = m_childModel.data(ind, Qt::DisplayRole).toString();
-        int crateID = crateDao.getCrateIdByName(crate_name);
-        bool locked = crateDao.isCrateLocked(crateID);
-        TreeItem* playlist_item = m_childModel.getItem(ind);
-        
-        if (locked) {
-            playlist_item->setIcon(QIcon(":/images/library/ic_library_locked.png"));
-        }
-        else {
-            playlist_item->setIcon(QIcon());
-        }
-    }
->>>>>>> 2d87f74a
-}
+}
+
 /**
   * Clears the child model dynamically
   */
@@ -401,23 +364,22 @@
 {
     m_childModel.removeRows(0,m_crateListTableModel.rowCount());
 }
+
 void CrateFeature::slotImportPlaylist()
 {
     qDebug() << "slotImportPlaylist() row:" ; //<< m_lastRightClickedIndex.data();
 
 
-    QString playlist_file = QFileDialog::getOpenFileName
-            (
-            NULL,
-            tr("Import Playlist"),
-            QDesktopServices::storageLocation(QDesktopServices::MusicLocation),
-            tr("Playlist Files (*.m3u *.pls)") 
-            );
+    QString playlist_file = QFileDialog::getOpenFileName(
+        NULL,
+        tr("Import Playlist"),
+        QDesktopServices::storageLocation(QDesktopServices::MusicLocation),
+        tr("Playlist Files (*.m3u *.pls)"));
     //Exit method if user cancelled the open dialog.
     if (playlist_file.isNull() || playlist_file.isEmpty() ) return;
 
     Parser* playlist_parser = NULL;
-    
+
     if(playlist_file.endsWith(".m3u", Qt::CaseInsensitive))
     {
         playlist_parser = new ParserM3u();
@@ -430,17 +392,16 @@
     {
         return;
     }
-    
+
     QList<QString> entries = playlist_parser->parse(playlist_file);
 
     //Iterate over the List that holds URLs of playlist entires
     for (int i = 0; i < entries.size(); ++i) {
         m_crateTableModel.addTrack(QModelIndex(), entries[i]);
-        
+
     }
 
     //delete the parser object
-    if(playlist_parser) delete playlist_parser;
-    
-    
-}
+    if(playlist_parser)
+        delete playlist_parser;
+}
