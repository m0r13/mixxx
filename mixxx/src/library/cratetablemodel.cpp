--- conflicted
+++ resolved
@@ -184,41 +184,7 @@
 }
 
 void CrateTableModel::slotSearch(const QString& searchText) {
-<<<<<<< HEAD
-    if (!m_currentSearch.isNull() && m_currentSearch == searchText)
-        return;
-    m_currentSearch = searchText;
-
-    QString filter;
-    if (searchText == "")
-        filter = "(" + LibraryTableModel::DEFAULT_LIBRARYFILTER + ")";
-    else {
-    	//update database so searches reflect updated data
-  		m_pTrackCollection->getTrackDAO().saveDirtyTracks();
-  		
-        QSqlField search("search", QVariant::String);
-
-
-        filter = "(" + LibraryTableModel::DEFAULT_LIBRARYFILTER;
-
-        foreach(QString term, searchText.split(" "))
-        {
-            search.setValue("%" + term + "%");
-            QString escapedText = database().driver()->formatValue(search);
-            filter += " AND (artist LIKE " + escapedText + " OR " +
-                    "album LIKE " + escapedText + " OR " +
-                    "location LIKE " + escapedText + " OR " +
-                    "comment LIKE " + escapedText + " OR " +
-                    "title  LIKE " + escapedText + ")";
-        }
-
-        filter += ")";
-    }
-
-    setFilter(filter);
-=======
     BaseSqlTableModel::search(searchText);
->>>>>>> 98f88d37
 }
 
 const QString CrateTableModel::currentSearch() {
