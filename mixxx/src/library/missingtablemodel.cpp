--- conflicted
+++ resolved
@@ -137,30 +137,7 @@
 }
 
 void MissingTableModel::slotSearch(const QString& searchText) {
-<<<<<<< HEAD
-    if (!m_currentSearch.isNull() && m_currentSearch == searchText)
-        return;
-    m_currentSearch = searchText;
-    
-    QString filter;
-    if (searchText == "")
-        filter = "(" + MissingTableModel::MISSINGFILTER + ")";
-    else {
-    	//update database so searches reflect updated data
-    	m_trackDao.saveDirtyTracks();
-    	
-        QSqlField search("search", QVariant::String);
-        search.setValue("%" + searchText + "%");
-        QString escapedText = database().driver()->formatValue(search);
-        filter = "(" + MissingTableModel::MISSINGFILTER + " AND " +
-                "(artist LIKE " + escapedText + " OR " +
-                "album LIKE " + escapedText + " OR " +
-                "title LIKE " + escapedText + "))";
-    }
-    setFilter(filter);
-=======
     BaseSqlTableModel::search(searchText);
->>>>>>> 98f88d37
 }
 
 const QString MissingTableModel::currentSearch() {
