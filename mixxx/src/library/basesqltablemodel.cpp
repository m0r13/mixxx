--- conflicted
+++ resolved
@@ -467,13 +467,9 @@
 				if (value.toString().startsWith(m_sPrefix))
 					return value.toString().remove(0, m_sPrefix.size() + 1);
             } else if (column == fieldIndex(LIBRARYTABLE_DATETIMEADDED)) {
-<<<<<<< HEAD
-                value = value.toDateTime().toString("yyyy-MM-dd"); //I prefer year first
-=======
                 QDateTime gmtDate = value.toDateTime();
                 gmtDate.setTimeSpec(Qt::UTC);
                 value = gmtDate.toLocalTime();
->>>>>>> c953e360
             } else if (column == fieldIndex(PLAYLISTTRACKSTABLE_DATETIMEADDED)) {
                 QDateTime gmtDate = value.toDateTime();
                 gmtDate.setTimeSpec(Qt::UTC);
