--- conflicted
+++ resolved
@@ -216,27 +216,16 @@
 
 void TrackDAO::prepareLibraryInsert(QSqlQuery& query) {
     query.prepare("INSERT INTO library (artist, title, album, year, genre, tracknumber, "
-<<<<<<< HEAD
                   "filetype, location, comment, url, duration, "
-                  "bitrate, samplerate, cuepoint, bpm, wavesummaryhex, "
+                  "bitrate, samplerate, cuepoint, bpm, replaygain, wavesummaryhex, "
+                  "timesplayed, "
                   "channels, mixxx_deleted, header_parsed, beats) "
                   "VALUES (:artist, "
                   ":title, :album, :year, :genre, :tracknumber, "
                   ":filetype, :location, :comment, :url, :duration, "
-                  ":bitrate, :samplerate, :cuepoint, :bpm, :wavesummaryhex, "
-                  ":channels, :mixxx_deleted, :header_parsed, :beats)");
-=======
-                  "filetype, location, comment, url, duration, rating, key, "
-                  "bitrate, samplerate, cuepoint, bpm, replaygain, wavesummaryhex, "
-                  "timesplayed, "
-                  "channels, mixxx_deleted, header_parsed) "
-                  "VALUES (:artist, "
-                  ":title, :album, :year, :genre, :tracknumber, "
-                  ":filetype, :location, :comment, :url, :duration, :rating, :key,"
                   ":bitrate, :samplerate, :cuepoint, :bpm, :replaygain, :wavesummaryhex, "
                   ":timesplayed, "
-                  ":channels, :mixxx_deleted, :header_parsed)");
->>>>>>> 3d3d04f0
+                  ":channels, :mixxx_deleted, :header_parsed, :beats)");
 }
 
 void TrackDAO::bindTrackToLibraryInsert(QSqlQuery& query, TrackInfoObject* pTrack, int trackLocationId) {
@@ -261,13 +250,9 @@
     const QByteArray* pWaveSummary = pTrack->getWaveSummary();
     if (pWaveSummary) //Avoid null pointer deref
         query.bindValue(":wavesummaryhex", *pWaveSummary);
-<<<<<<< HEAD
     else
         query.bindValue(":wavesummaryhex", NULL);
-    //query.bindValue(":timesplayed", pTrack->getCuePoint());
-=======
     query.bindValue(":timesplayed", pTrack->getTimesPlayed());
->>>>>>> 3d3d04f0
     //query.bindValue(":datetime_added", pTrack->getDateAdded());
     query.bindValue(":channels", pTrack->getChannels());
     query.bindValue(":mixxx_deleted", 0);
@@ -712,15 +697,10 @@
                   "filetype=:filetype, tracknumber=:tracknumber, "
                   "comment=:comment, url=:url, duration=:duration, rating=:rating, key=:key, "
                   "bitrate=:bitrate, samplerate=:samplerate, cuepoint=:cuepoint, "
-<<<<<<< HEAD
-                  "bpm=:bpm, wavesummaryhex=:wavesummaryhex, "
+                  "bpm=:bpm, replaygain=:replaygain, wavesummaryhex=:wavesummaryhex, "
+                  "timesplayed=:timesplayed, played=:played, "
                   "channels=:channels, header_parsed=:header_parsed, "
                   "beats=:beats "
-=======
-                  "bpm=:bpm, replaygain=:replaygain, wavesummaryhex=:wavesummaryhex, "
-                  "timesplayed=:timesplayed, played=:played, "
-                  "channels=:channels, header_parsed=:header_parsed "
->>>>>>> 3d3d04f0
                   "WHERE id="+QString("%1").arg(trackId));
     query.bindValue(":artist", pTrack->getArtist());
     query.bindValue(":title", pTrack->getTitle());
