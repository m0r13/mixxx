#include <QtDebug>
#include <QtCore>
#include <QtSql>

#include "library/dao/trackdao.h"

#include "audiotagger.h"
#include "library/queryutil.h"
#include "soundsourceproxy.h"
#include "track/beatfactory.h"
#include "track/beats.h"
#include "trackinfoobject.h"

// The number of tracks to cache in memory at once. Once the n+1'th track is
// created, the TrackDAO's QCache deletes its TrackPointer to the track, which
// allows the track reference count to drop to zero. The track cache basically
// functions to hold a reference to the track so its reference count stays above
// 0.
#define TRACK_CACHE_SIZE 5

TrackDAO::TrackDAO(QSqlDatabase& database,
                   CueDAO& cueDao,
                   PlaylistDAO& playlistDao,
                   CrateDAO& crateDao,
                   ConfigObject<ConfigValue> * pConfig)
        : m_database(database),
          m_cueDao(cueDao),
          m_playlistDao(playlistDao),
          m_crateDao(crateDao),
          m_trackCache(TRACK_CACHE_SIZE),
          m_pConfig(pConfig) {
}

void TrackDAO::finish() {
    //clear out played information on exit
    //crash prevention: if mixxx crashes, played information will be maintained
    qDebug() << "Clearing played information for this session";
    QSqlQuery query(m_database);
    if (!query.exec("UPDATE library SET played=0")) {
        LOG_FAILED_QUERY(query)
                << "Error clearing played value";
    }
}

TrackDAO::~TrackDAO() {
    qDebug() << "~TrackDAO()";
}

void TrackDAO::initialize() {
    qDebug() << "TrackDAO::initialize" << QThread::currentThread() << m_database.connectionName();
}

/** Retrieve the track id for the track that's located at "location" on disk.
    @return the track id for the track located at location, or -1 if the track
            is not in the database.
*/
int TrackDAO::getTrackId(QString absoluteFilePath) {
    //qDebug() << "TrackDAO::getTrackId" << QThread::currentThread() << m_database.connectionName();

    QSqlQuery query(m_database);
    query.prepare("SELECT library.id FROM library INNER JOIN track_locations ON library.location = track_locations.id WHERE track_locations.location=:location");
    query.bindValue(":location", absoluteFilePath);

    if (!query.exec()) {
        LOG_FAILED_QUERY(query);
        return -1;
    }

    int libraryTrackId = -1;
    if (query.next()) {
        libraryTrackId = query.value(query.record().indexOf("id")).toInt();
    }

    return libraryTrackId;
}

/** Some code (eg. drag and drop) needs to just get a track's location, and it's
    not worth retrieving a whole TrackInfoObject.*/
QString TrackDAO::getTrackLocation(int trackId) {
    qDebug() << "TrackDAO::getTrackLocation"
             << QThread::currentThread() << m_database.connectionName();
    QSqlQuery query(m_database);
    QString trackLocation = "";
    query.prepare("SELECT track_locations.location FROM track_locations INNER JOIN library ON library.location = track_locations.id WHERE library.id=:id");
    query.bindValue(":id", trackId);
    if (!query.exec()) {
        LOG_FAILED_QUERY(query);
        return "";
    }
    while (query.next()) {
        trackLocation = query.value(query.record().indexOf("location")).toString();
    }

    return trackLocation;
}

/** Check if a track exists in the library table already.
    @param file_location The full path to the track on disk, including the filename.
    @return true if the track is found in the library table, false otherwise.
*/
bool TrackDAO::trackExistsInDatabase(QString absoluteFilePath) {
    return (getTrackId(absoluteFilePath) != -1);
}

void TrackDAO::saveTrack(TrackPointer track) {
    if (track) {
        saveTrack(track.data());
    }
}

void TrackDAO::saveTrack(TrackInfoObject* pTrack) {
    if (!pTrack) {
        qWarning() << "TrackDAO::saveTrack() was given NULL track.";
    }
    //qDebug() << "TrackDAO::saveTrack" << pTrack->getId() << pTrack->getInfo();
    // If track's id is not -1, then update, otherwise add.
    int trackId = pTrack->getId();
    if (trackId != -1) {
        if (pTrack->isDirty()) {
            if (!m_dirtyTracks.contains(trackId)) {
                qDebug() << "WARNING: Inconsistent state in TrackDAO. Track is dirty while TrackDAO thinks it is clean.";
            }

            //qDebug() << this << "Dirty tracks before claen save:" << m_dirtyTracks.size();
            //qDebug() << "TrackDAO::saveTrack. Dirty. Calling update";
            updateTrack(pTrack);

            // Write audio meta data, if enabled in the preferences
            writeAudioMetaData(pTrack);

            //qDebug() << this << "Dirty tracks remaining after clean save:" << m_dirtyTracks.size();
        } else {
            //qDebug() << "TrackDAO::saveTrack. Not Dirty";
            //qDebug() << this << "Dirty tracks remaining:" << m_dirtyTracks.size();

            // Q_ASSERT(!m_dirtyTracks.contains(trackId));
            if (m_dirtyTracks.contains(trackId)) {
                qDebug() << "WARNING: Inconsistent state in TrackDAO. Track is clean while TrackDAO thinks it is dirty. Correcting.";
                m_dirtyTracks.remove(trackId);
            }

            //qDebug() << "Skipping track update for track" << pTrack->getId();
        }
    } else {
        addTrack(pTrack, false);
    }
}

bool TrackDAO::isDirty(int trackId) {
    return m_dirtyTracks.contains(trackId);
}

void TrackDAO::slotTrackDirty(TrackInfoObject* pTrack) {
    //qDebug() << "TrackDAO::slotTrackDirty" << pTrack->getInfo();
    // This is a private slot that is connected to TIO's created by this
    // TrackDAO. It is a way for the track to ask that it be saved. The only
    // time this could be unsafe is when the TIO's reference count drops to
    // 0. When that happens, the TIO is deleted with QObject:deleteLater, so Qt
    // will wait for this slot to comlete.
    if (pTrack) {
        int id = pTrack->getId();
        if (id != -1) {
            m_dirtyTracks.insert(id);
            emit(trackDirty(id));
        }
    }
}

void TrackDAO::slotTrackClean(TrackInfoObject* pTrack) {
    //qDebug() << "TrackDAO::slotTrackClean" << pTrack->getInfo();
    // This is a private slot that is connected to TIO's created by this
    // TrackDAO. It is a way for the track to ask that it be saved. The only
    // time this could be unsafe is when the TIO's reference count drops to
    // 0. When that happens, the TIO is deleted with QObject:deleteLater, so Qt
    // will wait for this slot to comlete.

    if (pTrack) {
        int id = pTrack->getId();
        if (id != -1) {
            m_dirtyTracks.remove(id);
            emit(trackClean(id));
        }
    }
}

void TrackDAO::slotTrackChanged(TrackInfoObject* pTrack) {
    //qDebug() << "TrackDAO::slotTrackChanged" << pTrack->getInfo();
    // This is a private slot that is connected to TIO's created by this
    // TrackDAO. It is a way for the track to ask that it be saved. The only
    // time this could be unsafe is when the TIO's reference count drops to
    // 0. When that happens, the TIO is deleted with QObject:deleteLater, so Qt
    // will wait for this slot to comlete.
    if (pTrack) {
        int id = pTrack->getId();
        if (id != -1) {
            emit(trackChanged(id));
        }
    }
}

void TrackDAO::slotTrackSave(TrackInfoObject* pTrack) {
    //qDebug() << "TrackDAO::slotTrackSave" << pTrack->getId() << pTrack->getInfo();
    // This is a private slot that is connected to TIO's created by this
    // TrackDAO. It is a way for the track to ask that it be saved. The last
    // time it is used is when the track is being deleted (i.e. its reference
    // count has dropped to 0). The TIO is deleted with QObject:deleteLater, so
    // Qt will wait for this slot to comlete.
    if (pTrack) {
        saveTrack(pTrack);
    }
}

void TrackDAO::saveDirtyTracks() {
    qDebug() << "TrackDAO::saveDirtyTracks()";
    QHashIterator<int, TrackWeakPointer> it(m_tracks);
    while (it.hasNext()) {
        it.next();
        // Auto-cast from TrackWeakPointer to TrackPointer
        TrackPointer pTrack = it.value();
        if (pTrack && pTrack->isDirty()) {
            saveTrack(pTrack);
        }
    }
    clearCache();
}

void TrackDAO::prepareTrackLocationsInsert(QSqlQuery& query) {
    query.prepare("INSERT INTO track_locations (location, directory, filename, filesize, fs_deleted, needs_verification) "
                  "VALUES (:location, :directory, :filename, :filesize, :fs_deleted, :needs_verification)");
}

void TrackDAO::bindTrackToTrackLocationsInsert(QSqlQuery& query, TrackInfoObject* pTrack) {
    query.bindValue(":location", pTrack->getLocation());
    query.bindValue(":directory", pTrack->getDirectory());
    query.bindValue(":filename", pTrack->getFilename());
    query.bindValue(":filesize", pTrack->getLength());
    // Should this check pTrack->exists()?
    query.bindValue(":fs_deleted", 0);
    query.bindValue(":needs_verification", 0);
}

void TrackDAO::prepareLibraryInsert(QSqlQuery& query) {
    query.prepare("INSERT INTO library (artist, title, album, year, genre, composer, "
				  "tracknumber, filetype, location, comment, url, duration, rating, key, "
                  "bitrate, samplerate, cuepoint, bpm, replaygain, wavesummaryhex, "
                  "timesplayed, "
                  "channels, mixxx_deleted, header_parsed, beats_version, beats_sub_version, beats, bpm_lock) "
                  "VALUES (:artist, "
                  ":title, :album, :year, :genre, :composer, :tracknumber, "
                  ":filetype, :location, :comment, :url, :duration, :rating, :key, "
                  ":bitrate, :samplerate, :cuepoint, :bpm, :replaygain, :wavesummaryhex, "
                  ":timesplayed, "
                  ":channels, :mixxx_deleted, :header_parsed, :beats_version, :beats_sub_version, :beats, :bpm_lock)");
}

void TrackDAO::bindTrackToLibraryInsert(
    QSqlQuery& query, TrackInfoObject* pTrack, int trackLocationId) {
    query.bindValue(":artist", pTrack->getArtist());
    query.bindValue(":title", pTrack->getTitle());
    query.bindValue(":album", pTrack->getAlbum());
    query.bindValue(":year", pTrack->getYear());
    query.bindValue(":genre", pTrack->getGenre());
    query.bindValue(":composer", pTrack->getComposer());
    query.bindValue(":tracknumber", pTrack->getTrackNumber());
    query.bindValue(":filetype", pTrack->getType());
    query.bindValue(":location", trackLocationId);
    query.bindValue(":comment", pTrack->getComment());
    query.bindValue(":url", pTrack->getURL());
    query.bindValue(":duration", pTrack->getDuration());
    query.bindValue(":rating", pTrack->getRating());
    query.bindValue(":bitrate", pTrack->getBitrate());
    query.bindValue(":samplerate", pTrack->getSampleRate());
    query.bindValue(":cuepoint", pTrack->getCuePoint());
    query.bindValue(":bpm_lock", pTrack->hasBpmLock()? 1 : 0);

    query.bindValue(":replaygain", pTrack->getReplayGain());
    query.bindValue(":key", pTrack->getKey());

    // We no longer store the wavesummary in the library table.
    query.bindValue(":wavesummaryhex", QVariant(QVariant::ByteArray));

    query.bindValue(":timesplayed", pTrack->getTimesPlayed());
    //query.bindValue(":datetime_added", pTrack->getDateAdded());
    query.bindValue(":channels", pTrack->getChannels());
    query.bindValue(":mixxx_deleted", 0);
    query.bindValue(":header_parsed", pTrack->getHeaderParsed() ? 1 : 0);

    const QByteArray* pBeatsBlob = NULL;
    QString blobVersion = "";
    BeatsPointer pBeats = pTrack->getBeats();
    // Fall back on cached BPM
    double dBpm = pTrack->getBpm();

    if (pBeats) {
        pBeatsBlob = pBeats->toByteArray();
        blobVersion = pBeats->getVersion();
        dBpm = pBeats->getBpm();
    }

    query.bindValue(":bpm", dBpm);
    query.bindValue(":beats_version", blobVersion);
    query.bindValue(":beats", pBeatsBlob ? *pBeatsBlob : QVariant(QVariant::ByteArray));
    delete pBeatsBlob;
}

void TrackDAO::addTracks(QList<TrackInfoObject*> tracksToAdd, bool unremove) {
    QSet<int> tracksAddedSet;
    QTime time;
    time.start();

    // Start the transaction
    m_database.transaction();

    QSqlQuery query(m_database);
    QSqlQuery query_finder(m_database);
    query_finder.prepare("SELECT id FROM track_locations WHERE location=:location");

    // Major time saver for having this outside the loop
    prepareTrackLocationsInsert(query);

    QStringList trackLocationIds;
    foreach (TrackInfoObject* pTrack, tracksToAdd) {
        if (pTrack == NULL || !isTrackFormatSupported(pTrack)) {
            // TODO(XXX) provide some kind of error code on a per-track basis.
            continue;
        }
        bindTrackToTrackLocationsInsert(query, pTrack);

        int trackLocationId = -1;
        if (!query.exec()) {
            qDebug() << "Location " << pTrack->getLocation() << " is already in the DB";
            query_finder.bindValue(":location", pTrack->getLocation());

            if (!query_finder.exec()) {
                // We can't even select this, something is wrong. Skip this
                // track -- maybe we'll have luck with others.
                LOG_FAILED_QUERY(query_finder)
                        << "Can't find track location ID after failing to insert. Something is wrong.";
                continue;
            }
            while (query_finder.next()) {
                trackLocationId = query_finder.value(query_finder.record().indexOf("id")).toInt();
            }
        } else {
            // Inserting succeeded, so just get the last rowid.
            QVariant lastInsert = query.lastInsertId();
            trackLocationId = lastInsert.toInt();
        }

        // To save time on future queries, setId the trackLocationId on the
        // track. This takes advantage of the fact that I know the
        // LibraryScanner doesn't use these tracks for anything. rryan 9/2010
        pTrack->setId(trackLocationId);
        trackLocationIds.append(QString::number(trackLocationId));
    }

    // Look up pre-existing library records for the track location ids.
    QSqlQuery track_lookup(m_database);
    // Mapping of track library record id to mixxx_deleted field.
    QHash<int, QPair<int, bool> > tracksPresent;
    track_lookup.prepare(
        QString("SELECT location, id, mixxx_deleted from library WHERE location IN (%1)")
        .arg(trackLocationIds.join(",")));

    if (!track_lookup.exec()) {
        LOG_FAILED_QUERY(track_lookup)
                << "Failed to lookup existing tracks:";
    } else {
        QSqlRecord track_lookup_record = track_lookup.record();
        int locationIdColumn = track_lookup_record.indexOf("location");
        int idColumn = track_lookup_record.indexOf("id");
        int mixxxDeletedColumn = track_lookup_record.indexOf("mixxx_deleted");
        while (track_lookup.next()) {
            int locationId = track_lookup.value(locationIdColumn).toInt();
            int trackId = track_lookup.value(idColumn).toInt();
            bool removed = track_lookup.value(mixxxDeletedColumn).toBool();
            tracksPresent[locationId] = QPair<int, bool>(trackId, removed);
        }
    }

    // Major time saver for having this outside the loop
    prepareLibraryInsert(query);

    foreach (TrackInfoObject* pTrack, tracksToAdd) {
        // Skip tracks that did not make it past the previous part.
        if (pTrack == NULL || pTrack->getId() < 0) {
            continue;
        }

        // Immediately undo the hack we did above so we do not accidentally
        // leave the ID incorrectly set.
        int locationId = pTrack->getId();
        pTrack->setId(-1);

        // Skip tracks that are already in the database. Optionally unremove
        // them.
        QHash<int, QPair<int, bool> >::const_iterator it = tracksPresent.find(locationId);
        if (it != tracksPresent.end()) {
            int trackId = it.value().first;
            bool removed = it.value().second;
            if (removed && unremove) {
                QSqlQuery unremove_query(m_database);
                unremove_query.prepare("UPDATE library SET mixxx_deleted = 0 WHERE id = :id");
                unremove_query.bindValue(":id", trackId);
                if (!unremove_query.exec()) {
                    LOG_FAILED_QUERY(unremove_query)
                            << "Could not unremove track" << trackId;
                } else {
                    tracksAddedSet.insert(trackId);
                }
            }

            // Regardless of whether we unremoved this track or not -- it's
            // already in the library and so we need to skip it. Set the track's
            // trackId so the caller can know it. TODO(XXX) this is a little
            // weird because the track has whatever metadata the caller supplied
            // and that metadata may differ from what is already in the
            // database. I'm ignoring this corner case. rryan 10/2011
            pTrack->setId(trackId);
            continue;
        }

        bindTrackToLibraryInsert(query, pTrack, locationId);

        if (!query.exec()) {
            // We failed to insert the track. Maybe it is already in the library
            // but marked deleted? Skip this track.
            LOG_FAILED_QUERY(query)
                    << "Failed to INSERT new track into library:"
                    << pTrack->getFilename();
            continue;
        }
        int trackId = query.lastInsertId().toInt();
        pTrack->setId(trackId);
        m_cueDao.saveTrackCues(trackId, pTrack);
        pTrack->setDirty(false);
        tracksAddedSet.insert(trackId);
    }

    m_database.commit();

    qDebug() << this << "addTracks took" << time.elapsed() << "ms to add"
             << tracksAddedSet.size() << "tracks";
    if (tracksAddedSet.size() > 0) {
        emit(tracksAdded(tracksAddedSet));
    }
}

int TrackDAO::addTrack(QFileInfo& fileInfo, bool unremove) {
    int trackId = -1;
    TrackInfoObject * pTrack = new TrackInfoObject(fileInfo);
    if (pTrack) {
        // Add the song to the database.
        addTrack(pTrack, unremove);
        trackId = pTrack->getId();
        delete pTrack;
    }
    return trackId;
}

int TrackDAO::addTrack(QString absoluteFilePath, bool unremove)
{
    QFileInfo fileInfo(absoluteFilePath);
    return addTrack(fileInfo, unremove);
}

void TrackDAO::addTrack(TrackInfoObject* pTrack, bool unremove) {
    QList<TrackInfoObject*> tracksToAdd;
    tracksToAdd.push_back(pTrack);
    addTracks(tracksToAdd, unremove);
}

/** Removes a track from the library track collection. */
void TrackDAO::removeTrack(int id) {
    //qDebug() << "TrackDAO::removeTrack" << QThread::currentThread() << m_database.connectionName();
    Q_ASSERT(id >= 0);
    QSqlQuery query(m_database);

    // Remove track from crates and playlists.
    m_playlistDao.removeTrackFromPlaylists(id);
    m_crateDao.removeTrackFromCrates(id);

    //Mark the track as deleted!
    query.prepare("UPDATE library "
                  "SET mixxx_deleted=1 "
                  "WHERE id = " + QString::number(id));
    if (!query.exec()) {
        LOG_FAILED_QUERY(query);
    }

    QSet<int> tracksRemovedSet;
    tracksRemovedSet.insert(id);
    emit(tracksRemoved(tracksRemovedSet));
}

void TrackDAO::removeTracks(QList<int> ids) {
    QStringList idList;
    foreach (int id, ids) {
        idList.append(QString::number(id));
    }

    QSqlQuery query(m_database);
    query.prepare(QString("UPDATE library SET mixxx_deleted=1 WHERE id in (%1)")
                  .arg(idList.join(",")));
    if (!query.exec()) {
        LOG_FAILED_QUERY(query);
    }

    QSet<int> tracksRemovedSet = QSet<int>::fromList(ids);
    emit(tracksRemoved(tracksRemovedSet));
}

/*** If a track has been manually "removed" from Mixxx's library by the user via
     Mixxx's interface, this lets you add it back. When a track is removed,
     mixxx_deleted in the DB gets set to 1. This clears that, and makes it show
     up in the library views again.
     This function should get called if you drag-and-drop a file that's been
     "removed" from Mixxx back into the library view.
*/
void TrackDAO::unremoveTrack(int trackId) {
    Q_ASSERT(trackId >= 0);
    QSqlQuery query(m_database);
    query.prepare("UPDATE library "
                  "SET mixxx_deleted=0 "
                  "WHERE id = " + QString::number(trackId));
    if (!query.exec()) {
        LOG_FAILED_QUERY(query)
                << "Failed to set track" << trackId << "as undeleted";
    }
    QSet<int> tracksAddedSet;
    tracksAddedSet.insert(trackId);
    emit(tracksAdded(tracksAddedSet));
}

// static
void TrackDAO::deleteTrack(TrackInfoObject* pTrack) {
    Q_ASSERT(pTrack);
    //qDebug() << "Garbage Collecting" << pTrack << "ID" << pTrack->getId() << pTrack->getInfo();

    // Save the track if it is dirty.
    pTrack->doSave();

    // Now Qt will delete it in the event loop.
    pTrack->deleteLater();
}

TrackPointer TrackDAO::getTrackFromDB(QSqlQuery &query) const {
    //Print out any SQL error, if there was one.
    if (query.lastError().isValid()) {
        LOG_FAILED_QUERY(query);
    }

    while (query.next()) {
        // Good god! Assign query.record() to a freaking variable!
        int trackId = query.value(query.record().indexOf("id")).toInt();
        QString artist = query.value(query.record().indexOf("artist")).toString();
        QString title = query.value(query.record().indexOf("title")).toString();
        QString album = query.value(query.record().indexOf("album")).toString();
        QString year = query.value(query.record().indexOf("year")).toString();
        QString genre = query.value(query.record().indexOf("genre")).toString();
        QString composer = query.value(query.record().indexOf("composer")).toString();
        QString tracknumber = query.value(query.record().indexOf("tracknumber")).toString();
        QString comment = query.value(query.record().indexOf("comment")).toString();
        QString url = query.value(query.record().indexOf("url")).toString();
        QString key = query.value(query.record().indexOf("key")).toString();
        int duration = query.value(query.record().indexOf("duration")).toInt();
        int bitrate = query.value(query.record().indexOf("bitrate")).toInt();
        int rating = query.value(query.record().indexOf("rating")).toInt();
        int samplerate = query.value(query.record().indexOf("samplerate")).toInt();
        int cuepoint = query.value(query.record().indexOf("cuepoint")).toInt();
        QString bpm = query.value(query.record().indexOf("bpm")).toString();
        QString replaygain = query.value(query.record().indexOf("replaygain")).toString();
        int timesplayed = query.value(query.record().indexOf("timesplayed")).toInt();
        int played = query.value(query.record().indexOf("played")).toInt();
        int channels = query.value(query.record().indexOf("channels")).toInt();
        //int filesize = query.value(query.record().indexOf("filesize")).toInt();
        QString filetype = query.value(query.record().indexOf("filetype")).toString();
        QString location = query.value(query.record().indexOf("location")).toString();
        bool header_parsed = query.value(query.record().indexOf("header_parsed")).toBool();
        QDateTime date_created = query.value(query.record().indexOf("datetime_added")).toDateTime();
        bool has_bpm_lock = query.value(query.record().indexOf("bpm_lock")).toBool();

       TrackPointer pTrack = TrackPointer(new TrackInfoObject(location, false), &TrackDAO::deleteTrack);

        // TIO already stats the file to see if it exists, what its length is,
        // etc. So don't bother setting it.
        //track->setLength(filesize);

        pTrack->setId(trackId);
        pTrack->setArtist(artist);
        pTrack->setTitle(title);
        pTrack->setAlbum(album);
        pTrack->setYear(year);
        pTrack->setGenre(genre);
        pTrack->setComposer(composer);
        pTrack->setTrackNumber(tracknumber);
        pTrack->setRating(rating);
        pTrack->setKey(key);

        pTrack->setComment(comment);
        pTrack->setURL(url);
        pTrack->setDuration(duration);
        pTrack->setBitrate(bitrate);
        pTrack->setSampleRate(samplerate);
        pTrack->setCuePoint((float)cuepoint);
        pTrack->setReplayGain(replaygain.toFloat());

        QString beatsVersion = query.value(query.record().indexOf("beats_version")).toString();
        QString beatsSubVersion = query.value(query.record().indexOf("beats_sub_version")).toString();
        QByteArray beatsBlob = query.value(query.record().indexOf("beats")).toByteArray();
        BeatsPointer pBeats = BeatFactory::loadBeatsFromByteArray(pTrack, beatsVersion, beatsSubVersion, &beatsBlob);
        if (pBeats) {
            pTrack->setBeats(pBeats);
        } else {
            pTrack->setBpm(bpm.toFloat());
        }
        pTrack->setBpmLock(has_bpm_lock);

        pTrack->setTimesPlayed(timesplayed);
        pTrack->setPlayed(played);
        pTrack->setChannels(channels);
        pTrack->setType(filetype);
        pTrack->setLocation(location);
        pTrack->setHeaderParsed(header_parsed);
        pTrack->setDateAdded(date_created);
        pTrack->setCuePoints(m_cueDao.getCuesForTrack(trackId));

        pTrack->setDirty(false);

        // Listen to dirty and changed signals
        connect(pTrack.data(), SIGNAL(dirty(TrackInfoObject*)),
                this, SLOT(slotTrackDirty(TrackInfoObject*)),
                Qt::DirectConnection);
        connect(pTrack.data(), SIGNAL(clean(TrackInfoObject*)),
                this, SLOT(slotTrackClean(TrackInfoObject*)),
                Qt::DirectConnection);
        connect(pTrack.data(), SIGNAL(changed(TrackInfoObject*)),
                this, SLOT(slotTrackChanged(TrackInfoObject*)),
                Qt::DirectConnection);
        connect(pTrack.data(), SIGNAL(save(TrackInfoObject*)),
                this, SLOT(slotTrackSave(TrackInfoObject*)),
                Qt::DirectConnection);

        // Automatic conversion to a weak pointer
        m_tracks[trackId] = pTrack;
        m_trackCache.insert(trackId, new TrackPointer(pTrack));

        // If the header hasn't been parsed, parse it but only after we set the
        // track clean and hooked it up to the track cache, because this will
        // dirty it.
        if (!header_parsed) {
            pTrack->parse();
        }

        return pTrack;
    }

    return TrackPointer();
}

TrackPointer TrackDAO::getTrack(int id, bool cacheOnly) const {
    //qDebug() << "TrackDAO::getTrack" << QThread::currentThread() << m_database.connectionName();

    // If the track cache contains the track, use it to get a strong reference
    // to the track. We do this first so that the QCache keeps track of the
    // least-recently-used track so that it expires them intelligently.
    if (m_trackCache.contains(id)) {
        TrackPointer pTrack = *m_trackCache[id];

        // If the strong reference is still valid (it should be), then return
        // it. Otherwise query the DB for the track.
        if (pTrack)
            return pTrack;
    }

    // Next, check the weak-reference cache to see if the track was ever loaded
    // into memory. It's possible that something is currently using this track,
    // so its reference count is non-zero despite it not being present in the
    // track cache. m_tracks is a map of weak pointers to the tracks.
    if (m_tracks.contains(id)) {
        //qDebug() << "Returning cached TIO for track" << id;
        TrackPointer pTrack = m_tracks[id];

        // If the pointer to the cached copy is still valid, return
        // it. Otherwise, re-query the DB for the track.
        if (pTrack)
            return pTrack;
    }

    // The person only wanted the track if it was cached.
    if (cacheOnly) {
        //qDebug() << "TrackDAO::getTrack()" << id << "Caller wanted track but only if it was cached. Returning null.";
        return TrackPointer();
    }

    QTime time;
    time.start();
    QSqlQuery query(m_database);

    query.prepare(
        "SELECT library.id, artist, title, album, year, genre, composer, tracknumber, "
        "filetype, rating, key, track_locations.location as location, "
        "track_locations.filesize as filesize, comment, url, duration, bitrate, "
        "samplerate, cuepoint, bpm, replaygain, channels, "
        "header_parsed, timesplayed, played, beats_version, beats_sub_version, beats, datetime_added, bpm_lock "
        "FROM Library "
        "INNER JOIN track_locations "
            "ON library.location = track_locations.id "
        "WHERE library.id=:track_id");
    query.bindValue(":track_id", id);

    TrackPointer pTrack;

    if (query.exec()) {
         pTrack = getTrackFromDB(query);
    } else {
        LOG_FAILED_QUERY(query)
                << QString("getTrack(%1)").arg(id);
    }
    //qDebug() << "getTrack hit the database, took " << time.elapsed() << "ms";

    return pTrack;
}

/** Saves a track's info back to the database */
void TrackDAO::updateTrack(TrackInfoObject* pTrack) {
    m_database.transaction();
    QTime time;
    time.start();
    Q_ASSERT(pTrack);
    //qDebug() << "TrackDAO::updateTrackInDatabase" << QThread::currentThread() << m_database.connectionName();

    //qDebug() << "Updating track" << pTrack->getInfo() << "in database...";

    int trackId = pTrack->getId();
    Q_ASSERT(trackId >= 0);

    QSqlQuery query(m_database);

    //Update everything but "location", since that's what we identify the track by.
    query.prepare("UPDATE library "
                  "SET artist=:artist, "
                  "title=:title, album=:album, year=:year, genre=:genre, "
                  "composer=:composer, filetype=:filetype, tracknumber=:tracknumber, "
                  "comment=:comment, url=:url, duration=:duration, rating=:rating, key=:key, "
                  "bitrate=:bitrate, samplerate=:samplerate, cuepoint=:cuepoint, "
                  "bpm=:bpm, replaygain=:replaygain, "
                  "timesplayed=:timesplayed, played=:played, "
                  "channels=:channels, header_parsed=:header_parsed, "
<<<<<<< HEAD
                  "beats_version=:beats_version, beats_sub_version=:beats_sub_version, beats=:beats, "
                  "bpm_lock=:bpm_lock "
                  "WHERE id="+QString("%1").arg(trackId));
=======
                  "beats_version=:beats_version, beats=:beats "
                  "WHERE id=:track_id");
>>>>>>> 3bd30445
    query.bindValue(":artist", pTrack->getArtist());
    query.bindValue(":title", pTrack->getTitle());
    query.bindValue(":album", pTrack->getAlbum());
    query.bindValue(":year", pTrack->getYear());
    query.bindValue(":genre", pTrack->getGenre());
    query.bindValue(":composer", pTrack->getComposer());
    query.bindValue(":filetype", pTrack->getType());
    query.bindValue(":tracknumber", pTrack->getTrackNumber());
    query.bindValue(":comment", pTrack->getComment());
    query.bindValue(":url", pTrack->getURL());
    query.bindValue(":duration", pTrack->getDuration());
    query.bindValue(":bitrate", pTrack->getBitrate());
    query.bindValue(":samplerate", pTrack->getSampleRate());
    query.bindValue(":cuepoint", pTrack->getCuePoint());

    query.bindValue(":replaygain", pTrack->getReplayGain());
    query.bindValue(":key", pTrack->getKey());
    query.bindValue(":rating", pTrack->getRating());
    query.bindValue(":timesplayed", pTrack->getTimesPlayed());
    query.bindValue(":played", pTrack->getPlayed());
    query.bindValue(":channels", pTrack->getChannels());
    query.bindValue(":header_parsed", pTrack->getHeaderParsed() ? 1 : 0);
    //query.bindValue(":location", pTrack->getLocation());
    query.bindValue(":track_id", trackId);

    query.bindValue(":bpm_lock", pTrack->hasBpmLock() ? 1 : 0);

    BeatsPointer pBeats = pTrack->getBeats();
    QByteArray* pBeatsBlob = NULL;
    QString beatsVersion = "";
    QString beatsSubVersion = "";
    double dBpm = pTrack->getBpm();

    if (pBeats) {
        pBeatsBlob = pBeats->toByteArray();
        beatsVersion = pBeats->getVersion();
        beatsSubVersion = pBeats->getSubVersion();
        dBpm = pBeats->getBpm();
    }
    query.bindValue(":beats", pBeatsBlob ? *pBeatsBlob : QVariant(QVariant::ByteArray));
    query.bindValue(":beats_version", beatsVersion);
    query.bindValue(":beats_sub_version", beatsSubVersion);
    query.bindValue(":bpm", dBpm);
    delete pBeatsBlob;

    if (!query.exec()) {
        LOG_FAILED_QUERY(query);
        m_database.rollback();
        return;
    }

    if (query.numRowsAffected() == 0) {
        qWarning() << "updateTrack had no effect: trackId" << trackId << "invalid";
        m_database.rollback();
        return;
    }

    //qDebug() << "Update track took : " << time.elapsed() << "ms. Now updating cues";
    time.start();
    m_cueDao.saveTrackCues(trackId, pTrack);
    m_database.commit();

    //qDebug() << "Update track in database took: " << time.elapsed() << "ms";
    time.start();
    pTrack->setDirty(false);
    //qDebug() << "Dirtying track took: " << time.elapsed() << "ms";
}

/** Mark all the tracks whose paths begin with libraryPath as invalid.
    That means we'll need to later check that those tracks actually
    (still) exist as part of the library scanning procedure. */
void TrackDAO::invalidateTrackLocationsInLibrary(QString libraryPath) {
    //qDebug() << "TrackDAO::invalidateTrackLocations" << QThread::currentThread() << m_database.connectionName();
    //qDebug() << "invalidateTrackLocations(" << libraryPath << ")";
    libraryPath += "%"; //Add wildcard to SQL query to match subdirectories!

    QSqlQuery query(m_database);
    query.prepare("UPDATE track_locations "
                  "SET needs_verification=1 "
                  "WHERE directory LIKE :directory");
    query.bindValue(":directory", libraryPath);
    if (!query.exec()) {
        LOG_FAILED_QUERY(query)
                << "Couldn't mark tracks in directory" << libraryPath
                <<  "as needing verification.";
    }
}

void TrackDAO::markTrackLocationAsVerified(QString location)
{
    //qDebug() << "TrackDAO::markTrackLocationAsVerified" << QThread::currentThread() << m_database.connectionName();
    //qDebug() << "markTrackLocationAsVerified()" << location;

    QSqlQuery query(m_database);
    query.prepare("UPDATE track_locations "
                  "SET needs_verification=0, fs_deleted=0 "
                  "WHERE location=:location");
    query.bindValue(":location", location);
    if (!query.exec()) {
        LOG_FAILED_QUERY(query)
                << "Couldn't mark track" << location << " as verified.";
    }
}

void TrackDAO::markTracksInDirectoriesAsVerified(QStringList directories) {
    //qDebug() << "TrackDAO::markTracksInDirectoryAsVerified" << QThread::currentThread() << m_database.connectionName();
    //qDebug() << "markTracksInDirectoryAsVerified()" << directory;

    FieldEscaper escaper(m_database);
    QMutableStringListIterator it(directories);
    while (it.hasNext()) {
        it.setValue(escaper.escapeString(it.next()));
    }

    QSqlQuery query(m_database);
    query.prepare(
        QString("UPDATE track_locations "
                "SET needs_verification=0 "
                "WHERE directory IN (%1)").arg(directories.join(",")));
    if (!query.exec()) {
        LOG_FAILED_QUERY(query)
                << "Couldn't mark tracks in" << directories.size() << "directories as verified.";
    }
}

void TrackDAO::markUnverifiedTracksAsDeleted() {
    //qDebug() << "TrackDAO::markUnverifiedTracksAsDeleted" << QThread::currentThread() << m_database.connectionName();
    //qDebug() << "markUnverifiedTracksAsDeleted()";

    QSqlQuery query(m_database);
    query.prepare("UPDATE track_locations "
                  "SET fs_deleted=1, needs_verification=0 "
                  "WHERE needs_verification=1");
    if (!query.exec()) {
        LOG_FAILED_QUERY(query)
                << "Couldn't mark unverified tracks as deleted.";
    }

}

void TrackDAO::markTrackLocationsAsDeleted(QString directory) {
    //qDebug() << "TrackDAO::markTrackLocationsAsDeleted" << QThread::currentThread() << m_database.connectionName();
    QSqlQuery query(m_database);
    query.prepare("UPDATE track_locations "
                  "SET fs_deleted=1 "
                  "WHERE directory=:directory");
    query.bindValue(":directory", directory);
    if (!query.exec()) {
        LOG_FAILED_QUERY(query)
                << "Couldn't mark tracks in" << directory << "as deleted.";
    }
}

/** Look for moved files. Look for files that have been marked as "deleted on disk"
    and see if another "file" with the same name and filesize exists in the track_locations
    table. That means the file has moved instead of being deleted outright, and so
    we can salvage your existing metadata that you have in your DB (like cue points, etc.). */
void TrackDAO::detectMovedFiles() {
    //This function should not start a transaction on it's own!
    //When it's called from libraryscanner.cpp, there already is a transaction
    //started!

    QSqlQuery query(m_database);
    QSqlQuery query2(m_database);
    int oldTrackLocationId = -1;
    int newTrackLocationId = -1;
    QString filename;
    int fileSize;

    query.prepare("SELECT id, filename, filesize FROM track_locations WHERE fs_deleted=1");

    if (!query.exec()) {
        LOG_FAILED_QUERY(query);
    }

    //For each track that's been "deleted" on disk...
    while (query.next()) {
        newTrackLocationId = -1; //Reset this var
        oldTrackLocationId = query.value(query.record().indexOf("id")).toInt();
        filename = query.value(query.record().indexOf("filename")).toString();
        fileSize = query.value(query.record().indexOf("filesize")).toInt();

        query2.prepare("SELECT id FROM track_locations WHERE "
                       "fs_deleted=0 AND "
                       "filename=:filename AND "
                       "filesize=:filesize");
        query2.bindValue(":filename", filename);
        query2.bindValue(":filesize", fileSize);
        Q_ASSERT(query2.exec());

        Q_ASSERT(query2.size() <= 1); //WTF duplicate tracks?
        while (query2.next())
        {
            newTrackLocationId = query2.value(query2.record().indexOf("id")).toInt();
        }

        //If we found a moved track...
        if (newTrackLocationId >= 0)
        {
            qDebug() << "Found moved track!" << filename;

            //Remove old row from track_locations table
            query2.prepare("DELETE FROM track_locations WHERE "
                           "id=:id");
            query2.bindValue(":id", oldTrackLocationId);
            Q_ASSERT(query2.exec());

            //The library scanner will have added a new row to the Library
            //table which corresponds to the track in the new location. We need
            //to remove that so we don't end up with two rows in the library table
            //for the same track.
            query2.prepare("DELETE FROM library WHERE "
                           "location=:location");
            query2.bindValue(":location", newTrackLocationId);
            Q_ASSERT(query2.exec());

            //Update the location foreign key for the existing row in the library table
            //to point to the correct row in the track_locations table.
            query2.prepare("UPDATE library "
                           "SET location=:newloc WHERE location=:oldloc");
            query2.bindValue(":newloc", newTrackLocationId);
            query2.bindValue(":oldloc", oldTrackLocationId);
            Q_ASSERT(query2.exec());
        }
    }
}

void TrackDAO::clearCache() {
    m_trackCache.clear();
    m_dirtyTracks.clear();
}

void TrackDAO::writeAudioMetaData(TrackInfoObject* pTrack){
    if (m_pConfig && m_pConfig->getValueString(ConfigKey("[Library]","WriteAudioTags")).toInt() == 1) {
        AudioTagger tagger(pTrack->getLocation());

        tagger.setArtist(pTrack->getArtist());
        tagger.setTitle(pTrack->getTitle());
        tagger.setGenre(pTrack->getGenre());
        tagger.setComposer(pTrack->getComposer());
        tagger.setAlbum(pTrack->getAlbum());
        tagger.setComment(pTrack->getComment());
        tagger.setTracknumber(pTrack->getTrackNumber());
        tagger.setBpm(pTrack->getBpmStr());

        tagger.save();
    }
}

bool TrackDAO::isTrackFormatSupported(TrackInfoObject* pTrack) const {
    return SoundSourceProxy::isFilenameSupported(pTrack->getFilename());
}<|MERGE_RESOLUTION|>--- conflicted
+++ resolved
@@ -747,14 +747,9 @@
                   "bpm=:bpm, replaygain=:replaygain, "
                   "timesplayed=:timesplayed, played=:played, "
                   "channels=:channels, header_parsed=:header_parsed, "
-<<<<<<< HEAD
                   "beats_version=:beats_version, beats_sub_version=:beats_sub_version, beats=:beats, "
                   "bpm_lock=:bpm_lock "
-                  "WHERE id="+QString("%1").arg(trackId));
-=======
-                  "beats_version=:beats_version, beats=:beats "
                   "WHERE id=:track_id");
->>>>>>> 3bd30445
     query.bindValue(":artist", pTrack->getArtist());
     query.bindValue(":title", pTrack->getTitle());
     query.bindValue(":album", pTrack->getAlbum());
