--- conflicted
+++ resolved
@@ -539,16 +539,11 @@
     Q_ASSERT(pTrack);
     //qDebug() << "Garbage Collecting" << pTrack << "ID" << pTrack->getId() << pTrack->getInfo();
 
-<<<<<<< HEAD
     qDebug() << "Got deletion call for track" << pTrack << "ID" << pTrack->getId() << pTrack->getInfo();
 
     // Save dirty tracks.
     if (pTrack->isDirty())
     	pTrack->doSave();
-=======
-    // Save the track if it is dirty.
-    pTrack->doSave();
->>>>>>> 8593b8f0
 
     // Now Qt will delete it in the event loop.
     pTrack->deleteLater();
