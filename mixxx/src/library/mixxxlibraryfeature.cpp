// mixxxlibraryfeature.cpp
// Created 8/23/2009 by RJ Ryan (rryan@mit.edu)

#include <QtDebug>

#include "library/mixxxlibraryfeature.h"

#include "library/librarytablemodel.h"
#include "library/missingtablemodel.h"

#include "library/trackcollection.h"
#include "treeitem.h"

#define CHILD_MISSING "Missing Songs"

MixxxLibraryFeature::MixxxLibraryFeature(QObject* parent,
                                         TrackCollection* pTrackCollection)
    : LibraryFeature(parent),
      m_pLibraryTableModel(new LibraryTableModel(this, pTrackCollection)),
      m_pMissingTableModel(new MissingTableModel(this, pTrackCollection)) {
    
    TreeItem *rootItem = new TreeItem();
    TreeItem *childItem = new TreeItem(CHILD_MISSING,CHILD_MISSING, this,rootItem);
    rootItem->appendChild(childItem);
    m_childModel.setRootItem(rootItem);    
}

MixxxLibraryFeature::~MixxxLibraryFeature() {
    // TODO(XXX) delete these
    //delete m_pLibraryTableModel;
}

QVariant MixxxLibraryFeature::title() {
    return tr("Library");
}

QIcon MixxxLibraryFeature::getIcon() {
    return QIcon(":/images/library/ic_library_library.png");
}

TreeItemModel* MixxxLibraryFeature::getChildModel() {
    return &m_childModel;
}

void MixxxLibraryFeature::refreshLibraryModels()
{
    m_pLibraryTableModel->select();
    m_pMissingTableModel->select();
}

void MixxxLibraryFeature::activate() {
    qDebug() << "MixxxLibraryFeature::activate()";
    emit(showTrackModel(m_pLibraryTableModel));
}

void MixxxLibraryFeature::activateChild(const QModelIndex& index) {
    QString itemName = index.data().toString();

    /*if (itemName == m_childModel.stringList().at(0))
        emit(showTrackModel(m_pMissingTableModel));
     */
    if (itemName == CHILD_MISSING) 
        emit(showTrackModel(m_pMissingTableModel));
}

void MixxxLibraryFeature::onRightClick(const QPoint& globalPos) {
}

void MixxxLibraryFeature::onRightClickChild(const QPoint& globalPos,
                                            QModelIndex index) {
}

bool MixxxLibraryFeature::dropAccept(QUrl url) {
    return false;
}

bool MixxxLibraryFeature::dropAcceptChild(const QModelIndex& index, QUrl url) {
    return false;
}

bool MixxxLibraryFeature::dragMoveAccept(QUrl url) {
    return false;
}

bool MixxxLibraryFeature::dragMoveAcceptChild(const QModelIndex& index,
                                              QUrl url) {
    return false;
<<<<<<< HEAD
}

void MixxxLibraryFeature::setLibraryPrefix(QString sPrefix)
{
	m_pLibraryTableModel->setLibraryPrefix(sPrefix);
=======
}void MixxxLibraryFeature::onLazyChildExpandation(const QModelIndex &index){
//Nothing to do because the childmodel is not of lazy nature.
>>>>>>> b133721e
}<|MERGE_RESOLUTION|>--- conflicted
+++ resolved
@@ -85,14 +85,11 @@
 bool MixxxLibraryFeature::dragMoveAcceptChild(const QModelIndex& index,
                                               QUrl url) {
     return false;
-<<<<<<< HEAD
+}void MixxxLibraryFeature::onLazyChildExpandation(const QModelIndex &index){
+//Nothing to do because the childmodel is not of lazy nature.
 }
 
 void MixxxLibraryFeature::setLibraryPrefix(QString sPrefix)
 {
 	m_pLibraryTableModel->setLibraryPrefix(sPrefix);
-=======
-}void MixxxLibraryFeature::onLazyChildExpandation(const QModelIndex &index){
-//Nothing to do because the childmodel is not of lazy nature.
->>>>>>> b133721e
 }