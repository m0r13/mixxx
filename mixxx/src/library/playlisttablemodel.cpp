#include <QtCore>
#include <QtGui>
#include <QtSql>
#include "library/trackcollection.h"
#include "library/playlisttablemodel.h"

#include "mixxxutils.cpp"

PlaylistTableModel::PlaylistTableModel(QObject* parent,
                                       TrackCollection* pTrackCollection)
        : TrackModel(pTrackCollection->getDatabase(),
                     "mixxx.db.model.playlist"),
          BaseSqlTableModel(parent, pTrackCollection, pTrackCollection->getDatabase()),
          m_pTrackCollection(pTrackCollection),
          m_playlistDao(m_pTrackCollection->getPlaylistDAO()),
          m_trackDao(m_pTrackCollection->getTrackDAO()),
          m_iPlaylistId(-1) {
    connect(this, SIGNAL(doSearch(const QString&)),
            this, SLOT(slotSearch(const QString&)));
}

PlaylistTableModel::~PlaylistTableModel() {
}


void PlaylistTableModel::setPlaylist(int playlistId)
{
    qDebug() << "PlaylistTableModel::setPlaylist" << playlistId;
    m_iPlaylistId = playlistId;

    QString playlistTableName = "playlist_" + QString("%1").arg(m_iPlaylistId);

    QSqlQuery query;
    //query.prepare("DROP VIEW " + playlistTableName);
    //query.exec();

    //Escape the playlist name
    QSqlDriver* driver = m_pTrackCollection->getDatabase().driver();
    QSqlField playlistNameField("name", QVariant::String);
    playlistNameField.setValue(playlistTableName);

    QStringList columns;
    columns << "PlaylistTracks." + PLAYLISTTRACKSTABLE_POSITION
            // << "playlist_id, " + //DEBUG
            << "library." + LIBRARYTABLE_ID
            << "library." + LIBRARYTABLE_PLAYED
            << "library." + LIBRARYTABLE_TIMESPLAYED
            << "library." + LIBRARYTABLE_ARTIST
            << "library." + LIBRARYTABLE_TITLE
            << "library." + LIBRARYTABLE_ALBUM
            << "library." + LIBRARYTABLE_YEAR
            << "library." + LIBRARYTABLE_DURATION
            << "library." + LIBRARYTABLE_RATING
            << "library." + LIBRARYTABLE_GENRE
            << "library." + LIBRARYTABLE_FILETYPE
            << "library." + LIBRARYTABLE_TRACKNUMBER
            << "library." + LIBRARYTABLE_KEY
            << "library." + LIBRARYTABLE_DATETIMEADDED
            << "library." + LIBRARYTABLE_BPM
            << "library." + LIBRARYTABLE_BITRATE
            << "track_locations.location"
            << "track_locations.fs_deleted"
            << "library." + LIBRARYTABLE_COMMENT
            << "library." + LIBRARYTABLE_MIXXXDELETED;

    query.prepare("CREATE TEMPORARY VIEW IF NOT EXISTS " + driver->formatValue(playlistNameField) + " AS "
                  "SELECT "
                  + columns.join(",") +
                  " FROM library "
                  "INNER JOIN PlaylistTracks "
                  "ON library.id = PlaylistTracks.track_id "
                  "INNER JOIN track_locations "
                  "ON library.location = track_locations.id "
                  "WHERE (PlaylistTracks.playlist_id = " + QString("%1").arg(playlistId) +
                  ") AND (" +  LibraryTableModel::DEFAULT_LIBRARYFILTER +
                  ") ORDER BY PlaylistTracks.position ");

    //query.bindValue(":playlist_name", playlistTableName);
    //query.bindValue(":playlist_id", m_iPlaylistId);
    if (!query.exec()) {
        // It's normal for this to fail.
        qDebug() << query.executedQuery() << query.lastError();
    }

    //Print out any SQL error, if there was one.
    if (query.lastError().isValid()) {
     	qDebug() << __FILE__ << __LINE__ << query.lastError();
    }

    // Strip out library. and track_locations.
    for (int i = 0; i < columns.size(); ++i) {
        columns[i] = columns[i].replace("library.", "")
                .replace("track_locations.", "").replace("PlaylistTracks.", "");
    }

    setTable(playlistTableName, columns, LIBRARYTABLE_ID);
    initHeaderData();
    initDefaultSearchColumns();
    slotSearch("");
    select(); //Populate the data model.
}


bool PlaylistTableModel::addTrack(const QModelIndex& index, QString location)
{
    const int positionColumnIndex = this->fieldIndex(PLAYLISTTRACKSTABLE_POSITION);
    int position = index.sibling(index.row(), positionColumnIndex).data().toInt();

    //Handle weird cases like a drag-and-drop to an invalid index
    if (position <= 0) {
        position = rowCount() + 1;
    }

    // If a track is dropped but it isn't in the library, then add it because
    // the user probably dropped a file from outside Mixxx into this playlist.
    QFileInfo fileInfo(location);
    location = fileInfo.absoluteFilePath();

    int trackId = m_trackDao.getTrackId(location);
    if (trackId < 0)
        trackId = m_trackDao.addTrack(location);

    // Do nothing if the location still isn't in the database.
    if (trackId < 0)
        return false;

    m_playlistDao.insertTrackIntoPlaylist(trackId, m_iPlaylistId, position);

    updateTrackInIndex(trackId);
    select(); //Repopulate the data model.

    return true;
}

TrackPointer PlaylistTableModel::getTrack(const QModelIndex& index) const
{
    //FIXME: use position instead of location for playlist tracks?

    //const int locationColumnIndex = this->fieldIndex(LIBRARYTABLE_LOCATION);
    //QString location = index.sibling(index.row(), locationColumnIndex).data().toString();
    int trackId = getTrackId(index);
    return m_trackDao.getTrack(trackId);
}

QString PlaylistTableModel::getTrackLocation(const QModelIndex& index) const
{
    QString location = index.sibling(index.row(), fieldIndex("location")).data().toString();
    return location;
}

int PlaylistTableModel::getTrackId(const QModelIndex& index) const
{
    if (!index.isValid()) {
        return -1;
    }
    return index.sibling(index.row(), fieldIndex(LIBRARYTABLE_ID)).data().toInt();
}

int PlaylistTableModel::getTrackRow(int trackId) const {
    return BaseSqlTableModel::getTrackRow(trackId);
}

void PlaylistTableModel::removeTrack(const QModelIndex& index)
{
<<<<<<< HEAD
    bool locked = m_playlistDao.isPlaylistLocked(m_iPlaylistId);

    if (!locked) {
        const int positionColumnIndex = fieldIndex(PLAYLISTTRACKSTABLE_POSITION);
        int position = index.sibling(index.row(), positionColumnIndex).data().toInt();
        m_playlistDao.removeTrackFromPlaylist(m_iPlaylistId, position);
        select(); //Repopulate the data model.
    }
=======
    const int positionColumnIndex = fieldIndex(PLAYLISTTRACKSTABLE_POSITION);
    int position = index.sibling(index.row(), positionColumnIndex).data().toInt();
    m_playlistDao.removeTrackFromPlaylist(m_iPlaylistId, position);

    // Have to re-lookup every track b/c their playlist ranks might have changed
    buildIndex();
    select(); //Repopulate the data model.
>>>>>>> ac2631d7
}

void PlaylistTableModel::removeTracks(const QModelIndexList& indices) {
    bool locked = m_playlistDao.isPlaylistLocked(m_iPlaylistId);

    if (!locked) {
        const int positionColumnIndex = fieldIndex(PLAYLISTTRACKSTABLE_POSITION);

        QList<int> trackPositions;
        foreach (QModelIndex index, indices) {
            int trackPosition = index.sibling(index.row(), positionColumnIndex).data().toInt();
            trackPositions.append(trackPosition);
        }

        qSort(trackPositions);
        QListIterator<int> iterator(trackPositions);
        iterator.toBack();

<<<<<<< HEAD
        while (iterator.hasPrevious()) {
            m_playlistDao.removeTrackFromPlaylist(m_iPlaylistId, iterator.previous());
        }

        select();
    }
=======
    // Have to re-lookup every track b/c their playlist ranks might have changed
    buildIndex();
    select();
>>>>>>> ac2631d7
}

void PlaylistTableModel::moveTrack(const QModelIndex& sourceIndex, const QModelIndex& destIndex)
{
    //QSqlRecord sourceRecord = this->record(sourceIndex.row());
    //sourceRecord.setValue("position", destIndex.row());
    //this->removeRows(sourceIndex.row(), 1);

    //this->insertRecord(destIndex.row(), sourceRecord);

    //TODO: execute a real query to DELETE the sourceIndex.row() row from the PlaylistTracks table.
    //int newPosition = destIndex.row();
    //int oldPosition = sourceIndex.row();
    //const int positionColumnIndex = this->fieldIndex(PLAYLISTTRACKSTABLE_POSITION);
    //int newPosition = index.sibling(destIndex.row(), positionColumnIndex).data().toInt();
    //int oldPosition = index.sibling(sourceIndex.row(), positionColumnIndex).data().toInt();


    int playlistPositionColumn = fieldIndex(PLAYLISTTRACKSTABLE_POSITION);

    // this->record(destIndex.row()).value(PLAYLISTTRACKSTABLE_POSITION).toInt();
    int newPosition = destIndex.sibling(destIndex.row(), playlistPositionColumn).data().toInt();
    // this->record(sourceIndex.row()).value(PLAYLISTTRACKSTABLE_POSITION).toInt();
    int oldPosition = sourceIndex.sibling(sourceIndex.row(), playlistPositionColumn).data().toInt();


    qDebug() << "old pos" << oldPosition << "new pos" << newPosition;

    //Invalid for the position to be 0 or less.
    if (newPosition < 0)
        return;
    else if (newPosition == 0) //Dragged out of bounds, which is past the end of the rows...
        newPosition = rowCount();

    //Start the transaction
    m_pTrackCollection->getDatabase().transaction();

    //Find out the highest position existing in the playlist so we know what
    //position this track should have.
    QSqlQuery query;

    //Insert the song into the PlaylistTracks table

    /** ALGORITHM for code below
      Case 1: destination < source (newPos < oldPos)
        1) Set position = -1 where pos=source -- Gives that track a dummy index to keep stuff simple.
        2) Decrement position where pos > source
        3) increment position where pos > dest
        4) Set position = dest where pos=-1 -- Move track from dummy pos to final destination.

      Case 2: destination > source (newPos > oldPos)
        1) Set position=-1 where pos=source -- Give track a dummy index again.
        2) Decrement position where pos > source AND pos <= dest
        3) Set postion=dest where pos=-1 -- Move that track from dummy pos to final destination
    */

    QString queryString;
    if (newPosition < oldPosition) {
        queryString =
            QString("UPDATE PlaylistTracks SET position=-1 "
                    "WHERE position=%1 AND "
                    "playlist_id=%2").arg(oldPosition).arg(m_iPlaylistId);
        query.exec(queryString);
        //qDebug() << queryString;

        queryString = QString("UPDATE PlaylistTracks SET position=position-1 "
                            "WHERE position > %1 AND "
                            "playlist_id=%2").arg(oldPosition).arg(m_iPlaylistId);
        query.exec(queryString);

        queryString = QString("UPDATE PlaylistTracks SET position=position+1 "
                            "WHERE position >= %1 AND " //position < %2 AND "
                            "playlist_id=%3").arg(newPosition).arg(m_iPlaylistId);
        query.exec(queryString);

        queryString = QString("UPDATE PlaylistTracks SET position=%1 "
                            "WHERE position=-1 AND "
                            "playlist_id=%2").arg(newPosition).arg(m_iPlaylistId);
        query.exec(queryString);
    }
    else if (newPosition > oldPosition)
    {
        queryString = QString("UPDATE PlaylistTracks SET position=-1 "
                              "WHERE position = %1 AND "
                              "playlist_id=%2").arg(oldPosition).arg(m_iPlaylistId);
        //qDebug() << queryString;
        query.exec(queryString);

        queryString = QString("UPDATE PlaylistTracks SET position=position-1 "
                              "WHERE position > %1 AND position <= %2 AND "
                              "playlist_id=%3").arg(oldPosition).arg(newPosition).arg(m_iPlaylistId);
        query.exec(queryString);

        queryString = QString("UPDATE PlaylistTracks SET position=%1 "
                              "WHERE position=-1 AND "
                              "playlist_id=%2").arg(newPosition).arg(m_iPlaylistId);
        query.exec(queryString);
    }

    m_pTrackCollection->getDatabase().commit();

    //Print out any SQL error, if there was one.
    if (query.lastError().isValid()) {
     	qDebug() << query.lastError();
    }

    // Have to re-lookup every track b/c their playlist ranks might have changed
    buildIndex();
    select();
}

void PlaylistTableModel::search(const QString& searchText) {
    // qDebug() << "PlaylistTableModel::search()" << searchText
    //          << QThread::currentThread();
    emit(doSearch(searchText));
}

void PlaylistTableModel::slotSearch(const QString& searchText) {
    BaseSqlTableModel::search(searchText);
}

const QString PlaylistTableModel::currentSearch() {
    return BaseSqlTableModel::currentSearch();
}

bool PlaylistTableModel::isColumnInternal(int column) {
    if (column == fieldIndex(LIBRARYTABLE_ID) ||
        column == fieldIndex(LIBRARYTABLE_PLAYED) ||
        column == fieldIndex(LIBRARYTABLE_MIXXXDELETED) ||
        column == fieldIndex(TRACKLOCATIONSTABLE_FSDELETED))
        return true;
    return false;
}
bool PlaylistTableModel::isColumnHiddenByDefault(int column) {
    if (column == fieldIndex(LIBRARYTABLE_KEY))
        return true;
    return false;
}

QMimeData* PlaylistTableModel::mimeData(const QModelIndexList &indexes) const {
    QMimeData *mimeData = new QMimeData();
    QList<QUrl> urls;

    //Ok, so the list of indexes we're given contains separates indexes for
    //each column, so even if only one row is selected, we'll have like 7 indexes.
    //We need to only count each row once:
    QList<int> rows;

    foreach (QModelIndex index, indexes) {
        if (index.isValid()) {
            if (!rows.contains(index.row())) {
                rows.push_back(index.row());
                QUrl url = QUrl::fromLocalFile(getTrackLocation(index));
                if (!url.isValid())
                    qDebug() << "ERROR invalid url\n";
                else
                    urls.append(url);
            }
        }
    }
    mimeData->setUrls(urls);
    return mimeData;
}


QItemDelegate* PlaylistTableModel::delegateForColumn(const int i) {
    return NULL;
}

TrackModel::CapabilitiesFlags PlaylistTableModel::getCapabilities() const
{
    TrackModel::CapabilitiesFlags caps = TRACKMODELCAPS_RECEIVEDROPS | TRACKMODELCAPS_REORDER | TRACKMODELCAPS_ADDTOCRATE | TRACKMODELCAPS_ADDTOPLAYLIST;

    // Only allow Add to AutoDJ if we aren't currently showing the AutoDJ queue.
    if (m_iPlaylistId != m_playlistDao.getPlaylistIdFromName(AUTODJ_TABLE))
        caps |= TRACKMODELCAPS_ADDTOAUTODJ;

    bool locked = m_playlistDao.isPlaylistLocked(m_iPlaylistId);

    if (locked)
        caps |= TRACKMODELCAPS_LOCKED;

    return caps;
}<|MERGE_RESOLUTION|>--- conflicted
+++ resolved
@@ -162,24 +162,16 @@
 
 void PlaylistTableModel::removeTrack(const QModelIndex& index)
 {
-<<<<<<< HEAD
     bool locked = m_playlistDao.isPlaylistLocked(m_iPlaylistId);
 
     if (!locked) {
         const int positionColumnIndex = fieldIndex(PLAYLISTTRACKSTABLE_POSITION);
         int position = index.sibling(index.row(), positionColumnIndex).data().toInt();
         m_playlistDao.removeTrackFromPlaylist(m_iPlaylistId, position);
+        // Have to re-lookup every track b/c their playlist ranks might have changed
+        buildIndex();
         select(); //Repopulate the data model.
     }
-=======
-    const int positionColumnIndex = fieldIndex(PLAYLISTTRACKSTABLE_POSITION);
-    int position = index.sibling(index.row(), positionColumnIndex).data().toInt();
-    m_playlistDao.removeTrackFromPlaylist(m_iPlaylistId, position);
-
-    // Have to re-lookup every track b/c their playlist ranks might have changed
-    buildIndex();
-    select(); //Repopulate the data model.
->>>>>>> ac2631d7
 }
 
 void PlaylistTableModel::removeTracks(const QModelIndexList& indices) {
@@ -198,18 +190,14 @@
         QListIterator<int> iterator(trackPositions);
         iterator.toBack();
 
-<<<<<<< HEAD
         while (iterator.hasPrevious()) {
             m_playlistDao.removeTrackFromPlaylist(m_iPlaylistId, iterator.previous());
         }
 
+        // Have to re-lookup every track b/c their playlist ranks might have changed
+        buildIndex();
         select();
     }
-=======
-    // Have to re-lookup every track b/c their playlist ranks might have changed
-    buildIndex();
-    select();
->>>>>>> ac2631d7
 }
 
 void PlaylistTableModel::moveTrack(const QModelIndex& sourceIndex, const QModelIndex& destIndex)
