#include <QtCore>
#include <QtGui>
#include <QtSql>
#include <QDateTime>
#include "library/trackcollection.h"
#include "library/playlisttablemodel.h"
#include "library/queryutil.h"

#include "mixxxutils.cpp"

PlaylistTableModel::PlaylistTableModel(QObject* parent,
<<<<<<< HEAD
                                       TrackCollection* pTrackCollection)
        : BaseSqlTableModel(parent, pTrackCollection,
                            pTrackCollection->getDatabase(),
                            "mixxx.db.model.playlist"),
=======
                                       TrackCollection* pTrackCollection,
                                       QString settingsNamespace)
        : TrackModel(pTrackCollection->getDatabase(),
                     settingsNamespace),
          BaseSqlTableModel(parent, pTrackCollection,
                            pTrackCollection->getDatabase()),
>>>>>>> f2648d79
          m_pTrackCollection(pTrackCollection),
          m_playlistDao(m_pTrackCollection->getPlaylistDAO()),
          m_trackDao(m_pTrackCollection->getTrackDAO()),
          m_iPlaylistId(-1) {
    connect(this, SIGNAL(doSearch(const QString&)),
            this, SLOT(slotSearch(const QString&)));
}

PlaylistTableModel::~PlaylistTableModel() {
}

void PlaylistTableModel::setPlaylist(int playlistId) {
    //qDebug() << "PlaylistTableModel::setPlaylist" << playlistId;

    if (m_iPlaylistId == playlistId) {
        qDebug() << "Already focused on playlist " << playlistId;
        return;
    }

    m_iPlaylistId = playlistId;
    QString playlistTableName = "playlist_" + QString::number(m_iPlaylistId);
    QSqlQuery query(m_pTrackCollection->getDatabase());
    FieldEscaper escaper(m_pTrackCollection->getDatabase());

    QStringList columns;
    columns << PLAYLISTTRACKSTABLE_TRACKID
            << PLAYLISTTRACKSTABLE_POSITION;

    // We drop files that have been explicitly deleted from mixxx
    // (mixxx_deleted=0) from the view. There was a bug in <= 1.9.0 where
    // removed files were not removed from playlists, so some users will have
    // libraries where this is the case.
    QString queryString = QString(
        "CREATE TEMPORARY VIEW IF NOT EXISTS %1 AS "
        "SELECT %2 FROM PlaylistTracks "
        "INNER JOIN library ON library.id = PlaylistTracks.track_id "
        "WHERE PlaylistTracks.playlist_id = %3 AND library.mixxx_deleted = 0")
            .arg(escaper.escapeString(playlistTableName))
            .arg(columns.join(","))
            .arg(playlistId);
    query.prepare(queryString);
    if (!query.exec()) {
        LOG_FAILED_QUERY(query);
    }

    setTable(playlistTableName, columns[0], columns,
             m_pTrackCollection->getTrackSource("default"));
    initHeaderData();
    setSearch("");
    setDefaultSort(fieldIndex("position"), Qt::AscendingOrder);
}

bool PlaylistTableModel::addTrack(const QModelIndex& index, QString location) {
    const int positionColumn = fieldIndex(PLAYLISTTRACKSTABLE_POSITION);
    int position = index.sibling(index.row(), positionColumn).data().toInt();

    // Handle weird cases like a drag-and-drop to an invalid index
    if (position <= 0) {
        position = rowCount() + 1;
    }

    // If a track is dropped but it isn't in the library, then add it because
    // the user probably dropped a file from outside Mixxx into this playlist.
    QFileInfo fileInfo(location);

    // Adds track, does not insert duplicates, handles unremoving logic.
    int trackId = m_trackDao.addTrack(fileInfo, true);

    // Do nothing if the location still isn't in the database.
    if (trackId < 0) {
        return false;
    }

    m_playlistDao.insertTrackIntoPlaylist(trackId, m_iPlaylistId, position);

    // TODO(rryan) signal an add to the base, don't select
    select(); //Repopulate the data model.
    return true;
}

TrackPointer PlaylistTableModel::getTrack(const QModelIndex& index) const {
    //FIXME: use position instead of location for playlist tracks?

    //const int locationColumnIndex = this->fieldIndex(LIBRARYTABLE_LOCATION);
    //QString location = index.sibling(index.row(), locationColumnIndex).data().toString();
    int trackId = getTrackId(index);
    return m_trackDao.getTrack(trackId);
}

void PlaylistTableModel::removeTrack(const QModelIndex& index) {
    if (m_playlistDao.isPlaylistLocked(m_iPlaylistId)) {
        return;
    }

    const int positionColumnIndex = fieldIndex(PLAYLISTTRACKSTABLE_POSITION);
    int position = index.sibling(index.row(), positionColumnIndex).data().toInt();
    m_playlistDao.removeTrackFromPlaylist(m_iPlaylistId, position);
    select(); //Repopulate the data model.
}

void PlaylistTableModel::removeTracks(const QModelIndexList& indices) {
    bool locked = m_playlistDao.isPlaylistLocked(m_iPlaylistId);

    if (locked) {
        return;
    }

    const int positionColumnIndex = fieldIndex(PLAYLISTTRACKSTABLE_POSITION);

    QList<int> trackPositions;
    foreach (QModelIndex index, indices) {
        int trackPosition = index.sibling(index.row(), positionColumnIndex).data().toInt();
        trackPositions.append(trackPosition);
    }

    qSort(trackPositions);
    QListIterator<int> iterator(trackPositions);
    iterator.toBack();

    while (iterator.hasPrevious()) {
        m_playlistDao.removeTrackFromPlaylist(m_iPlaylistId, iterator.previous());
    }

    // Have to re-lookup every track b/c their playlist ranks might have changed
    select();
}

void PlaylistTableModel::moveTrack(const QModelIndex& sourceIndex,
                                   const QModelIndex& destIndex) {
    //QSqlRecord sourceRecord = this->record(sourceIndex.row());
    //sourceRecord.setValue("position", destIndex.row());
    //this->removeRows(sourceIndex.row(), 1);

    //this->insertRecord(destIndex.row(), sourceRecord);

    //TODO: execute a real query to DELETE the sourceIndex.row() row from the PlaylistTracks table.
    //int newPosition = destIndex.row();
    //int oldPosition = sourceIndex.row();
    //const int positionColumnIndex = this->fieldIndex(PLAYLISTTRACKSTABLE_POSITION);
    //int newPosition = index.sibling(destIndex.row(), positionColumnIndex).data().toInt();
    //int oldPosition = index.sibling(sourceIndex.row(), positionColumnIndex).data().toInt();


    int playlistPositionColumn = fieldIndex(PLAYLISTTRACKSTABLE_POSITION);

    // this->record(destIndex.row()).value(PLAYLISTTRACKSTABLE_POSITION).toInt();
    int newPosition = destIndex.sibling(destIndex.row(), playlistPositionColumn).data().toInt();
    // this->record(sourceIndex.row()).value(PLAYLISTTRACKSTABLE_POSITION).toInt();
    int oldPosition = sourceIndex.sibling(sourceIndex.row(), playlistPositionColumn).data().toInt();


    //qDebug() << "old pos" << oldPosition << "new pos" << newPosition;

    //Invalid for the position to be 0 or less.
    if (newPosition < 0)
        return;
    else if (newPosition == 0) //Dragged out of bounds, which is past the end of the rows...
        newPosition = rowCount();

    //Start the transaction
    m_pTrackCollection->getDatabase().transaction();

    //Find out the highest position existing in the playlist so we know what
    //position this track should have.
    QSqlQuery query;

    //Insert the song into the PlaylistTracks table

    /** ALGORITHM for code below
      Case 1: destination < source (newPos < oldPos)
        1) Set position = -1 where pos=source -- Gives that track a dummy index to keep stuff simple.
        2) Decrement position where pos > source
        3) increment position where pos > dest
        4) Set position = dest where pos=-1 -- Move track from dummy pos to final destination.

      Case 2: destination > source (newPos > oldPos)
        1) Set position=-1 where pos=source -- Give track a dummy index again.
        2) Decrement position where pos > source AND pos <= dest
        3) Set postion=dest where pos=-1 -- Move that track from dummy pos to final destination
    */

    QString queryString;
    if (newPosition < oldPosition) {
        queryString =
            QString("UPDATE PlaylistTracks SET position=-1 "
                    "WHERE position=%1 AND "
                    "playlist_id=%2").arg(oldPosition).arg(m_iPlaylistId);
        query.exec(queryString);
        //qDebug() << queryString;

        queryString = QString("UPDATE PlaylistTracks SET position=position-1 "
                            "WHERE position > %1 AND "
                            "playlist_id=%2").arg(oldPosition).arg(m_iPlaylistId);
        query.exec(queryString);

        queryString = QString("UPDATE PlaylistTracks SET position=position+1 "
                            "WHERE position >= %1 AND " //position < %2 AND "
                            "playlist_id=%3").arg(newPosition).arg(m_iPlaylistId);
        query.exec(queryString);

        queryString = QString("UPDATE PlaylistTracks SET position=%1 "
                            "WHERE position=-1 AND "
                            "playlist_id=%2").arg(newPosition).arg(m_iPlaylistId);
        query.exec(queryString);
    }
    else if (newPosition > oldPosition)
    {
        queryString = QString("UPDATE PlaylistTracks SET position=-1 "
                              "WHERE position = %1 AND "
                              "playlist_id=%2").arg(oldPosition).arg(m_iPlaylistId);
        //qDebug() << queryString;
        query.exec(queryString);

        queryString = QString("UPDATE PlaylistTracks SET position=position-1 "
                              "WHERE position > %1 AND position <= %2 AND "
                              "playlist_id=%3").arg(oldPosition).arg(newPosition).arg(m_iPlaylistId);
        query.exec(queryString);

        queryString = QString("UPDATE PlaylistTracks SET position=%1 "
                              "WHERE position=-1 AND "
                              "playlist_id=%2").arg(newPosition).arg(m_iPlaylistId);
        query.exec(queryString);
    }

    m_pTrackCollection->getDatabase().commit();

    //Print out any SQL error, if there was one.
    if (query.lastError().isValid()) {
     	qDebug() << query.lastError();
    }

    select();
}

void PlaylistTableModel::shuffleTracks(const QModelIndex& currentIndex) {
    int numOfTracks = rowCount();
    int seed = QDateTime::currentDateTime().toTime_t();
    qsrand(seed);
    QSqlQuery query(m_pTrackCollection->getDatabase());
    const int positionColumnIndex = fieldIndex(PLAYLISTTRACKSTABLE_POSITION);
    int currentPosition = currentIndex.sibling(currentIndex.row(), positionColumnIndex).data().toInt();
    int shuffleStartIndex = currentPosition + 1;

    m_pTrackCollection->getDatabase().transaction();

    // This is a simple Fisher-Yates shuffling algorithm
    for (int i=numOfTracks-1; i >= shuffleStartIndex; i--)
    {
        int random = int(qrand() / (RAND_MAX + 1.0) * (numOfTracks + 1 - shuffleStartIndex) + shuffleStartIndex);
        qDebug() << "Swapping tracks " << i << " and " << random;
        QString swapQuery = "UPDATE PlaylistTracks SET position=%1 WHERE position=%2 AND playlist_id=%3";
        query.exec(swapQuery.arg(-1).arg(i).arg(m_iPlaylistId));
        query.exec(swapQuery.arg(i).arg(random).arg(m_iPlaylistId));
        query.exec(swapQuery.arg(random).arg(-1).arg(m_iPlaylistId));

        if (query.lastError().isValid())
            qDebug() << query.lastError();
    }

    m_pTrackCollection->getDatabase().commit();

    select();
}

void PlaylistTableModel::search(const QString& searchText) {
    // qDebug() << "PlaylistTableModel::search()" << searchText
    //          << QThread::currentThread();
    emit(doSearch(searchText));
}

void PlaylistTableModel::slotSearch(const QString& searchText) {
    BaseSqlTableModel::search(
        searchText, LibraryTableModel::DEFAULT_LIBRARYFILTER);
}

bool PlaylistTableModel::isColumnInternal(int column) {
    if (column == fieldIndex(PLAYLISTTRACKSTABLE_TRACKID) ||
        column == fieldIndex(LIBRARYTABLE_PLAYED) ||
        column == fieldIndex(LIBRARYTABLE_MIXXXDELETED) ||
        column == fieldIndex(TRACKLOCATIONSTABLE_FSDELETED)) {
        return true;
    }
    return false;
}
bool PlaylistTableModel::isColumnHiddenByDefault(int column) {
    if (column == fieldIndex(LIBRARYTABLE_KEY)) {
        return true;
    }
    return false;
}

QItemDelegate* PlaylistTableModel::delegateForColumn(const int i) {
    return NULL;
}

TrackModel::CapabilitiesFlags PlaylistTableModel::getCapabilities() const {
    TrackModel::CapabilitiesFlags caps = TRACKMODELCAPS_NONE
            | TRACKMODELCAPS_RECEIVEDROPS
            | TRACKMODELCAPS_REORDER
            | TRACKMODELCAPS_ADDTOCRATE
            | TRACKMODELCAPS_ADDTOPLAYLIST
            | TRACKMODELCAPS_RELOADMETADATA
            | TRACKMODELCAPS_LOADTODECK
            | TRACKMODELCAPS_LOADTOSAMPLER
            | TRACKMODELCAPS_REMOVE;

    // Only allow Add to AutoDJ if we aren't currently showing the AutoDJ queue.
    if (m_iPlaylistId != m_playlistDao.getPlaylistIdFromName(AUTODJ_TABLE)) {
        caps |= TRACKMODELCAPS_ADDTOAUTODJ;
    }

    bool locked = m_playlistDao.isPlaylistLocked(m_iPlaylistId);

    if (locked) {
        caps |= TRACKMODELCAPS_LOCKED;
    }

    return caps;
}<|MERGE_RESOLUTION|>--- conflicted
+++ resolved
@@ -9,19 +9,11 @@
 #include "mixxxutils.cpp"
 
 PlaylistTableModel::PlaylistTableModel(QObject* parent,
-<<<<<<< HEAD
-                                       TrackCollection* pTrackCollection)
+                                       TrackCollection* pTrackCollection,
+                                       QString settingsNamespace)
         : BaseSqlTableModel(parent, pTrackCollection,
                             pTrackCollection->getDatabase(),
-                            "mixxx.db.model.playlist"),
-=======
-                                       TrackCollection* pTrackCollection,
-                                       QString settingsNamespace)
-        : TrackModel(pTrackCollection->getDatabase(),
-                     settingsNamespace),
-          BaseSqlTableModel(parent, pTrackCollection,
-                            pTrackCollection->getDatabase()),
->>>>>>> f2648d79
+                            settingsNamespace),
           m_pTrackCollection(pTrackCollection),
           m_playlistDao(m_pTrackCollection->getPlaylistDAO()),
           m_trackDao(m_pTrackCollection->getTrackDAO()),
