--- conflicted
+++ resolved
@@ -245,12 +245,9 @@
     //qDebug() << "SampleRate" << pControlObjectSampleRate->get();
     //qDebug() << "Latency" << pControlObjectLatency->get();
 
-<<<<<<< HEAD
-=======
     delete pControlObjectLatency;
     delete pControlObjectSampleRate;
     delete pMasterUnderflowCount;
->>>>>>> efc20a89
     return OK;
 }
 
