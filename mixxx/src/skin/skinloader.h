--- conflicted
+++ resolved
@@ -17,25 +17,19 @@
     SkinLoader(ConfigObject<ConfigValue>* pConfig);
     ~SkinLoader();
     QWidget* loadDefaultSkin(QWidget* pParent,
-<<<<<<< HEAD
                                MixxxKeyboard* pKeyboard,
                                PlayerManager* pPlayerManager,
+                               ControllerManager* pControllerManager,
                                Library* pLibrary,
                                VinylControlManager* pVCMan);
                                
 	QWidget* loadCustomSkin(QString custom_skinpath, 
-							   QWidget* pParent,
-                               MixxxKeyboard* pKeyboard,
-                               PlayerManager* pPlayerManager,
-                               Library* pLibrary,
-                               VinylControlManager* pVCMan);
-=======
+							 QWidget* pParent,
                              MixxxKeyboard* pKeyboard,
                              PlayerManager* pPlayerManager,
                              ControllerManager* pControllerManager,
                              Library* pLibrary,
                              VinylControlManager* pVCMan);
->>>>>>> 8f500524
 
     QString getConfiguredSkinPath();
 
