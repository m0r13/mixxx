--- conflicted
+++ resolved
@@ -42,7 +42,6 @@
 
 void WStatusLight::setNoPos(int iNoPos)
 {
-<<<<<<< HEAD
     m_iNoPos = iNoPos;
     m_fValue = 0.;
 
@@ -56,30 +55,27 @@
         for (int i=0; i<m_iNoPos; ++i)
             m_pPixmapSLs[i] = 0;
     }
-=======
-    // Set pixmaps
-    bool bHorizontal = false;
-    if (!selectNode(node, "Horizontal").isNull() && selectNodeQString(node, "Horizontal")=="true")
-        bHorizontal = true;
-    setPixmaps(getPath(selectNodeQString(node, "PathBack")), getPath(selectNodeQString(node, "PathStatusLight")), bHorizontal);
->>>>>>> 91731b1d
 }
 
 void WStatusLight::setup(QDomNode node)
 {
-	WWidget::setup(node);
 	// Number of states
     m_iNoPos = selectNodeInt(node, "NumberPos") + 1;
     setNoPos(m_iNoPos);
 	
-    for (int i=0; i<m_iNoPos; i++)
+    // Set pixmaps
+    m_bHorizontal = false;
+    if (!selectNode(node, "Horizontal").isNull() && selectNodeQString(node, "Horizontal")=="true")
+        m_bHorizontal = true;
+	
+	for (int i=0; i<m_iNoPos; i++)
     {
     	switch(i)
     	{
     		case 0:
 	    		// Set background pixmap if available
-				if (!selectNode(node, "BackPath").isNull())
-					setPixmap(0, getPath(selectNodeQString(node, "BackPath")));
+				if (!selectNode(node, "PathBack").isNull())
+					setPixmap(0, getPath(selectNodeQString(node, "PathBack")));
 			   	else
 			   		m_pPixmapSLs[0] = 0;
 	    		break;
@@ -96,7 +92,7 @@
 {
     int pixIdx = iState;
     m_pPixmapSLs[pixIdx] = WPixmapStore::getPixmap(filename);
-    if (!m_pPixmapSLs[pixIdx])
+    if (!m_pPixmapSLs[pixIdx] || m_pPixmapSLs[pixIdx]->size()==QSize(0,0))
         qDebug() << "WPushButton: Error loading pixmap:" << filename << iState;
 
     // Set size of widget equal to pixmap size
