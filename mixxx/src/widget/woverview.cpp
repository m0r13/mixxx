--- conflicted
+++ resolved
@@ -30,21 +30,11 @@
 #include "waveform/waveform.h"
 #include "waveform/waveformwidgetfactory.h"
 
-<<<<<<< HEAD
-WOverview::WOverview(const char *pGroup, ConfigObject<ConfigValue>* pConfig, QWidget * parent)
-    : WWidget(parent),
-      m_pGroup(pGroup),
-      m_pConfig(pConfig),
-      m_sPrefix(""),
-      m_bDrag(false),
-      m_iPos(0),
-      m_analyserProgress(-1),
-      m_trackLoaded(false) {
-=======
 WOverview::WOverview(const char *pGroup, ConfigObject<ConfigValue>* pConfig, QWidget * parent) :
         WWidget(parent),
         m_pGroup(pGroup),
         m_pConfig(pConfig),
+        m_sPrefix(""),
         m_pWaveform(NULL),
         m_pWaveformSourceImage(NULL),
         m_pixmapDone(false),
@@ -58,7 +48,6 @@
         m_trackLoaded(false),
         m_diffGain(0) {
 
->>>>>>> 461c5fdd
     m_endOfTrackControl = new ControlObjectThreadMain(
                 ControlObject::getControl( ConfigKey(m_pGroup,"end_of_track")));
     connect(m_endOfTrackControl, SIGNAL(valueChanged(double)),
@@ -291,7 +280,7 @@
         completionIncrement = waveformCompletion - m_actualCompletion;
     }
 
-    int visiblePixelIncrement = completionIncrement * width() / dataSize; 
+    int visiblePixelIncrement = completionIncrement * width() / dataSize;
     if (completionIncrement < 2 || visiblePixelIncrement == 0) {
         return false;
     }
@@ -338,7 +327,7 @@
         }
     }
 
-    for (currentCompletion = m_actualCompletion; 
+    for (currentCompletion = m_actualCompletion;
             currentCompletion < nextCompletion; currentCompletion += 2) {
         painter.setPen(midColorPen);
         painter.drawLine(QPoint(currentCompletion / 2, - m_pWaveform->getMid(currentCompletion)),
@@ -387,7 +376,7 @@
 
     //qDebug() << "WOverview::mouseReleaseEvent" << e->pos() << m_iPos << ">>" << fValue;
 
-    if (e->button() == Qt::RightButton) { 
+    if (e->button() == Qt::RightButton) {
         emit(valueChangedRightUp(fValue));
     } else {
         emit(valueChangedLeftUp(fValue));
@@ -434,7 +423,7 @@
             painter.setPen(lowColorPen);
             QString text;
             if (m_trackLoaded) {
-                //: Text on waveform overview when file is cached from source                
+                //: Text on waveform overview when file is cached from source
                 text = tr("Ready to play, analyzing ..");
             } else {
                 //: Text on waveform overview when file is playable but no waveform is visible
@@ -641,4 +630,4 @@
 	m_sPrefix = sPrefix;
 	if (sPrefix[sPrefix.length()-1] == '/' || sPrefix[sPrefix.length()-1] == '\\')
 		m_sPrefix.chop(1);
-}
+}