--- conflicted
+++ resolved
@@ -21,13 +21,10 @@
 
 void WTrackText::slotTrackUnloaded(TrackPointer track) {
     Q_UNUSED(track);
-<<<<<<< HEAD
-=======
     if (m_pCurrentTrack) {
         disconnect(m_pCurrentTrack.data(), 0, this, 0);
     }
     m_pCurrentTrack.clear();
->>>>>>> c953e360
     m_pLabel->setText("");
 }
 
