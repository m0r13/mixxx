#include <QItemDelegate>
#include <QtCore>
#include <QtGui>
#include <QtXml>
#include <QModelIndex>

#include "widget/wwidget.h"
#include "widget/wskincolor.h"
#include "widget/wtracktableviewheader.h"
#include "library/librarytablemodel.h"
#include "library/trackcollection.h"
#include "trackinfoobject.h"
#include "controlobject.h"
#include "controlobjectthreadmain.h"
#include "widget/wtracktableview.h"
#include "dlgtrackinfo.h"

WTrackTableView::WTrackTableView(QWidget * parent,
                                 ConfigObject<ConfigValue> * pConfig,
                                 TrackCollection* pTrackCollection)
        : WLibraryTableView(parent, pConfig,
                            ConfigKey(LIBRARY_CONFIGVALUE,
                                      WTRACKTABLEVIEW_VSCROLLBARPOS_KEY)),
          m_pConfig(pConfig),
          m_pTrackCollection(pTrackCollection),
          m_searchThread(this) {

    pTrackInfo = new DlgTrackInfo(this);
    connect(pTrackInfo, SIGNAL(next()),
            this, SLOT(slotNextTrackInfo()));
    connect(pTrackInfo, SIGNAL(previous()),
            this, SLOT(slotPrevTrackInfo()));

    connect(&m_loadTrackMapper, SIGNAL(mapped(QString)),
            this, SLOT(loadSelectionToGroup(QString)));

    connect(&m_deckMapper, SIGNAL(mapped(QString)),
            this, SLOT(loadSelectionToGroup(QString)));
    connect(&m_samplerMapper, SIGNAL(mapped(QString)),
            this, SLOT(loadSelectionToGroup(QString)));

    m_pNumSamplers = new ControlObjectThreadMain(
        ControlObject::getControl(ConfigKey("[Master]", "num_samplers")));
    m_pNumDecks = new ControlObjectThreadMain(
        ControlObject::getControl(ConfigKey("[Master]", "num_decks")));

    m_pMenu = new QMenu(this);

<<<<<<< HEAD
    m_pSamplerMenu = new QMenu(this);
    m_pSamplerMenu->setTitle(tr("Load to Sampler"));
=======
>>>>>>> 14813a41
    m_pPlaylistMenu = new QMenu(this);
    m_pPlaylistMenu->setTitle(tr("Add to Playlist"));
    m_pCrateMenu = new QMenu(this);
    m_pCrateMenu->setTitle(tr("Add to Crate"));
<<<<<<< HEAD

    //Disable editing
    //setEditTriggers(QAbstractItemView::NoEditTriggers);
=======
>>>>>>> 14813a41

    //Create all the context m_pMenu->actions (stuff that shows up when you
    //right-click)
    createActions();

    //Connect slots and signals to make the world go 'round.
    connect(this, SIGNAL(doubleClicked(const QModelIndex &)),
            this, SLOT(slotMouseDoubleClicked(const QModelIndex &)));

    connect(&m_playlistMapper, SIGNAL(mapped(int)),
            this, SLOT(addSelectionToPlaylist(int)));
    connect(&m_crateMapper, SIGNAL(mapped(int)),
            this, SLOT(addSelectionToCrate(int)));
}

WTrackTableView::~WTrackTableView()
{
    WTrackTableViewHeader* pHeader =
            dynamic_cast<WTrackTableViewHeader*>(horizontalHeader());
    if (pHeader) {
        pHeader->saveHeaderState();
    }

    delete m_pAutoDJAct;
    delete m_pRemoveAct;
    delete m_pPropertiesAct;
    delete m_pMenu;
    delete m_pPlaylistMenu;
    delete m_pCrateMenu;
    //delete m_pRenamePlaylistAct;
}

void WTrackTableView::loadTrackModel(QAbstractItemModel *model) {
    qDebug() << "WTrackTableView::loadTrackModel()" << model;

    TrackModel* track_model = dynamic_cast<TrackModel*>(model);

    Q_ASSERT(model);
    Q_ASSERT(track_model);
    setVisible(false);

    // Save the previous track model's header state
    WTrackTableViewHeader* oldHeader =
            dynamic_cast<WTrackTableViewHeader*>(horizontalHeader());
    if (oldHeader) {
        oldHeader->saveHeaderState();
    }

    // rryan 12/2009 : Due to a bug in Qt, in order to switch to a model with
    // different columns than the old model, we have to create a new horizontal
    // header. Also, for some reason the WTrackTableView has to be hidden or
    // else problems occur. Since we parent the WtrackTableViewHeader's to the
    // WTrackTableView, they are automatically deleted.
    WTrackTableViewHeader* header = new WTrackTableViewHeader(Qt::Horizontal, this);

    // WTF(rryan) The following saves on unnecessary work on the part of
    // WTrackTableHeaderView. setHorizontalHeader() calls setModel() on the
    // current horizontal header. If this happens on the old
    // WTrackTableViewHeader, then it will save its old state, AND do the work
    // of initializing its menus on the new model. We create a new
    // WTrackTableViewHeader, so this is wasteful. Setting a temporary
    // QHeaderView here saves on setModel() calls. Since we parent the
    // QHeaderView to the WTrackTableView, it is automatically deleted.
    QHeaderView* tempHeader = new QHeaderView(Qt::Horizontal, this);
    /* Tobias Rafreider: DO NOT SET SORTING TO TRUE during header replacement
     * Otherwise, setSortingEnabled(1) will immediately trigger sortByColumn()
     * For some reason this will cause 4 select statements in series
     * from which 3 are redundant --> expensive at all
     * 
     * Sorting columns, however, is possible because we
     * enable clickable sorting indicators some lines below.
     * Furthermore, we connect signal 'sortIndicatorChanged'.
     *
     * Fixes Bug #672762
     */
    
    setSortingEnabled(false);
    setHorizontalHeader(tempHeader);

    setModel(model);
    setHorizontalHeader(header);
    header->setMovable(true);
    header->setClickable(true);
    header->setHighlightSections(true);
    header->setSortIndicatorShown(true);
    //setSortingEnabled(true);
    connect(horizontalHeader(), SIGNAL(sortIndicatorChanged(int,Qt::SortOrder)),
            this, SLOT(sortByColumn(int)), Qt::AutoConnection);

    // Initialize all column-specific things
    for (int i = 0; i < model->columnCount(); ++i) {
        //Setup delegates according to what the model tells us
        QItemDelegate* delegate = track_model->delegateForColumn(i);
        // We need to delete the old delegates, since the docs say the view will
        // not take ownership of them.
        QAbstractItemDelegate* old_delegate = itemDelegateForColumn(i);
        // If delegate is NULL, it will unset the delegate for the column
        setItemDelegateForColumn(i, delegate);
        delete old_delegate;

        // Show or hide the column based on whether it should be shown or not.
        if (track_model->isColumnInternal(i)) {
            //qDebug() << "Hiding column" << i;
            horizontalHeader()->hideSection(i);
        }
        /* If Mixxx starts the first time or the header states have been cleared due to database schema evolution
         * we gonna hide all columns that may contain a potential large number of NULL values.
         * This will hide the key colum by default unless the user brings it to front
         */
        if (track_model->isColumnHiddenByDefault(i) && !header->hasPersistedHeaderState()) {
            //qDebug() << "Hiding column" << i;
            horizontalHeader()->hideSection(i);
        }
    }

    // Set up drag and drop behaviour according to whether or not the track
    // model says it supports it.

    //Defaults
    setAcceptDrops(true);
    setDragDropMode(QAbstractItemView::DragOnly);
    setDragEnabled(true); //Always enable drag for now (until we have a model that doesn't support this.)

    if (modelHasCapabilities(TrackModel::TRACKMODELCAPS_RECEIVEDROPS)) {
        setDragDropMode(QAbstractItemView::DragDrop);
        setDropIndicatorShown(true);
        setAcceptDrops(true);
        //viewport()->setAcceptDrops(true);
    }

    //Possible giant fuckup alert - It looks like Qt has something like these
    //caps built-in, see http://doc.trolltech.com/4.5/qt.html#ItemFlag-enum and
    //the flags(...) function that we're already using in LibraryTableModel. I
    //haven't been able to get it to stop us from using a model as a drag target
    //though, so my hax above may not be completely unjustified.

    setVisible(true);
}

void WTrackTableView::createActions()
{
    Q_ASSERT(m_pMenu);
    Q_ASSERT(m_pSamplerMenu);

    m_pRemoveAct = new QAction(tr("Remove"),this);
    connect(m_pRemoveAct, SIGNAL(triggered()), this, SLOT(slotRemove()));

    m_pPropertiesAct = new QAction(tr("Properties..."), this);
    connect(m_pPropertiesAct, SIGNAL(triggered()), this, SLOT(slotShowTrackInfo()));

    m_pAutoDJAct = new QAction(tr("Add to Auto DJ Queue"),this);
    connect(m_pAutoDJAct, SIGNAL(triggered()), this, SLOT(slotSendToAutoDJ()));
}

void WTrackTableView::slotMouseDoubleClicked(const QModelIndex &index)
{
    TrackModel* trackModel = getTrackModel();
    TrackPointer pTrack;
    if (trackModel && (pTrack = trackModel->getTrack(index))) {
        emit(loadTrack(pTrack));
    }
}

void WTrackTableView::loadSelectionToGroup(QString group) {
    if (m_selectedIndices.size() > 0) {
        QModelIndex index = m_selectedIndices.at(0);
        TrackModel* trackModel = getTrackModel();
        TrackPointer pTrack;
        if (trackModel &&
            (pTrack = trackModel->getTrack(index))) {
            emit(loadTrackToPlayer(pTrack, group));
        }
    }
}

void WTrackTableView::slotRemove()
{
    if (m_selectedIndices.size() > 0)
    {
        TrackModel* trackModel = getTrackModel();
        if (trackModel) {
            trackModel->removeTracks(m_selectedIndices);
        }
    }
}

void WTrackTableView::slotShowTrackInfo() {
    if (m_selectedIndices.size() == 0)
        return;

    showTrackInfo(m_selectedIndices[0]);
}

void WTrackTableView::slotNextTrackInfo() {
    QModelIndex nextRow = currentTrackInfoIndex.sibling(
        currentTrackInfoIndex.row()+1, currentTrackInfoIndex.column());
    if (nextRow.isValid())
        showTrackInfo(nextRow);
}

void WTrackTableView::slotPrevTrackInfo() {
    QModelIndex prevRow = currentTrackInfoIndex.sibling(
        currentTrackInfoIndex.row()-1, currentTrackInfoIndex.column());
    if (prevRow.isValid())
        showTrackInfo(prevRow);
}

void WTrackTableView::showTrackInfo(QModelIndex index) {
    TrackModel* trackModel = getTrackModel();

    if (!trackModel)
        return;

    TrackPointer pTrack = trackModel->getTrack(index);
    // NULL is fine.
    pTrackInfo->loadTrack(pTrack);
    currentTrackInfoIndex = index;
    pTrackInfo->show();
}

void WTrackTableView::contextMenuEvent(QContextMenuEvent * event)
{
    //Get the indices of the selected rows.
    m_selectedIndices = this->selectionModel()->selectedRows();

    // Gray out some stuff if multiple songs were selected.
    bool oneSongSelected = m_selectedIndices.count() == 1;

    m_pMenu->clear();

    if (modelHasCapabilities(TrackModel::TRACKMODELCAPS_ADDTOAUTODJ)) {
        m_pMenu->addAction(m_pAutoDJAct);
        m_pMenu->addSeparator();
    }

    int iNumDecks = m_pNumDecks->get();
    if (iNumDecks > 0) {
        for (int i = 1; i <= iNumDecks; ++i) {
            QString deckGroup = QString("[Channel%1]").arg(i);
            bool deckPlaying = ControlObject::getControl(
                ConfigKey(deckGroup, "play"))->get() == 1.0f;
            bool deckEnabled = !deckPlaying && oneSongSelected;
            QAction* pAction = new QAction(tr("Load to Deck %1").arg(i), m_pMenu);
            pAction->setEnabled(deckEnabled);
            m_pMenu->addAction(pAction);
            m_deckMapper.setMapping(pAction, deckGroup);
            connect(pAction, SIGNAL(triggered()), &m_deckMapper, SLOT(map()));
        }
    }

    int iNumSamplers = m_pNumSamplers->get();
    if (iNumSamplers > 0) {
        m_pSamplerMenu->clear();
        for (int i = 1; i <= iNumSamplers; ++i) {
            QString samplerGroup = QString("[Sampler%1]").arg(i);
            bool samplerPlaying = ControlObject::getControl(
                ConfigKey(samplerGroup, "play"))->get() == 1.0f;
            bool samplerEnabled = !samplerPlaying && oneSongSelected;
            QAction* pAction = new QAction(tr("Sampler %1").arg(i), m_pSamplerMenu);
            pAction->setEnabled(samplerEnabled);
            m_pSamplerMenu->addAction(pAction);
            m_samplerMapper.setMapping(pAction, samplerGroup);
            connect(pAction, SIGNAL(triggered()), &m_samplerMapper, SLOT(map()));
        }
        m_pMenu->addMenu(m_pSamplerMenu);
    }

    m_pMenu->addSeparator();

    if (modelHasCapabilities(TrackModel::TRACKMODELCAPS_ADDTOPLAYLIST)) {
        m_pPlaylistMenu->clear();

        PlaylistDAO& playlistDao = m_pTrackCollection->getPlaylistDAO();
        int numPlaylists = playlistDao.playlistCount();
        for (int i = 0; i < numPlaylists; ++i) {
            int iPlaylistId = playlistDao.getPlaylistId(i);
            if (playlistDao.isHidden(iPlaylistId))
                continue;
            QString playlistName = playlistDao.getPlaylistName(iPlaylistId);
            // No leak because making the menu the parent means they will be
            // auto-deleted
            QAction* pAction = new QAction(playlistName, m_pPlaylistMenu);
            m_pPlaylistMenu->addAction(pAction);
            m_playlistMapper.setMapping(pAction, iPlaylistId);
            connect(pAction, SIGNAL(triggered()), &m_playlistMapper, SLOT(map()));
        }

        m_pMenu->addMenu(m_pPlaylistMenu);
    }

    if (modelHasCapabilities(TrackModel::TRACKMODELCAPS_ADDTOCRATE)) {
        m_pCrateMenu->clear();

        CrateDAO& crateDao = m_pTrackCollection->getCrateDAO();
        int numCrates = crateDao.crateCount();
        for (int i = 0; i < numCrates; ++i) {
            int iCrateId = crateDao.getCrateId(i);
            // No leak because making the menu the parent means they will be
            // auto-deleted
            QAction* pAction = new QAction(crateDao.crateName(iCrateId), m_pCrateMenu);
            m_pCrateMenu->addAction(pAction);
            m_crateMapper.setMapping(pAction, iCrateId);
            connect(pAction, SIGNAL(triggered()), &m_crateMapper, SLOT(map()));
        }

        m_pMenu->addMenu(m_pCrateMenu);
    }

    m_pMenu->addSeparator();
    m_pMenu->addAction(m_pRemoveAct);

    m_pPropertiesAct->setEnabled(oneSongSelected);
    m_pMenu->addAction(m_pPropertiesAct);

    //Create the right-click menu
    m_pMenu->popup(event->globalPos());
}

void WTrackTableView::onSearch(const QString& text) {
    TrackModel* trackModel = getTrackModel();
    if (trackModel) {
        m_searchThread.enqueueSearch(trackModel, text);
    }
}

void WTrackTableView::onSearchStarting() {
    saveVScrollBarPos();
}

void WTrackTableView::onSearchCleared() {
    restoreVScrollBarPos();
    TrackModel* trackModel = getTrackModel();
    if (trackModel) {
        m_searchThread.enqueueSearch(trackModel, "");
    }
}

void WTrackTableView::onShow()
{

}

QWidget* WTrackTableView::getWidgetForMIDIControl()
{
    return this;
}

/** Drag enter event, happens when a dragged item hovers over the track table view*/
void WTrackTableView::dragEnterEvent(QDragEnterEvent * event)
{
    //qDebug() << "dragEnterEvent" << event->mimeData()->formats();
    if (event->mimeData()->hasUrls())
    {
        if (event->source() == this) {
            if (modelHasCapabilities(TrackModel::TRACKMODELCAPS_REORDER)) {
                event->acceptProposedAction();
            } else {
                event->ignore();
            }
        } else {
            event->acceptProposedAction();
        }
    } else {
        event->ignore();
    }
}

/** Drag move event, happens when a dragged item hovers over the track table view...
 *  Why we need this is a little vague, but without it, drag-and-drop just doesn't work.
 *  -- Albert June 8/08
 */
void WTrackTableView::dragMoveEvent(QDragMoveEvent * event)
{
    //qDebug() << "dragMoveEvent" << event->mimeData()->formats();
    if (event->mimeData()->hasUrls())
    {
        if (event->source() == this) {
            if (modelHasCapabilities(TrackModel::TRACKMODELCAPS_REORDER)) {
                event->acceptProposedAction();
            } else {
                event->ignore();
            }
        } else {
            event->acceptProposedAction();
        }
    } else {
        event->ignore();
    }
}

/** Drag-and-drop "drop" event. Occurs when something is dropped onto the track table view */
void WTrackTableView::dropEvent(QDropEvent * event)
{
    if (event->mimeData()->hasUrls()) {
        QList<QUrl> urls(event->mimeData()->urls());
        QUrl url;
        QModelIndex selectedIndex; //Index of a selected track (iterator)

        //TODO: Filter out invalid URLs (eg. files that aren't supported audio filetypes, etc.)

        //Save the vertical scrollbar position. Adding new tracks and moving tracks in
        //the SQL data models causes a select() (ie. generation of a new result set),
        //which causes view to reset itself. A view reset causes the widget to scroll back
        //up to the top, which is confusing when you're dragging and dropping. :)
        saveVScrollBarPos();

        //The model index where the track or tracks are destined to go. :)
        //(the "drop" position in a drag-and-drop)
        QModelIndex destIndex = indexAt(event->pos());


        //qDebug() << "destIndex.row() is" << destIndex.row();

        //Drag and drop within this widget (track reordering)
        if (event->source() == this)
        {
            //For an invalid destination (eg. dropping a track beyond
            //the end of the playlist), place the track(s) at the end
            //of the playlist.
            if (destIndex.row() == -1) {
                int destRow = model()->rowCount() - 1;
                destIndex = model()->index(destRow, 0);
            }
            //Note the above code hides an ambiguous case when a
            //playlist is empty. For that reason, we can't factor that
            //code out to be common for both internal reordering
            //and external drag-and-drop. With internal reordering,
            //you can't have an empty playlist. :)

            //qDebug() << "track reordering" << __FILE__ << __LINE__;

            //Save a list of row (just plain ints) so we don't get screwed over
            //when the QModelIndexes all become invalid (eg. after moveTrack()
            //or addTrack())
            m_selectedIndices = this->selectionModel()->selectedRows();
            QList<int> selectedRows;
            QModelIndex idx;
            foreach (idx, m_selectedIndices)
            {
                selectedRows.append(idx.row());
            }


            /** Note: The biggest subtlety in the way I've done this track reordering code
                is that as soon as we've moved ANY track, all of our QModelIndexes probably
                get screwed up. The starting point for the logic below is to say screw it to
                the QModelIndexes, and just keep a list of row numbers to work from. That
                ends up making the logic simpler and the behaviour totally predictable,
                which lets us do nice things like "restore" the selection model.
            */

            if (modelHasCapabilities(TrackModel::TRACKMODELCAPS_REORDER)) {
                TrackModel* trackModel = getTrackModel();

                //The model indices are sorted so that we remove the tracks from the table
                //in ascending order. This is necessary because if track A is above track B in
                //the table, and you remove track A, the model index for track B will change.
                //Sorting the indices first means we don't have to worry about this.
                //qSort(m_selectedIndices);
                //qSort(m_selectedIndices.begin(), m_selectedIndices.end(), qGreater<QModelIndex>());
                qSort(selectedRows);
                int maxRow = selectedRows.last();
                int minRow = selectedRows.first();
                int selectedRowCount = selectedRows.count();
                int firstRowToSelect = destIndex.row();

                //If you drag a contiguous selection of multiple tracks and drop
                //them somewhere inside that same selection, do nothing.
                if (destIndex.row() >= minRow && destIndex.row() <= maxRow)
                    return;

                //If we're moving the tracks _up_, then reverse the order of the row selection
                //to make the algorithm below work without added complexity.
                if (destIndex.row() < minRow) {
                    qSort(selectedRows.begin(), selectedRows.end(), qGreater<int>());
                }

                if (destIndex.row() > maxRow)
                {
                    //Shuffle the row we're going to start making a new selection at:
                    firstRowToSelect = firstRowToSelect - selectedRowCount + 1;
                }

                //For each row that needs to be moved...
                while (!selectedRows.isEmpty())
                {
                    int movedRow = selectedRows.takeFirst(); //Remember it's row index
                    //Move it
                    trackModel->moveTrack(model()->index(movedRow, 0), destIndex);

                    //Shuffle the row indices for rows that got bumped up
                    //into the void we left, or down because of the new spot
                    //we're taking.
                    for (int i = 0; i < selectedRows.count(); i++)
                    {
                        if ((selectedRows[i] > movedRow) &&
                            (destIndex.row() > selectedRows[i])) {
                            selectedRows[i] = selectedRows[i] - 1;
                        }
                        else if ((selectedRows[i] < movedRow) &&
                                 (destIndex.row() < selectedRows[i])) {
                            selectedRows[i] = selectedRows[i] + 1;
                        }
                    }
                }

                //Highlight the moved rows again (restoring the selection)
                //QModelIndex newSelectedIndex = destIndex;
                for (int i = 0; i < selectedRowCount; i++)
                {
                    this->selectionModel()->select(model()->index(firstRowToSelect + i, 0),
                                                   QItemSelectionModel::Select | QItemSelectionModel::Rows);
                }

            }
        }
        else
        {
            //Reset the selected tracks (if you had any tracks highlighted, it
            //clears them)
            this->selectionModel()->clear();

            //Drag-and-drop from an external application
            //eg. dragging a track from Windows Explorer onto the track table.
            TrackModel* trackModel = getTrackModel();
            if (trackModel) {
                int numNewRows = urls.count(); //XXX: Crappy, assumes all URLs are valid songs.
                                               //     Should filter out invalid URLs at the start of this function.

                int selectionStartRow = destIndex.row();  //Have to do this here because the index is invalid after addTrack

                //Make a new selection starting from where the first track was dropped, and select
                //all the dropped tracks

                //If the track was dropped into an empty playlist, start at row 0 not -1 :)
                if ((destIndex.row() == -1) && (model()->rowCount() == 0))
                {
                    selectionStartRow = 0;
                }
                //If the track was dropped beyond the end of a playlist, then we need
                //to fudge the destination a bit...
                else if ((destIndex.row() == -1) && (model()->rowCount() > 0))
                {
                    //qDebug() << "Beyond end of playlist";
                    //qDebug() << "rowcount is:" << model()->rowCount();
                    selectionStartRow = model()->rowCount();
                }

                //Add all the dropped URLs/tracks to the track model (playlist/crate)
                foreach (url, urls)
                {
                    QFileInfo file(url.toLocalFile());
                    if (!trackModel->addTrack(destIndex, file.absoluteFilePath()))
                        numNewRows--; //# of rows to select must be decremented if we skipped some tracks
                }

                //Create the selection, but only if the track model supports reordering.
                //(eg. crates don't support reordering/indexes)
                if (modelHasCapabilities(TrackModel::TRACKMODELCAPS_REORDER)) {
                    for (int i = selectionStartRow; i < selectionStartRow + numNewRows; i++)
                    {
                        this->selectionModel()->select(model()->index(i, 0), QItemSelectionModel::Select |
                                                    QItemSelectionModel::Rows);
                    }
                }
            }
        }

        event->acceptProposedAction();

        restoreVScrollBarPos();

    } else {
        event->ignore();
    }
}

TrackModel* WTrackTableView::getTrackModel() {
    TrackModel* trackModel = dynamic_cast<TrackModel*>(model());
    return trackModel;
}

bool WTrackTableView::modelHasCapabilities(TrackModel::CapabilitiesFlags capabilities) {
    TrackModel* trackModel = getTrackModel();
    return trackModel &&
            (trackModel->getCapabilities() & capabilities) == capabilities;
}

void WTrackTableView::keyPressEvent(QKeyEvent* event)
{

    if (event->key() == Qt::Key_Return)
    {
		/*
		 * It is not a good idea if 'key_return'
		 * causes a track to load since we allow in-line editing
		 * of table items in general
		 */
        return;
    }
    else if (event->key() == Qt::Key_BracketLeft)
    {
        loadSelectionToGroup("[Channel1]");
    }
    else if (event->key() == Qt::Key_BracketRight)
    {
        loadSelectionToGroup("[Channel2]");
    }
    else
        QTableView::keyPressEvent(event);
}

void WTrackTableView::slotSendToAutoDJ() {
    if (!modelHasCapabilities(TrackModel::TRACKMODELCAPS_ADDTOAUTODJ))
        return;

    PlaylistDAO& playlistDao = m_pTrackCollection->getPlaylistDAO();
    int iAutoDJPlaylistId = playlistDao.getPlaylistIdFromName(AUTODJ_TABLE);

    if (iAutoDJPlaylistId == -1)
        return;

    TrackModel* trackModel = getTrackModel();
    foreach (QModelIndex index, m_selectedIndices) {
        TrackPointer pTrack;
        if (trackModel &&
            (pTrack = trackModel->getTrack(index))) {
            int iTrackId = pTrack->getId();
            if (iTrackId != -1) {
                playlistDao.appendTrackToPlaylist(iTrackId, iAutoDJPlaylistId);
            }
        }
    }
}

void WTrackTableView::addSelectionToPlaylist(int iPlaylistId) {
    PlaylistDAO& playlistDao = m_pTrackCollection->getPlaylistDAO();
    TrackModel* trackModel = getTrackModel();

    foreach (QModelIndex index, m_selectedIndices) {
        TrackPointer pTrack;
        if (trackModel &&
            (pTrack = trackModel->getTrack(index))) {
            int iTrackId = pTrack->getId();
            if (iTrackId != -1) {
                playlistDao.appendTrackToPlaylist(iTrackId, iPlaylistId);
            }
        }
    }
}

void WTrackTableView::addSelectionToCrate(int iCrateId) {
    CrateDAO& crateDao = m_pTrackCollection->getCrateDAO();
    TrackModel* trackModel = getTrackModel();

    foreach (QModelIndex index, m_selectedIndices) {
        TrackPointer pTrack;
        if (trackModel &&
            (pTrack = trackModel->getTrack(index))) {
            int iTrackId = pTrack->getId();
            if (iTrackId != -1) {
                crateDao.addTrackToCrate(iTrackId, iCrateId);
            }
        }
    }
}<|MERGE_RESOLUTION|>--- conflicted
+++ resolved
@@ -46,21 +46,15 @@
 
     m_pMenu = new QMenu(this);
 
-<<<<<<< HEAD
     m_pSamplerMenu = new QMenu(this);
     m_pSamplerMenu->setTitle(tr("Load to Sampler"));
-=======
->>>>>>> 14813a41
     m_pPlaylistMenu = new QMenu(this);
     m_pPlaylistMenu->setTitle(tr("Add to Playlist"));
     m_pCrateMenu = new QMenu(this);
     m_pCrateMenu->setTitle(tr("Add to Crate"));
-<<<<<<< HEAD
 
     //Disable editing
     //setEditTriggers(QAbstractItemView::NoEditTriggers);
-=======
->>>>>>> 14813a41
 
     //Create all the context m_pMenu->actions (stuff that shows up when you
     //right-click)
