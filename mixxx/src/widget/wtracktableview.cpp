#include <QItemDelegate>
#include <QtCore>
#include <QtGui>
#include <QtXml>
#include <QModelIndex>

#include "widget/wwidget.h"
#include "widget/wskincolor.h"
#include "widget/wtracktableviewheader.h"
#include "library/librarytablemodel.h"
#include "library/trackcollection.h"
#include "trackinfoobject.h"
#include "controlobject.h"
#include "controlobjectthreadmain.h"
#include "widget/wtracktableview.h"
#include "dlgtrackinfo.h"
#include "soundsourceproxy.h"

WTrackTableView::WTrackTableView(QWidget * parent,
                                 ConfigObject<ConfigValue> * pConfig,
                                 TrackCollection* pTrackCollection)
        : WLibraryTableView(parent, pConfig,
                            ConfigKey(LIBRARY_CONFIGVALUE,
                                      WTRACKTABLEVIEW_VSCROLLBARPOS_KEY)),
          m_pConfig(pConfig),
          m_pTrackCollection(pTrackCollection),
          m_searchThread(this) {
    // Give a NULL parent because otherwise it inherits our style which can make
    // it unreadable. Bug #673411
    m_pTrackInfo = new DlgTrackInfo(NULL);
    connect(m_pTrackInfo, SIGNAL(next()),
            this, SLOT(slotNextTrackInfo()));
    connect(m_pTrackInfo, SIGNAL(previous()),
            this, SLOT(slotPrevTrackInfo()));

    connect(&m_loadTrackMapper, SIGNAL(mapped(QString)),
            this, SLOT(loadSelectionToGroup(QString)));

    connect(&m_deckMapper, SIGNAL(mapped(QString)),
            this, SLOT(loadSelectionToGroup(QString)));
    connect(&m_samplerMapper, SIGNAL(mapped(QString)),
            this, SLOT(loadSelectionToGroup(QString)));

    m_pNumSamplers = new ControlObjectThreadMain(
        ControlObject::getControl(ConfigKey("[Master]", "num_samplers")));
    m_pNumDecks = new ControlObjectThreadMain(
        ControlObject::getControl(ConfigKey("[Master]", "num_decks")));

    m_pMenu = new QMenu(this);

    m_pSamplerMenu = new QMenu(this);
    m_pSamplerMenu->setTitle(tr("Load to Sampler"));
    m_pPlaylistMenu = new QMenu(this);
    m_pPlaylistMenu->setTitle(tr("Add to Playlist"));
    m_pCrateMenu = new QMenu(this);
    m_pCrateMenu->setTitle(tr("Add to Crate"));

    // Disable editing
    //setEditTriggers(QAbstractItemView::NoEditTriggers);

    // Create all the context m_pMenu->actions (stuff that shows up when you
    //right-click)
    createActions();

    //Connect slots and signals to make the world go 'round.
    connect(this, SIGNAL(doubleClicked(const QModelIndex &)),
            this, SLOT(slotMouseDoubleClicked(const QModelIndex &)));

    connect(&m_playlistMapper, SIGNAL(mapped(int)),
            this, SLOT(addSelectionToPlaylist(int)));
    connect(&m_crateMapper, SIGNAL(mapped(int)),
            this, SLOT(addSelectionToCrate(int)));
}

WTrackTableView::~WTrackTableView()
{
    WTrackTableViewHeader* pHeader =
            dynamic_cast<WTrackTableViewHeader*>(horizontalHeader());
    if (pHeader) {
        pHeader->saveHeaderState();
    }

    delete m_pReloadMetadataAct;
    delete m_pAutoDJAct;
    delete m_pAutoDJTopAct;
    delete m_pRemoveAct;
    delete m_pPropertiesAct;
    delete m_pMenu;
    delete m_pPlaylistMenu;
    delete m_pCrateMenu;
    //delete m_pRenamePlaylistAct;

    delete m_pTrackInfo;

	delete m_pNumSamplers;
	delete m_pNumDecks;
}

void WTrackTableView::loadTrackModel(QAbstractItemModel *model) {
    qDebug() << "WTrackTableView::loadTrackModel()" << model;

    TrackModel* track_model = dynamic_cast<TrackModel*>(model);

    Q_ASSERT(model);
    Q_ASSERT(track_model);

    /* If the model has not changed
     * there's no need to exchange the headers
     * this will cause a small GUI freeze
     */
    if (getTrackModel() == track_model) {
        // Re-sort the table even if the track model is the same. This triggers
        // a select() if the table is dirty.
        doSortByColumn(horizontalHeader()->sortIndicatorSection());
        return;
    }

    setVisible(false);

    // Save the previous track model's header state
    WTrackTableViewHeader* oldHeader =
            dynamic_cast<WTrackTableViewHeader*>(horizontalHeader());
    if (oldHeader) {
        oldHeader->saveHeaderState();
    }

    // rryan 12/2009 : Due to a bug in Qt, in order to switch to a model with
    // different columns than the old model, we have to create a new horizontal
    // header. Also, for some reason the WTrackTableView has to be hidden or
    // else problems occur. Since we parent the WtrackTableViewHeader's to the
    // WTrackTableView, they are automatically deleted.
    WTrackTableViewHeader* header = new WTrackTableViewHeader(Qt::Horizontal, this);

    // WTF(rryan) The following saves on unnecessary work on the part of
    // WTrackTableHeaderView. setHorizontalHeader() calls setModel() on the
    // current horizontal header. If this happens on the old
    // WTrackTableViewHeader, then it will save its old state, AND do the work
    // of initializing its menus on the new model. We create a new
    // WTrackTableViewHeader, so this is wasteful. Setting a temporary
    // QHeaderView here saves on setModel() calls. Since we parent the
    // QHeaderView to the WTrackTableView, it is automatically deleted.
    QHeaderView* tempHeader = new QHeaderView(Qt::Horizontal, this);
    /* Tobias Rafreider: DO NOT SET SORTING TO TRUE during header replacement
     * Otherwise, setSortingEnabled(1) will immediately trigger sortByColumn()
     * For some reason this will cause 4 select statements in series
     * from which 3 are redundant --> expensive at all
     *
     * Sorting columns, however, is possible because we
     * enable clickable sorting indicators some lines below.
     * Furthermore, we connect signal 'sortIndicatorChanged'.
     *
     * Fixes Bug #672762
     */

    setSortingEnabled(false);
    setHorizontalHeader(tempHeader);

    setModel(model);
    setHorizontalHeader(header);
    header->setMovable(true);
    header->setClickable(true);
    header->setHighlightSections(true);
    header->setSortIndicatorShown(true);
    //setSortingEnabled(true);
    connect(horizontalHeader(), SIGNAL(sortIndicatorChanged(int, Qt::SortOrder)),
            this, SLOT(doSortByColumn(int)), Qt::AutoConnection);
    doSortByColumn(horizontalHeader()->sortIndicatorSection());

    // Initialize all column-specific things
    for (int i = 0; i < model->columnCount(); ++i) {
        // Setup delegates according to what the model tells us
        QItemDelegate* delegate = track_model->delegateForColumn(i);
        // We need to delete the old delegates, since the docs say the view will
        // not take ownership of them.
        QAbstractItemDelegate* old_delegate = itemDelegateForColumn(i);
        // If delegate is NULL, it will unset the delegate for the column
        setItemDelegateForColumn(i, delegate);
        delete old_delegate;

        // Show or hide the column based on whether it should be shown or not.
        if (track_model->isColumnInternal(i)) {
            //qDebug() << "Hiding column" << i;
            horizontalHeader()->hideSection(i);
        }
        /* If Mixxx starts the first time or the header states have been cleared
         * due to database schema evolution we gonna hide all columns that may
         * contain a potential large number of NULL values.  This will hide the
         * key colum by default unless the user brings it to front
         */
        if (track_model->isColumnHiddenByDefault(i) &&
            !header->hasPersistedHeaderState()) {
            //qDebug() << "Hiding column" << i;
            horizontalHeader()->hideSection(i);
        }
    }

    // Set up drag and drop behaviour according to whether or not the track
    // model says it supports it.

    // Defaults
    setAcceptDrops(true);
    setDragDropMode(QAbstractItemView::DragOnly);
    // Always enable drag for now (until we have a model that doesn't support
    // this.)
    setDragEnabled(true);

    if (modelHasCapabilities(TrackModel::TRACKMODELCAPS_RECEIVEDROPS)) {
        setDragDropMode(QAbstractItemView::DragDrop);
        setDropIndicatorShown(true);
        setAcceptDrops(true);
        //viewport()->setAcceptDrops(true);
    }

    // Possible giant fuckup alert - It looks like Qt has something like these
    // caps built-in, see http://doc.trolltech.com/4.5/qt.html#ItemFlag-enum and
    // the flags(...) function that we're already using in LibraryTableModel. I
    // haven't been able to get it to stop us from using a model as a drag
    // target though, so my hax above may not be completely unjustified.

    setVisible(true);
}

void WTrackTableView::createActions() {
    Q_ASSERT(m_pMenu);
    Q_ASSERT(m_pSamplerMenu);

    m_pRemoveAct = new QAction(tr("Remove"),this);
    connect(m_pRemoveAct, SIGNAL(triggered()), this, SLOT(slotRemove()));

    m_pPropertiesAct = new QAction(tr("Properties..."), this);
    connect(m_pPropertiesAct, SIGNAL(triggered()), this, SLOT(slotShowTrackInfo()));

    m_pAutoDJAct = new QAction(tr("Add to Auto DJ bottom"),this);
    connect(m_pAutoDJAct, SIGNAL(triggered()), this, SLOT(slotSendToAutoDJ()));

    m_pAutoDJTopAct = new QAction(tr("Add to Auto DJ top 2"),this);
    connect(m_pAutoDJTopAct, SIGNAL(triggered()), this, SLOT(slotSendToAutoDJTop()));

    m_pReloadMetadataAct = new QAction(tr("Reload Track Metadata"), this);
    connect(m_pReloadMetadataAct, SIGNAL(triggered()), this, SLOT(slotReloadTrackMetadata()));
}

void WTrackTableView::slotMouseDoubleClicked(const QModelIndex &index)
{
    TrackModel* trackModel = getTrackModel();
    TrackPointer pTrack;
    if (trackModel && (pTrack = trackModel->getTrack(index))) {
        emit(loadTrack(pTrack));
    }
}

void WTrackTableView::loadSelectionToGroup(QString group) {
    QModelIndexList indices = selectionModel()->selectedRows();
    if (indices.size() > 0) {
        // If the track load override is disabled, check to see if a track is
        // playing before trying to load it
        if ( !(m_pConfig->getValueString(ConfigKey("[Controls]","AllowTrackLoadToPlayingDeck")).toInt()) ) {
            bool groupPlaying = ControlObject::getControl(
                ConfigKey(group, "play"))->get() == 1.0f;

            if (groupPlaying)
                return;
        }

        QModelIndex index = indices.at(0);
        TrackModel* trackModel = getTrackModel();
        TrackPointer pTrack;
        if (trackModel &&
            (pTrack = trackModel->getTrack(index))) {
            emit(loadTrackToPlayer(pTrack, group));
        }
    }
}

void WTrackTableView::slotRemove()
{
    QModelIndexList indices = selectionModel()->selectedRows();
    if (indices.size() > 0)
    {
        TrackModel* trackModel = getTrackModel();
        if (trackModel) {
            trackModel->removeTracks(indices);
        }
    }
}

void WTrackTableView::slotShowTrackInfo() {
    QModelIndexList indices = selectionModel()->selectedRows();

    if (indices.size() > 0) {
        showTrackInfo(indices[0]);
    }
}

void WTrackTableView::slotNextTrackInfo() {
    QModelIndex nextRow = currentTrackInfoIndex.sibling(
        currentTrackInfoIndex.row()+1, currentTrackInfoIndex.column());
    if (nextRow.isValid())
        showTrackInfo(nextRow);
}

void WTrackTableView::slotPrevTrackInfo() {
    QModelIndex prevRow = currentTrackInfoIndex.sibling(
        currentTrackInfoIndex.row()-1, currentTrackInfoIndex.column());
    if (prevRow.isValid())
        showTrackInfo(prevRow);
}

void WTrackTableView::showTrackInfo(QModelIndex index) {
    TrackModel* trackModel = getTrackModel();

    if (!trackModel)
        return;

    TrackPointer pTrack = trackModel->getTrack(index);
    // NULL is fine.
    m_pTrackInfo->loadTrack(pTrack);
    currentTrackInfoIndex = index;
    m_pTrackInfo->show();
}

void WTrackTableView::contextMenuEvent(QContextMenuEvent * event)
{
    QModelIndexList indices = selectionModel()->selectedRows();

    // Gray out some stuff if multiple songs were selected.
    bool oneSongSelected = indices.size() == 1;

    m_pMenu->clear();

    if (modelHasCapabilities(TrackModel::TRACKMODELCAPS_ADDTOAUTODJ)) {
        m_pMenu->addAction(m_pAutoDJAct);
        m_pMenu->addAction(m_pAutoDJTopAct);
        m_pMenu->addSeparator();
    }

    int iNumDecks = m_pNumDecks->get();
    if (iNumDecks > 0) {
        for (int i = 1; i <= iNumDecks; ++i) {
            QString deckGroup = QString("[Channel%1]").arg(i);
            bool deckPlaying = ControlObject::getControl(
                ConfigKey(deckGroup, "play"))->get() == 1.0f;
            bool deckEnabled = !deckPlaying && oneSongSelected;
            QAction* pAction = new QAction(tr("Load to Deck %1").arg(i), m_pMenu);
            pAction->setEnabled(deckEnabled);
            m_pMenu->addAction(pAction);
            m_deckMapper.setMapping(pAction, deckGroup);
            connect(pAction, SIGNAL(triggered()), &m_deckMapper, SLOT(map()));
        }
    }

    int iNumSamplers = m_pNumSamplers->get();
    if (iNumSamplers > 0) {
        m_pSamplerMenu->clear();
        for (int i = 1; i <= iNumSamplers; ++i) {
            QString samplerGroup = QString("[Sampler%1]").arg(i);
            bool samplerPlaying = ControlObject::getControl(
                ConfigKey(samplerGroup, "play"))->get() == 1.0f;
            bool samplerEnabled = !samplerPlaying && oneSongSelected;
            QAction* pAction = new QAction(tr("Sampler %1").arg(i), m_pSamplerMenu);
            pAction->setEnabled(samplerEnabled);
            m_pSamplerMenu->addAction(pAction);
            m_samplerMapper.setMapping(pAction, samplerGroup);
            connect(pAction, SIGNAL(triggered()), &m_samplerMapper, SLOT(map()));
        }
        m_pMenu->addMenu(m_pSamplerMenu);
    }

    m_pMenu->addSeparator();

    if (modelHasCapabilities(TrackModel::TRACKMODELCAPS_ADDTOPLAYLIST)) {
        m_pPlaylistMenu->clear();
        PlaylistDAO& playlistDao = m_pTrackCollection->getPlaylistDAO();
        int numPlaylists = playlistDao.playlistCount();

        for (int i = 0; i < numPlaylists; ++i) {
            int iPlaylistId = playlistDao.getPlaylistId(i);

            if (!playlistDao.isHidden(iPlaylistId)) {

                QString playlistName = playlistDao.getPlaylistName(iPlaylistId);
                // No leak because making the menu the parent means they will be
                // auto-deleted
                QAction* pAction = new QAction(playlistName, m_pPlaylistMenu);
                bool locked = playlistDao.isPlaylistLocked(iPlaylistId);
                pAction->setEnabled(!locked);
                m_pPlaylistMenu->addAction(pAction);
                m_playlistMapper.setMapping(pAction, iPlaylistId);
                connect(pAction, SIGNAL(triggered()), &m_playlistMapper, SLOT(map()));
            }
        }

        m_pMenu->addMenu(m_pPlaylistMenu);
    }

    if (modelHasCapabilities(TrackModel::TRACKMODELCAPS_ADDTOCRATE)) {
        m_pCrateMenu->clear();
        CrateDAO& crateDao = m_pTrackCollection->getCrateDAO();
        int numCrates = crateDao.crateCount();
        for (int i = 0; i < numCrates; ++i) {
            int iCrateId = crateDao.getCrateId(i);
            // No leak because making the menu the parent means they will be
            // auto-deleted
            QAction* pAction = new QAction(crateDao.crateName(iCrateId), m_pCrateMenu);
            bool locked = crateDao.isCrateLocked(iCrateId);
            pAction->setEnabled(!locked);
            m_pCrateMenu->addAction(pAction);
            m_crateMapper.setMapping(pAction, iCrateId);
            connect(pAction, SIGNAL(triggered()), &m_crateMapper, SLOT(map()));
        }

        m_pMenu->addMenu(m_pCrateMenu);
    }

    bool locked = modelHasCapabilities(TrackModel::TRACKMODELCAPS_LOCKED);
    m_pRemoveAct->setEnabled(!locked);
    m_pMenu->addSeparator();
    m_pMenu->addAction(m_pRemoveAct);
    m_pMenu->addAction(m_pReloadMetadataAct);
    m_pPropertiesAct->setEnabled(oneSongSelected);
    m_pMenu->addAction(m_pPropertiesAct);

    //Create the right-click menu
    m_pMenu->popup(event->globalPos());
}

void WTrackTableView::onSearch(const QString& text) {
    TrackModel* trackModel = getTrackModel();
    if (trackModel) {
        m_searchThread.enqueueSearch(trackModel, text);
    }
}

void WTrackTableView::onSearchStarting() {
    saveVScrollBarPos();
}

void WTrackTableView::onSearchCleared() {
    restoreVScrollBarPos();
    TrackModel* trackModel = getTrackModel();
    if (trackModel) {
        m_searchThread.enqueueSearch(trackModel, "");
    }
}

void WTrackTableView::onShow() {
}

void WTrackTableView::mouseMoveEvent(QMouseEvent* pEvent) {
    TrackModel* trackModel = getTrackModel();
    if (!trackModel)
        return;

    // Iterate over selected rows and append each item's location url to a list
    QList<QUrl> locationUrls;
    QModelIndexList indices = selectionModel()->selectedRows();
    foreach (QModelIndex index, indices) {
      if (index.isValid()) {
        locationUrls.append(trackModel->getTrackLocation(index));
      }
    }

    QMimeData* mimeData = new QMimeData();
    mimeData->setUrls(locationUrls);

    QDrag* drag = new QDrag(this);
    drag->setMimeData(mimeData);
    drag->setPixmap(QPixmap(":images/library/drag-n-drop.png"));
    drag->exec(Qt::CopyAction);
}


/** Drag enter event, happens when a dragged item hovers over the track table view*/
void WTrackTableView::dragEnterEvent(QDragEnterEvent * event)
{
    //qDebug() << "dragEnterEvent" << event->mimeData()->formats();
    if (event->mimeData()->hasUrls())
    {
        if (event->source() == this) {
            if (modelHasCapabilities(TrackModel::TRACKMODELCAPS_REORDER)) {
                event->acceptProposedAction();
            } else {
                event->ignore();
            }
        } else {
            QList<QUrl> urls(event->mimeData()->urls());
            bool anyAccepted = false;
            foreach (QUrl url, urls) {
                QFileInfo file(url.toLocalFile());
                if (SoundSourceProxy::isFilenameSupported(file.fileName()))
                    anyAccepted = true;
            }
            if (anyAccepted) {
                event->acceptProposedAction();
            } else {
                event->ignore();
            }
        }
    } else {
        event->ignore();
    }
}

/** Drag move event, happens when a dragged item hovers over the track table view...
 *  Why we need this is a little vague, but without it, drag-and-drop just doesn't work.
 *  -- Albert June 8/08
 */
<<<<<<< HEAD
void WTrackTableView::dragMoveEvent(QDragMoveEvent * event)
{
    // qDebug() << "dragMoveEvent" << event->mimeData()->formats();

    WLibraryTableView::dragMoveEvent(event); // This is needed to enable autoscroll

=======
void WTrackTableView::dragMoveEvent(QDragMoveEvent * event) {
    // Needed to allow auto-scrolling
    WLibraryTableView::dragMoveEvent(event);

    //qDebug() << "dragMoveEvent" << event->mimeData()->formats();
>>>>>>> ab7e43e1
    if (event->mimeData()->hasUrls())
    {
        if (event->source() == this) {
            if (modelHasCapabilities(TrackModel::TRACKMODELCAPS_REORDER)) {
                event->acceptProposedAction();
            } else {
                event->ignore();
            }
        } else {
            event->acceptProposedAction();
        }
    } else {
        event->ignore();
    }
}

/** Drag-and-drop "drop" event. Occurs when something is dropped onto the track table view */
void WTrackTableView::dropEvent(QDropEvent * event)
{
    if (event->mimeData()->hasUrls()) {
        QList<QUrl> urls(event->mimeData()->urls());
        QUrl url;
        QModelIndex selectedIndex; //Index of a selected track (iterator)

        //TODO: Filter out invalid URLs (eg. files that aren't supported audio filetypes, etc.)

        //Save the vertical scrollbar position. Adding new tracks and moving tracks in
        //the SQL data models causes a select() (ie. generation of a new result set),
        //which causes view to reset itself. A view reset causes the widget to scroll back
        //up to the top, which is confusing when you're dragging and dropping. :)
        saveVScrollBarPos();

        //The model index where the track or tracks are destined to go. :)
        //(the "drop" position in a drag-and-drop)
        QModelIndex destIndex = indexAt(event->pos());


        //qDebug() << "destIndex.row() is" << destIndex.row();

        //Drag and drop within this widget (track reordering)
        if (event->source() == this)
        {
            //For an invalid destination (eg. dropping a track beyond
            //the end of the playlist), place the track(s) at the end
            //of the playlist.
            if (destIndex.row() == -1) {
                int destRow = model()->rowCount() - 1;
                destIndex = model()->index(destRow, 0);
            }
            //Note the above code hides an ambiguous case when a
            //playlist is empty. For that reason, we can't factor that
            //code out to be common for both internal reordering
            //and external drag-and-drop. With internal reordering,
            //you can't have an empty playlist. :)

            //qDebug() << "track reordering" << __FILE__ << __LINE__;

            //Save a list of row (just plain ints) so we don't get screwed over
            //when the QModelIndexes all become invalid (eg. after moveTrack()
            //or addTrack())
            QModelIndexList indices = selectionModel()->selectedRows();

            QList<int> selectedRows;
            QModelIndex idx;
            foreach (idx, indices)
            {
                selectedRows.append(idx.row());
            }


            /** Note: The biggest subtlety in the way I've done this track reordering code
                is that as soon as we've moved ANY track, all of our QModelIndexes probably
                get screwed up. The starting point for the logic below is to say screw it to
                the QModelIndexes, and just keep a list of row numbers to work from. That
                ends up making the logic simpler and the behaviour totally predictable,
                which lets us do nice things like "restore" the selection model.
            */

            if (modelHasCapabilities(TrackModel::TRACKMODELCAPS_REORDER)) {
                TrackModel* trackModel = getTrackModel();

                //The model indices are sorted so that we remove the tracks from the table
                //in ascending order. This is necessary because if track A is above track B in
                //the table, and you remove track A, the model index for track B will change.
                //Sorting the indices first means we don't have to worry about this.
                //qSort(m_selectedIndices);
                //qSort(m_selectedIndices.begin(), m_selectedIndices.end(), qGreater<QModelIndex>());
                qSort(selectedRows);
                int maxRow = 0;
                int minRow = 0;
                if (!selectedRows.isEmpty()) {
                    maxRow = selectedRows.last();
                    minRow = selectedRows.first();
                }
                int selectedRowCount = selectedRows.count();
                int firstRowToSelect = destIndex.row();

                //If you drag a contiguous selection of multiple tracks and drop
                //them somewhere inside that same selection, do nothing.
                if (destIndex.row() >= minRow && destIndex.row() <= maxRow)
                    return;

                //If we're moving the tracks _up_, then reverse the order of the row selection
                //to make the algorithm below work without added complexity.
                if (destIndex.row() < minRow) {
                    qSort(selectedRows.begin(), selectedRows.end(), qGreater<int>());
                }

                if (destIndex.row() > maxRow)
                {
                    //Shuffle the row we're going to start making a new selection at:
                    firstRowToSelect = firstRowToSelect - selectedRowCount + 1;
                }

                //For each row that needs to be moved...
                while (!selectedRows.isEmpty())
                {
                    int movedRow = selectedRows.takeFirst(); //Remember it's row index
                    //Move it
                    trackModel->moveTrack(model()->index(movedRow, 0), destIndex);

                    //Shuffle the row indices for rows that got bumped up
                    //into the void we left, or down because of the new spot
                    //we're taking.
                    for (int i = 0; i < selectedRows.count(); i++)
                    {
                        if ((selectedRows[i] > movedRow) &&
                            (destIndex.row() > selectedRows[i])) {
                            selectedRows[i] = selectedRows[i] - 1;
                        }
                        else if ((selectedRows[i] < movedRow) &&
                                 (destIndex.row() < selectedRows[i])) {
                            selectedRows[i] = selectedRows[i] + 1;
                        }
                    }
                }

                //Highlight the moved rows again (restoring the selection)
                //QModelIndex newSelectedIndex = destIndex;
                for (int i = 0; i < selectedRowCount; i++)
                {
                    this->selectionModel()->select(model()->index(firstRowToSelect + i, 0),
                                                   QItemSelectionModel::Select | QItemSelectionModel::Rows);
                }

            }
        }
        else
        {
            //Reset the selected tracks (if you had any tracks highlighted, it
            //clears them)
            this->selectionModel()->clear();

            //Drag-and-drop from an external application
            //eg. dragging a track from Windows Explorer onto the track table.
            TrackModel* trackModel = getTrackModel();
            if (trackModel) {
                int numNewRows = urls.count(); //XXX: Crappy, assumes all URLs are valid songs.
                                               //     Should filter out invalid URLs at the start of this function.

                int selectionStartRow = destIndex.row();  //Have to do this here because the index is invalid after addTrack

                //Make a new selection starting from where the first track was dropped, and select
                //all the dropped tracks

                //If the track was dropped into an empty playlist, start at row 0 not -1 :)
                if ((destIndex.row() == -1) && (model()->rowCount() == 0))
                {
                    selectionStartRow = 0;
                }
                //If the track was dropped beyond the end of a playlist, then we need
                //to fudge the destination a bit...
                else if ((destIndex.row() == -1) && (model()->rowCount() > 0))
                {
                    //qDebug() << "Beyond end of playlist";
                    //qDebug() << "rowcount is:" << model()->rowCount();
                    selectionStartRow = model()->rowCount();
                }

                //Add all the dropped URLs/tracks to the track model (playlist/crate)
                foreach (url, urls)
                {
                    QFileInfo file(url.toLocalFile());
                    if (!trackModel->addTrack(destIndex, file.absoluteFilePath()))
                        numNewRows--; //# of rows to select must be decremented if we skipped some tracks
                }

                //Create the selection, but only if the track model supports reordering.
                //(eg. crates don't support reordering/indexes)
                if (modelHasCapabilities(TrackModel::TRACKMODELCAPS_REORDER)) {
                    for (int i = selectionStartRow; i < selectionStartRow + numNewRows; i++)
                    {
                        this->selectionModel()->select(model()->index(i, 0), QItemSelectionModel::Select |
                                                    QItemSelectionModel::Rows);
                    }
                }
            }
        }

        event->acceptProposedAction();

        restoreVScrollBarPos();

    } else {
        event->ignore();
    }
}

TrackModel* WTrackTableView::getTrackModel() {
    TrackModel* trackModel = dynamic_cast<TrackModel*>(model());
    return trackModel;
}

bool WTrackTableView::modelHasCapabilities(TrackModel::CapabilitiesFlags capabilities) {
    TrackModel* trackModel = getTrackModel();
    return trackModel &&
            (trackModel->getCapabilities() & capabilities) == capabilities;
}

void WTrackTableView::keyPressEvent(QKeyEvent* event)
{
    if (event->key() == Qt::Key_Return)
    {
		/*
		 * It is not a good idea if 'key_return'
		 * causes a track to load since we allow in-line editing
		 * of table items in general
		 */
        return;
    }
    else if (event->key() == Qt::Key_BracketLeft)
    {
        loadSelectionToGroup("[Channel1]");
    }
    else if (event->key() == Qt::Key_BracketRight)
    {
        loadSelectionToGroup("[Channel2]");
    }
    else
        QTableView::keyPressEvent(event);
}

void WTrackTableView::loadSelectedTrack() {
    QModelIndexList indexes = selectionModel()->selectedRows();
    if (indexes.size() > 0) {
        slotMouseDoubleClicked(indexes.at(0));
    }
}

void WTrackTableView::loadSelectedTrackToGroup(QString group) {
    loadSelectionToGroup(group);
}

void WTrackTableView::slotSendToAutoDJ() {
	// append to auto DJ
	sendToAutoDJ(false); // bTop = false
}

void WTrackTableView::slotSendToAutoDJTop() {
	sendToAutoDJ(true); // bTop = true
}

void WTrackTableView::sendToAutoDJ(bool bTop) {
    if (!modelHasCapabilities(TrackModel::TRACKMODELCAPS_ADDTOAUTODJ)) {
        return;
    }

    PlaylistDAO& playlistDao = m_pTrackCollection->getPlaylistDAO();
    int iAutoDJPlaylistId = playlistDao.getPlaylistIdFromName(AUTODJ_TABLE);

    if (iAutoDJPlaylistId == -1)
        return;

    QModelIndexList indices = selectionModel()->selectedRows();

    TrackModel* trackModel = getTrackModel();
    foreach (QModelIndex index, indices) {
        TrackPointer pTrack;
        if (trackModel &&
            (pTrack = trackModel->getTrack(index))) {
            int iTrackId = pTrack->getId();
            if (iTrackId != -1) {
            	if (bTop) {
            		// Load track to position two because position one is already loaded to the player
            		playlistDao.insertTrackIntoPlaylist(iTrackId, iAutoDJPlaylistId, 2);
            	}
            	else {
            		playlistDao.appendTrackToPlaylist(iTrackId, iAutoDJPlaylistId);
            	}
            }
        }
    }
}

void WTrackTableView::slotReloadTrackMetadata() {
    if (!modelHasCapabilities(TrackModel::TRACKMODELCAPS_RELOADMETADATA)) {
        return;
    }

    QModelIndexList indices = selectionModel()->selectedRows();

    TrackModel* trackModel = getTrackModel();

    if (trackModel == NULL) {
        return;
    }

    foreach (QModelIndex index, indices) {
        TrackPointer pTrack = trackModel->getTrack(index);
        if (pTrack) {
            pTrack->parse();
        }
    }
}

void WTrackTableView::addSelectionToPlaylist(int iPlaylistId) {
    PlaylistDAO& playlistDao = m_pTrackCollection->getPlaylistDAO();
    TrackModel* trackModel = getTrackModel();

    QModelIndexList indices = selectionModel()->selectedRows();

    foreach (QModelIndex index, indices) {
        TrackPointer pTrack;
        if (trackModel &&
            (pTrack = trackModel->getTrack(index))) {
            int iTrackId = pTrack->getId();
            if (iTrackId != -1) {
                playlistDao.appendTrackToPlaylist(iTrackId, iPlaylistId);
            }
        }
    }
}

void WTrackTableView::addSelectionToCrate(int iCrateId) {
    CrateDAO& crateDao = m_pTrackCollection->getCrateDAO();
    TrackModel* trackModel = getTrackModel();

    QModelIndexList indices = selectionModel()->selectedRows();
    foreach (QModelIndex index, indices) {
        TrackPointer pTrack;
        if (trackModel &&
            (pTrack = trackModel->getTrack(index))) {
            int iTrackId = pTrack->getId();
            if (iTrackId != -1) {
                crateDao.addTrackToCrate(iTrackId, iCrateId);
            }
        }
    }
}

void WTrackTableView::doSortByColumn(int headerSection) {
    TrackModel* trackModel = getTrackModel();
    QAbstractItemModel* itemModel = model();

    if (trackModel == NULL || itemModel == NULL)
        return;

    // Save the selection
    QModelIndexList selection = selectionModel()->selectedRows();
    QSet<int> trackIds;
    foreach (QModelIndex index, selection) {
        int trackId = trackModel->getTrackId(index);
        trackIds.insert(trackId);
    }

    sortByColumn(headerSection);

    QItemSelectionModel* currentSelection = selectionModel();

    // Find a visible column
    int visibleColumn = 0;
    while (isColumnHidden(visibleColumn) && visibleColumn < itemModel->columnCount()) {
        visibleColumn++;
    }

    QModelIndex first;
    foreach (int trackId, trackIds) {

        // TODO(rryan) slowly fixing the issues with BaseSqlTableModel. This
        // code is broken for playlists because it assumes each trackid is in
        // the table once. This will erroneously select all instances of the
        // track for playlists, but it works fine for every other view. The way
        // to fix this that we should do is to delegate the selection saving to
        // the TrackModel. This will allow the playlist table model to use the
        // table index as the unique id instead of this code stupidly using
        // trackid.
        QLinkedList<int> rows = trackModel->getTrackRows(trackId);
        foreach (int row, rows) {
            QModelIndex tl = itemModel->index(row, visibleColumn);
            currentSelection->select(tl, QItemSelectionModel::Rows | QItemSelectionModel::Select);

            if (!first.isValid()) {
                first = tl;
            }
        }
    }

    if (first.isValid()) {
        scrollTo(first, QAbstractItemView::EnsureVisible);
        //scrollTo(first, QAbstractItemView::PositionAtCenter);
    }
}<|MERGE_RESOLUTION|>--- conflicted
+++ resolved
@@ -505,20 +505,11 @@
  *  Why we need this is a little vague, but without it, drag-and-drop just doesn't work.
  *  -- Albert June 8/08
  */
-<<<<<<< HEAD
-void WTrackTableView::dragMoveEvent(QDragMoveEvent * event)
-{
-    // qDebug() << "dragMoveEvent" << event->mimeData()->formats();
-
-    WLibraryTableView::dragMoveEvent(event); // This is needed to enable autoscroll
-
-=======
 void WTrackTableView::dragMoveEvent(QDragMoveEvent * event) {
     // Needed to allow auto-scrolling
     WLibraryTableView::dragMoveEvent(event);
 
     //qDebug() << "dragMoveEvent" << event->mimeData()->formats();
->>>>>>> ab7e43e1
     if (event->mimeData()->hasUrls())
     {
         if (event->source() == this) {
