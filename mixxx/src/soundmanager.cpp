--- conflicted
+++ resolved
@@ -237,8 +237,8 @@
     // TODO(bkgood) see comment where these objects are created in setupDevices,
     // this should probably be in the dtor or at least somewhere other
     // than here.
-    while (!m_VinylControl.empty()) {
-        VinylControlProxy *vc = m_VinylControl.takeLast();
+    while (!m_vinylControl.empty()) {
+        VinylControlProxy *vc = m_vinylControl.takeLast();
         if (vc != NULL) {
             delete vc;
         }
@@ -246,7 +246,6 @@
         //vinyl control threads because it's not thread-safe.
         VinylControlXwax::freeLUTs();
     }
-    m_VinylMapping.clear();
 #endif
 }
 
@@ -378,17 +377,12 @@
     // TODO(bkgood) this ought to be done in the ctor or something. Not here. Really
     // shouldn't be any reason for these to be reinitialized every time the
     // audio prefs are updated. Will require work in DlgPrefVinyl.
-    QHash<QString, VinylControlProxy*> vinyl_inputs;
-    m_VinylControl.append(new VinylControlProxy(m_pConfig, "[Channel1]"));
-    m_VinylControl.append(new VinylControlProxy(m_pConfig, "[Channel2]"));
-<<<<<<< HEAD
-    qDebug() << "Created VinylControlProxies" << 
-                m_VinylControl[0] << m_VinylControl[1];
-	m_VinylMapping.clear();
-=======
-    registerInput(AudioInput(AudioInput::VINYLCONTROL, 0, 0), m_VinylControl[0]);
-    registerInput(AudioInput(AudioInput::VINYLCONTROL, 0, 1), m_VinylControl[1]);
->>>>>>> 629799f2
+    m_vinylControl.append(new VinylControlProxy(m_pConfig, "[Channel1]"));
+    m_vinylControl.append(new VinylControlProxy(m_pConfig, "[Channel2]"));
+    qDebug() << "Created VinylControlProxies" <<
+                m_vinylControl[0] << m_vinylControl[1];
+    registerInput(AudioInput(AudioInput::VINYLCONTROL, 0, 0), m_vinylControl[0]);
+    registerInput(AudioInput(AudioInput::VINYLCONTROL, 0, 1), m_vinylControl[1]);
 #endif
     foreach (SoundDevice *device, m_devices) {
         bool isInput = false;
@@ -398,48 +392,8 @@
         m_pErrorDevice = device;
         foreach (AudioInput in, m_config.getInputs().values(device->getInternalName())) {
             isInput = true;
-            err = device->addInput(in);            
-            if (in.getType() == AudioInput::VINYLCONTROL)
-            {
-#ifdef __VINYLCONTROL__
-            	if (err == OK)
-            	{
-            		//it's awkward here to map vinylcontrolproxy pointers
-            		//instead of indexes, but in the processing loop it's a 
-            		//lot cleaner
-            		
-            		//vinyl_inputs keeps track of which channel groups were 
-            		//originally assigned to which vinyl threads
-            		
-            		//ugh, this is an ugly way to get a hash, but we need
-            		//both the device and the channel group here
-            		QString channel_hash = QString("%1 -- %2")
-            			.arg(device->getInternalName())
-            			.arg(in.getChannelGroup().getHash());
-            		
-            		if (vinyl_inputs.contains(channel_hash))
-            		{
-            			//this set of inputs already exists, map it
-            			m_VinylMapping[m_VinylControl[in.getIndex()]] = 
-            				m_VinylMapping[vinyl_inputs[channel_hash]];
-            		}
-            		else
-            		{
-            			//this is a new set of inputs
-            			vinyl_inputs[channel_hash] = 
-            				m_VinylControl[in.getIndex()];
-		        		//m_VinylMapping keeps track of which AudioInputs
-		        		//should be assigned to which vinyl threads
-		        		m_VinylMapping[m_VinylControl[in.getIndex()]] = in;
-            		}
-            	}
-            	else
-            		return err;
-#endif
-            }
-            else
-		        if (err != OK)
-                	return err;
+            err = device->addInput(in);
+            if (err != OK) return err;
             if (!m_inputBuffers.contains(in)) {
                 // TODO(bkgood) look into allocating this with the frames per
                 // buffer value from SMConfig
@@ -502,7 +456,7 @@
     // returns OK if we were able to open all the devices the user
     // wanted
     if (devicesAttempted == devicesOpened) {
-    	emit(devicesSetup());
+        emit(devicesSetup());
         return OK;
     }
     m_pErrorDevice = NULL;
@@ -517,20 +471,19 @@
     return m_config;
 }
 
-#ifdef __VINYLCONTROL__        
+#ifdef __VINYLCONTROL__
 bool SoundManager::hasVinylInput(int deck)
 {
-	if (deck >= m_VinylControl.length())
-		return false;
-	VinylControlProxy* vinyl_control = m_VinylControl[deck];
-	
-	return m_VinylControl[deck] && 
-		m_inputBuffers.contains(m_VinylMapping[vinyl_control]);
+    if (deck >= m_vinylControl.length())
+        return false;
+    VinylControlProxy* vinyl_control = m_vinylControl[deck];
+
+    return vinyl_control != NULL;
 }
 
 QList<VinylControlProxy*> SoundManager::getVinylControlProxies()
 {
-    return m_VinylControl;
+    return m_vinylControl;
 }
 #endif
 
@@ -538,12 +491,12 @@
     int err = OK;
     m_config = config;
     checkConfig();
-    
+
     // certain parts of mixxx rely on this being here, for the time being, just
     // letting those be -- bkgood
     // Do this first so vinyl control gets the right samplerate -- Owen W.
     m_pConfig->set(ConfigKey("[Soundcard]","Samplerate"), ConfigValue(m_config.getSampleRate()));
-    
+
     err = setupDevices();
     if (err == OK) {
         m_config.writeToDisk();
@@ -629,9 +582,9 @@
 void SoundManager::pushBuffer(QList<AudioInput> inputs, short * inputBuffer,
                               unsigned long iFramesPerBuffer, unsigned int iFrameSize)
 {
-	//This function is called a *lot* and is a big source of CPU usage.
-	//It needs to be very fast.
-	
+    //This function is called a *lot* and is a big source of CPU usage.
+    //It needs to be very fast.
+
 //    m_inputBuffers[RECEIVER_VINYLCONTROL_ONE]
 
     //short vinylControlBuffer1[iFramesPerBuffer * 2];
@@ -712,36 +665,7 @@
 
     if (inputBuffer)
     {
-<<<<<<< HEAD
-#ifdef __VINYLCONTROL__
-		//TODO: it would be nicer to loop through the inputs and find out
-		//what vinyl controls are associated with each one, but 
-		//I don't know how to do a Hash of Lists in C++
-		//(ie, given an AudioInput, return an iterable list of pointers
-		//to vinylcontrol objects that should analyze those samples)
-      	QListIterator<VinylControlProxy*> vinylItr(m_VinylControl);
-    	while(vinylItr.hasNext())
-    	{
-    		VinylControlProxy* vinyl_control = vinylItr.next();
-    		
-    		if (vinyl_control && 
-    			m_inputBuffers.contains(m_VinylMapping[vinyl_control]))
-    		{
-				QListIterator<AudioInput> inputItr(inputs);
-				while (inputItr.hasNext())
-				{
-					AudioInput in = inputItr.next();
-					//make sure that the mapped buffer is the one we've been
-					//asked to process
-					if (m_inputBuffers[m_VinylMapping[vinyl_control]] == 
-						m_inputBuffers[in])
-						vinyl_control->AnalyseSamples(
-							m_inputBuffers[m_VinylMapping[vinyl_control]], 
-							iFramesPerBuffer);
-				}
-			}
-=======
-        for (QList<AudioInput>::const_iterator i = inputs.begin(),
+        for (QList<AudioInput>::ConstIterator i = inputs.begin(),
                      e = inputs.end(); i != e; ++i) {
             const AudioInput& in = *i;
 
@@ -758,10 +682,7 @@
                     destination->receiveBuffer(in, pInputBuffer, iFramesPerBuffer);
                 }
             }
->>>>>>> 629799f2
-        }
-
-
+        }
     }
     //TODO: Add pass-through option here (and push it into EngineMaster)...
     //      (or maybe save it, and then have requestBuffer() push it into EngineMaster)...
