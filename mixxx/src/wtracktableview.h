--- conflicted
+++ resolved
@@ -46,14 +46,9 @@
     void slotNextTrackInfo();
     void slotPrevTrackInfo();
 signals:
-<<<<<<< HEAD
-    void loadTrack(TrackInfoObject* pTrack);
-    void loadTrackToPlayer(TrackInfoObject* pTrack, int player);
-    void loadTrackToSampler(TrackInfoObject* pTrack, int sampler);
-=======
     void loadTrack(TrackPointer pTrack);
     void loadTrackToPlayer(TrackPointer pTrack, int player);
->>>>>>> 41060b82
+    void loadTrackToSampler(TrackPointer pTrack, int sampler);
 
 private:
     void showTrackInfo(QModelIndex index);
