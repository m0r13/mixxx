--- conflicted
+++ resolved
@@ -59,15 +59,9 @@
 
 void ControlObjectThreadWidget::setWidgetOnOff(QWidget* widget)
 {
-<<<<<<< HEAD
-    qDebug()<<"abs";
-    QApplication::connect(this,   SIGNAL(valueChanged(double)),    widget, SLOT(setOnOff(double)));
-=======
     QApplication::connect(this, SIGNAL(valueChanged(double)),
                           widget, SLOT(setOnOff(double)));
->>>>>>> e223d027
     emit(valueChanged(m_dValue));
-
 }
 
 void ControlObjectThreadWidget::slotReset() {
