#include <QDebug>
#include <QColor>
#include <QDomNode>
#include <QPaintEvent>
#include <QPainter>
#include <QObject>
#include <QVector>
#include <QLine>
#include <qgl.h>

#include "waveformrendersignal.h"
#include "waveformrenderer.h"
#include "controlobjectthreadmain.h"
#include "controlobject.h"
#include "widget/wskincolor.h"
#include "widget/wwidget.h"
#include "trackinfoobject.h"
#include "waveform.h"

#include <QTime>

WaveformRenderSignal::WaveformRenderSignal(const char* group, WaveformRenderer *parent)
<<<<<<< HEAD
    : m_pParent(parent),
      m_iWidth(0),
      m_iHeight(0),
      m_fGain(1),
      m_lines(0),
      m_pTrack(NULL),

      signalColor(255,255,255) {

    m_pGain = new ControlObjectThreadMain(
                ControlObject::getControl(ConfigKey(group, "total_gain")));
    if(m_pGain != NULL) {
=======
  : m_pParent(parent),
    m_iWidth(0),
    m_iHeight(0),
    m_fGain(1),
    m_lines(0),
    m_pTrack(NULL),
    signalColor(255,255,255) {
    m_pGain = new ControlObjectThreadMain(
        ControlObject::getControl(ConfigKey(group, "total_gain")));
    if (m_pGain != NULL) {
>>>>>>> ea6a7cdb
        connect(m_pGain, SIGNAL(valueChanged(double)),
                this, SLOT(slotUpdateGain(double)));
    }

    lowColor.setRgb(134,20,4);
    midColor.setRgb(200,85,237);
    highColor.setRgb(85,169,237);

    elapsed.reserve(100000);
}

WaveformRenderSignal::~WaveformRenderSignal() {
    qDebug() << this << "~WaveformRenderSignal()";
    delete m_pGain;
}

void WaveformRenderSignal::resize(int w, int h) {
    m_iWidth = w;
    m_iHeight = h;
}

void WaveformRenderSignal::newTrack(TrackPointer pTrack) {
    m_pTrack = pTrack;
}

void WaveformRenderSignal::slotUpdateGain(double v) {
    m_fGain = v;
}

void WaveformRenderSignal::setup(QDomNode node) {
    signalColor.setNamedColor(WWidget::selectNodeQString(node, "SignalColor"));
    signalColor = WSkinColor::getCorrectColor(signalColor);
}


<<<<<<< HEAD
void WaveformRenderSignal::draw_old(QPainter *pPainter, QPaintEvent *event, QVector<float> *buffer, double dPlayPos, double rateAdjust) {

    if(buffer == NULL)
=======
void WaveformRenderSignal::draw(QPainter *pPainter, QPaintEvent *event,
                                QVector<float> *buffer, double dPlayPos,
                                double rateAdjust) {
    if (buffer == NULL) {
>>>>>>> ea6a7cdb
        return;
    }

    float* baseBuffer = buffer->data();

    int numBufferSamples = buffer->size();
    int iCurPos = 0;
    iCurPos = (int)(dPlayPos*numBufferSamples);

    if ((iCurPos % 2) != 0)
        iCurPos--;

    pPainter->save();

    pPainter->setPen(signalColor);

    const double subpixelsPerPixel = m_pParent->getSubpixelsPerPixel() * (1.0 + rateAdjust);

    int subpixelWidth = int(m_iWidth * subpixelsPerPixel);

    // If the array is not large enough, expand it.
    // Amortize the cost of this by requesting a factor of 2 more.
    if(m_lines.size() < subpixelWidth) {
        m_lines.resize(2*subpixelWidth);
    }

    // Use the pointer to the QVector internal data to avoid range
    // checks. QVector<QLineF>::operator[] profiled very high. const_cast is
    // naughty but we just want Qt to leave us alone here. WARNING: calling
    // m_lines.data() will copy the entire vector in memory by calling
    // QVector<T>::detach(). QVector<T>::constData() does not do this.
    QLineF* lineData = const_cast<QLineF*>(m_lines.constData());
    int halfw = subpixelWidth/2;
    for(int i=0;i<subpixelWidth;i++) {
        // Start at curPos minus half the waveform viewer
        int thisIndex = iCurPos+2*(i-halfw);
        if(thisIndex >= 0 && (thisIndex+1) < numBufferSamples) {
            float sampl = baseBuffer[thisIndex] * m_fGain * m_iHeight * 0.5f;
            float sampr = -baseBuffer[thisIndex+1] * m_fGain * m_iHeight * 0.5f;
            const qreal xPos = i/subpixelsPerPixel;
            lineData[i].setLine(xPos, sampr, xPos, sampl);
        } else {
            lineData[i].setLine(0,0,0,0);
        }
    }

    // Only draw lines that we have provided
    pPainter->drawLines(lineData, subpixelWidth);

    // Some of the pre-roll is on screen. Draw little triangles to indicate
    // where the pre-roll is located.
    if (iCurPos < 2*halfw) {
        double start_index = 0;
        int end_index = (halfw - iCurPos/2);
        QPolygonF polygon;
        const int polyWidth = 80;
        polygon << QPointF(0, 0)
                << QPointF(-polyWidth/subpixelsPerPixel, -m_iHeight/5)
                << QPointF(-polyWidth/subpixelsPerPixel, m_iHeight/5);
        polygon.translate(end_index/subpixelsPerPixel, 0);

        int index = end_index;
        while (index > start_index) {
            pPainter->drawPolygon(polygon);
            polygon.translate(-polyWidth/subpixelsPerPixel, 0);
            index -= polyWidth;
        }
    }
    pPainter->restore();
<<<<<<< HEAD

}

void WaveformRenderSignal::draw(QPainter *pPainter, QPaintEvent *event,
                                QVector<float> *buffer, double dPlayPos, double rateAdjust)
{
    //return draw_point(pPainter,event,buffer,dPlayPos,rateAdjust);

    //qDebug() << "frame time" << timer.elapsed();
    timer.start();

    if(buffer == NULL)
        return;

    int numBufferSamples = buffer->size();
    int iCurPos = 0;
    if(dPlayPos >= 0) {
        iCurPos = (int)(dPlayPos*numBufferSamples);
    }

    if((iCurPos % 2) != 0)
        iCurPos--;

    double subpixelsPerPixel = m_pParent->getSubpixelsPerPixel() * (1.0 + rateAdjust);

    int subpixelWidth = int(m_iWidth * subpixelsPerPixel);

    // If the array is not large enough, expand it.
    // Amortize the cost of this by requesting a factor of 2 more.
    if(m_lines.size() < subpixelWidth) {
        m_lines.resize(2*subpixelWidth);
    }

    //QVector<QLineF> linesLow(subpixelWidth), linesMid(subpixelWidth), linesHigh(subpixelWidth);

    const Waveform* waveform = m_pTrack->getWaveForm();

    int h,s,l;
    signalColor.getHsl(&h,&s,&l);
    lowColor = signalColor;
    midColor = QColor::fromHsl( (h-20) % 255,255,100,200);
    highColor =  QColor::fromHsl( h,255,220,200);

    pPainter->save();

    float powerFactor = m_iHeight * m_fGain * 1/255.0f;

    int halfw = subpixelWidth/2;
    for(int i=0;i<subpixelWidth;i++) {
        // Start at curPos minus half the waveform viewer
        int thisIndex = iCurPos+2*(i-halfw);
        if(thisIndex >= 0 && (thisIndex+1) < numBufferSamples) {
            const float xPos = i/subpixelsPerPixel;

            /*
            m_lines[i].setLine( xPos, -waveform->getConstData()[thisIndex] * powerFactor,
                                xPos, waveform->getConstData()[thisIndex+1] * powerFactor);
            linesLow[i].setLine( xPos, -waveform->getConstLowData()[thisIndex] * powerFactor,
                                 xPos, waveform->getConstLowData()[thisIndex+1] * powerFactor);
            linesMid[i].setLine( xPos, -waveform->getConstBandData()[thisIndex] * powerFactor * 2,
                                 xPos, waveform->getConstBandData()[thisIndex+1] * powerFactor * 2);
            linesHigh[i].setLine( xPos, -waveform->getConstHighData()[thisIndex] * powerFactor * 4,
                                  xPos, waveform->getConstHighData()[thisIndex+1] * powerFactor * 4);
                                  */

            pPainter->setPen( lowColor);
            pPainter->drawLine( xPos, (float)-waveform->getConstLowData()[thisIndex]   * powerFactor,
                                xPos, (float) waveform->getConstLowData()[thisIndex+1] * powerFactor);
            pPainter->setPen( lowColor);
            pPainter->drawLine( xPos, (float)-waveform->getConstMidData()[thisIndex]   * powerFactor * 2.0f,
                                xPos, (float) waveform->getConstMidData()[thisIndex+1] * powerFactor * 2.0f);
            pPainter->setPen( highColor);
            pPainter->drawLine( xPos, (float)-waveform->getConstHighData()[thisIndex]   * powerFactor * 4.0f,
                                xPos, (float) waveform->getConstHighData()[thisIndex+1] * powerFactor * 4.0f);

        }
        else
        {
            /*
            m_lines[i].setLine(0,0,0,0);
            linesLow[i].setLine(0,0,0,0);
            linesMid[i].setLine(0,0,0,0);
            linesHigh[i].setLine(0,0,0,0);
            */
        }
    }

    /*
    pPainter->save();

    //pPainter->setPen(QColor(200,200,200,255));
    //pPainter->drawLines(m_lines.data(), subpixelWidth);

    signalColor.setAlpha(200);

    int h,s,l;
    signalColor.getHsl(&h,&s,&l);

    pPainter->setPen(signalColor);
    pPainter->drawLines(linesLow.data(), subpixelWidth);

    pPainter->setPen( QColor::fromHsl( (h-20) % 255,255,100,200));
    pPainter->drawLines(linesMid.data(), subpixelWidth);

    pPainter->setPen( QColor::fromHsl( h,255,220,200));
    pPainter->drawLines(linesHigh.data(), subpixelWidth);
    */

    pPainter->restore();

    qDebug() << timer.elapsed();
    //timer.restart();
    //elapsed.push_back(timer.elapsed());
}

void WaveformRenderSignal::draw_point(QPainter *pPainter, QPaintEvent *event, QVector<float> *buffer, double playPos, double rateAdjust)
{
    timer.start();

    if(buffer == NULL)
        return;

    float* baseBuffer = buffer->data();

    int numBufferSamples = buffer->size();
    int currentPosition = 0;
    if( playPos >= 0)
        currentPosition = (int)(playPos*(double)numBufferSamples);

    //double subpixelsPerPixel = m_pParent->getSubpixelsPerPixel() * (1.0 + rateAdjust);
    double subpixelsPerPixel = m_pParent->getSubpixelsPerPixel(); //zoom

    //if((currentPosition % 2) != 0)
    currentPosition -= (currentPosition % (int)(2*subpixelsPerPixel));

    const Waveform* waveform = m_pTrack->getWaveForm();

    int h,s,l;
    signalColor.getHsl(&h,&s,&l);
    lowColor = signalColor;
    midColor = QColor::fromHsl( (h-20) % 255,255,100,200);
    highColor =  QColor::fromHsl( h,255,220,200);

    pPainter->save();

    //signalColor.setAlphaF(1.0);
    pPainter->setPen(signalColor);
    pPainter->setRenderHint(QPainter::Antialiasing, false);

    float powerFactor = (float)m_iHeight * m_fGain / 255.0f;

    //Paint the whole widget once a pixel
    int currentDisplayPosition = 0;
    for( int xPos = 0; xPos < m_iWidth; ++xPos)
    {
        //current pos is the center of the widget
        currentDisplayPosition = currentPosition + subpixelsPerPixel * ( 2 * xPos - m_iWidth);
        if( currentDisplayPosition > 0 && currentDisplayPosition < waveform->size())
        {
            pPainter->setPen( lowColor);
            pPainter->drawLine( xPos, (int)((float)-waveform->getConstLowData()[currentDisplayPosition]   * powerFactor),
                                xPos, (int)((float) waveform->getConstLowData()[currentDisplayPosition+1] * powerFactor));
            pPainter->setPen( lowColor);
            pPainter->drawLine( xPos, (int)((float)-waveform->getConstMidData()[currentDisplayPosition]   * powerFactor * 2.0f),
                                xPos, (int)((float) waveform->getConstMidData()[currentDisplayPosition+1] * powerFactor * 2.0f));
            pPainter->setPen( highColor);
            pPainter->drawLine( xPos, (int)((float)-waveform->getConstHighData()[currentDisplayPosition]   * powerFactor * 4.0f),
                                xPos, (int)((float) waveform->getConstHighData()[currentDisplayPosition+1] * powerFactor * 4.0f));
        }
        //else
        //{
        //    pPainter->drawPoint(xPos,m_iHeight/2);
        //}
    }

    pPainter->restore();

    qDebug() << timer.elapsed();

    /*
    QVector<QLineF> linesLow(subpixelWidth), linesMid(subpixelWidth), linesHigh(subpixelWidth);

    QVector<float>& power = *(m_pTrack->getPower());
    QVector<unsigned char>& lowPower = *(m_pTrack->getLowPower());
    QVector<unsigned char>& midPower = *(m_pTrack->getMidPower());
    QVector<unsigned char>& highPower = *(m_pTrack->getHighPower());

    float powerFactor = 1/255.0f;

    int halfw = subpixelWidth/2;
    for(int i=0;i<subpixelWidth;i++) {
        // Start at curPos minus half the waveform viewer
        int thisIndex = currentPosition+2*(i-halfw);
        if(thisIndex >= 0 && (thisIndex+1) < numBufferSamples) {
            const qreal xPos = i/subpixelsPerPixel;

            m_lines[i].setLine( xPos, -power[thisIndex] * m_iHeight, xPos, power[thisIndex+1] * m_iHeight);
            linesLow[i].setLine( xPos, -lowPower[thisIndex] * m_iHeight * powerFactor, xPos, lowPower[thisIndex+1] * m_iHeight * powerFactor);
            linesMid[i].setLine( xPos, -midPower[thisIndex] * m_iHeight * powerFactor, xPos, midPower[thisIndex+1] * m_iHeight * powerFactor);
            linesHigh[i].setLine( xPos, -highPower[thisIndex] * m_iHeight * powerFactor, xPos, highPower[thisIndex+1] * m_iHeight * powerFactor);
        }
        else
        {
            m_lines[i].setLine(0,0,0,0);
            linesLow[i].setLine(0,0,0,0);
            linesMid[i].setLine(0,0,0,0);
            linesHigh[i].setLine(0,0,0,0);
        }
    }

    pPainter->save();

    //pPainter->setPen(QColor(200,200,200,255));
    //pPainter->drawLines(m_lines.data(), subpixelWidth);

    signalColor.setAlphaF(0.8);

    pPainter->setPen(signalColor.darker(150));
    //pPainter->setPen(QColor(255,0,0,150));
    pPainter->drawLines(linesLow.data(), subpixelWidth);

    pPainter->setPen(signalColor);
    //pPainter->setPen(QColor(0,255,0,150));
    pPainter->drawLines(linesMid.data(), subpixelWidth);

    pPainter->setPen( signalColor.lighter(150));
    //pPainter->setPen(QColor(0,0,255,150));
    pPainter->drawLines(linesHigh.data(), subpixelWidth);
*/
=======
>>>>>>> ea6a7cdb
}<|MERGE_RESOLUTION|>--- conflicted
+++ resolved
@@ -20,7 +20,6 @@
 #include <QTime>
 
 WaveformRenderSignal::WaveformRenderSignal(const char* group, WaveformRenderer *parent)
-<<<<<<< HEAD
     : m_pParent(parent),
       m_iWidth(0),
       m_iHeight(0),
@@ -33,18 +32,6 @@
     m_pGain = new ControlObjectThreadMain(
                 ControlObject::getControl(ConfigKey(group, "total_gain")));
     if(m_pGain != NULL) {
-=======
-  : m_pParent(parent),
-    m_iWidth(0),
-    m_iHeight(0),
-    m_fGain(1),
-    m_lines(0),
-    m_pTrack(NULL),
-    signalColor(255,255,255) {
-    m_pGain = new ControlObjectThreadMain(
-        ControlObject::getControl(ConfigKey(group, "total_gain")));
-    if (m_pGain != NULL) {
->>>>>>> ea6a7cdb
         connect(m_pGain, SIGNAL(valueChanged(double)),
                 this, SLOT(slotUpdateGain(double)));
     }
@@ -80,16 +67,8 @@
 }
 
 
-<<<<<<< HEAD
 void WaveformRenderSignal::draw_old(QPainter *pPainter, QPaintEvent *event, QVector<float> *buffer, double dPlayPos, double rateAdjust) {
-
-    if(buffer == NULL)
-=======
-void WaveformRenderSignal::draw(QPainter *pPainter, QPaintEvent *event,
-                                QVector<float> *buffer, double dPlayPos,
-                                double rateAdjust) {
-    if (buffer == NULL) {
->>>>>>> ea6a7cdb
+    if(buffer == NULL) {
         return;
     }
 
@@ -159,8 +138,6 @@
         }
     }
     pPainter->restore();
-<<<<<<< HEAD
-
 }
 
 void WaveformRenderSignal::draw(QPainter *pPainter, QPaintEvent *event,
@@ -389,6 +366,4 @@
     //pPainter->setPen(QColor(0,0,255,150));
     pPainter->drawLines(linesHigh.data(), subpixelWidth);
 */
-=======
->>>>>>> ea6a7cdb
 }