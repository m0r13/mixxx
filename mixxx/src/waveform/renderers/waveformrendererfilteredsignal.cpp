--- conflicted
+++ resolved
@@ -191,19 +191,11 @@
     }
 
     painter->setPen(QPen(QBrush(m_colors.getLowColor()), 1));
-<<<<<<< HEAD
-    painter->drawLines(&m_lowLines[0], m_lowLines.size());
-    painter->setPen(QPen(QBrush(m_colors.getMidColor()), 1));
-    painter->drawLines(&m_midLines[0], m_midLines.size());
-    painter->setPen(QPen(QBrush(m_colors.getHighColor()), 1));
-    painter->drawLines(&m_highLines[0], m_highLines.size());
-=======
     painter->drawLines(&m_lowLines[0], actualLowLineNumber);
     painter->setPen(QPen(QBrush(m_colors.getMidColor()), 1));
     painter->drawLines(&m_midLines[0], actualMidLineNumber);
     painter->setPen(QPen(QBrush(m_colors.getHighColor()), 1));
     painter->drawLines(&m_highLines[0], actualHighLineNumber);
->>>>>>> 6b36a515
 
     painter->restore();
 }