--- conflicted
+++ resolved
@@ -52,10 +52,8 @@
         m_channelControlValues.append("volume");
         m_channelControlValues.append("wheel");
         m_channelControlValues.append("jog");
-<<<<<<< HEAD
         m_channelControlValues.append("seekwindowtweak");
         m_channelControlValues.append("vinylcontrol");
-=======
         m_channelControlValues.append("loop_in");
         m_channelControlValues.append("loop_out");
         m_channelControlValues.append("reloop_exit");
@@ -67,7 +65,6 @@
         m_channelControlValues.append("hotcue_2_clear");
         m_channelControlValues.append("hotcue_3_clear");
         m_channelControlValues.append("hotcue_4_clear");
->>>>>>> f20e6983
     }
     if (m_masterControlValues.isEmpty())
     {
