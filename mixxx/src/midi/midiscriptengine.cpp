--- conflicted
+++ resolved
@@ -446,16 +446,8 @@
     if (!scriptFunction.isFunction())
         return false;
 
-<<<<<<< HEAD
-	QByteArray temp((const char*)data, length);
+	  QByteArray temp((const char*)data, length);
     QString buffer = QString(temp);
-=======
-    QVector<QChar> temp(length);
-    for (int i=0; i < length; i++) {
-        temp[i]=data[i];
-    }
-    QString buffer = QString(temp.constData(),length);
->>>>>>> c30c8863
     QScriptValueList args;
     args << QScriptValue(buffer);
     args << QScriptValue(length);
