/***************************************************************************
                         dlgpreferences.cpp  -  description
                         ------------------
   begin                : Sun Jun 30 2002
   copyright            : (C) 2002 by Tue & Ken Haste Andersen
   email                : haste@diku.dk
***************************************************************************/

/***************************************************************************
*                                                                         *
*   This program is free software; you can redistribute it and/or modify  *
*   it under the terms of the GNU General Public License as published by  *
*   the Free Software Foundation; either version 2 of the License, or     *
*   (at your option) any later version.                                   *
*                                                                         *
***************************************************************************/


#ifdef __VINYLCONTROL__
#include "dlgprefvinyl.h"
#else
#include "dlgprefnovinyl.h"
#endif

#ifdef __SHOUTCAST__
#include "dlgprefshoutcast.h"
#endif

#include "dlgprefbpm.h"
#include "dlgpreferences.h"
#include "dlgprefsound.h"
#include "controllers/dlgprefcontroller.h"
#include "controllers/dlgprefnocontrollers.h"
// #include "controllers/midi/dlgprefnomidi.h"
// #include "controllers/midi/dlgprefmidibindings.h"
#include "dlgprefplaylist.h"
#include "dlgprefcontrols.h"
#include "dlgprefeq.h"
#include "dlgprefcrossfader.h"
#include "dlgprefrecord.h"
#include "dlgprefreplaygain.h"
#include "mixxx.h"
#include "controllers/controllermanager.h"
// #include "controllers/midi/mididevicemanager.h"
// #include "controllers/midi/mididevice.h"
#include "skin/skinloader.h"
#include <QTabWidget>

#include <QTabBar>
#include <QDialog>
#include <QtGui>
#include <QEvent>
#include <QScrollArea>

DlgPreferences::DlgPreferences(MixxxApp * mixxx, SkinLoader* pSkinLoader,
                               SoundManager * soundman, PlayerManager* pPlayerManager,
//                                ControllerManager * controllers, MidiDeviceManager * midi, VinylControlManager *pVCManager,
                               ControllerManager * controllers, VinylControlManager *pVCManager,
                               ConfigObject<ConfigValue> * _config)
        :  QDialog(), Ui::DlgPreferencesDlg() {
    m_pMixxx = mixxx;
    m_pControllerManager = controllers;
//     m_pMidiDeviceManager = midi;

    setupUi(this);
#if QT_VERSION >= 0x040400 //setHeaderHidden is a qt4.4 addition so having it in the .ui file breaks the build on OpenBSD4.4 (FIXME: revisit this when OpenBSD4.5 comes out?)
    contentsTreeWidget->setHeaderHidden(true);
#endif

    setWindowTitle(tr("Preferences"));
    config = _config;

    createIcons();
    //contentsTreeWidget->setCurrentRow(0);

    while (pagesWidget->count() > 0)
    {
        pagesWidget->removeWidget(pagesWidget->currentWidget());
    }
    m_pageSizeHint = QSize(0,0);

    // Construct widgets for use in tabs
    m_wsound = new DlgPrefSound(this, soundman, pPlayerManager, config);
    addPageWidget(m_wsound);
    m_wplaylist = new DlgPrefPlaylist(this, config);
    addPageWidget(m_wplaylist);
    m_wcontrols = new DlgPrefControls(this, mixxx, pSkinLoader, pPlayerManager, config);
    addPageWidget(m_wcontrols);
    m_weq = new DlgPrefEQ(this, config);
    addPageWidget(m_weq);
    m_wcrossfader = new DlgPrefCrossfader(this, config);
    addPageWidget(m_wcrossfader);
    m_wbpm = new DlgPrefBpm(this, config);
    addPageWidget(m_wbpm);
    m_wreplaygain = new DlgPrefReplayGain(this, config);
    addPageWidget(m_wreplaygain);
    m_wrecord = new DlgPrefRecord(this, config);
    addPageWidget(m_wrecord);
#ifdef __VINYLCONTROL__
    m_wvinylcontrol = new DlgPrefVinyl(this, pVCManager, config);
    addPageWidget(m_wvinylcontrol);
#else
    m_wnovinylcontrol = new DlgPrefNoVinyl(this, soundman, config);
    addPageWidget(m_wnovinylcontrol);
#endif
#ifdef __SHOUTCAST__
    m_wshoutcast = new DlgPrefShoutcast(this, config);
    addPageWidget(m_wshoutcast);
#endif
    m_wNoControllers = new DlgPrefNoControllers(this, config);
    addPageWidget(m_wNoControllers);
    setupControllerWidgets();

    /*
    m_wNoMidi = new DlgPrefNoMidi(this, config);
    addPageWidget(m_wNoMidi);
    setupMidiWidgets();
    */

    // Install event handler to generate closeDlg signal
    installEventFilter(this);

    // Connections
    connect(this, SIGNAL(showDlg()), this,      SLOT(slotShow()));
    connect(this, SIGNAL(closeDlg()), this,      SLOT(slotHide()));
<<<<<<< HEAD
    connect(m_pControllerManager, SIGNAL(devicesChanged()), this, SLOT(rescanControllers()));
//     connect(m_pMidiDeviceManager, SIGNAL(devicesChanged()), this, SLOT(rescanMidi()));
=======

    connect(this, SIGNAL(showDlg()), m_wcontrols, SLOT(onShow()));
    connect(this, SIGNAL(closeDlg()), m_wcontrols, SLOT(onHide()));

    connect(m_pMidiDeviceManager, SIGNAL(devicesChanged()), this, SLOT(rescanMidi()));
>>>>>>> b6a9be96

    connect(this, SIGNAL(showDlg()), m_wsound,     SLOT(slotUpdate()));
    connect(this, SIGNAL(showDlg()), m_wplaylist,  SLOT(slotUpdate()));
    connect(this, SIGNAL(showDlg()), m_wcontrols,  SLOT(slotUpdate()));
    connect(this, SIGNAL(showDlg()), m_weq,        SLOT(slotUpdate()));
    connect(this, SIGNAL(showDlg()), m_wcrossfader, SLOT(slotUpdate()));
    connect(this, SIGNAL(showDlg()), m_wbpm,       SLOT(slotUpdate()));
    connect(this, SIGNAL(showDlg()), m_wreplaygain,SLOT(slotUpdate()));

    connect(this, SIGNAL(showDlg()), m_wrecord,    SLOT(slotUpdate()));
#ifdef __VINYLCONTROL__
    connect(this, SIGNAL(showDlg()), m_wvinylcontrol, SLOT(slotShow()));
    connect(this, SIGNAL(closeDlg()), m_wvinylcontrol,SLOT(slotClose()));
    connect(this, SIGNAL(showDlg()), m_wvinylcontrol,    SLOT(slotUpdate()));
    //connect(ComboBoxSoundApi,             SIGNAL(activated(int)),    this, SLOT(slotApplyApi()));
#endif
#ifdef __SHOUTCAST__
    connect(this, SIGNAL(showDlg()), m_wshoutcast,SLOT(slotUpdate()));
#endif

#ifdef __VINYLCONTROL__
    connect(buttonBox, SIGNAL(accepted()), m_wvinylcontrol,    SLOT(slotApply())); //It's important for this to be before the
                                                                                 //connect for wsound...
#endif
    connect(buttonBox, SIGNAL(accepted()), m_wsound,    SLOT(slotApply()));
    connect(buttonBox, SIGNAL(accepted()), m_wplaylist, SLOT(slotApply()));
    connect(buttonBox, SIGNAL(accepted()), m_wcontrols, SLOT(slotApply()));
    connect(buttonBox, SIGNAL(accepted()), m_weq,       SLOT(slotApply()));
    connect(buttonBox, SIGNAL(accepted()), m_wcrossfader,SLOT(slotApply()));
    connect(buttonBox, SIGNAL(accepted()), this,      SLOT(slotApply()));
    connect(buttonBox, SIGNAL(accepted()), m_wbpm,      SLOT(slotApply()));
    connect(buttonBox, SIGNAL(accepted()), m_wreplaygain,SLOT(slotApply()));
    connect(buttonBox, SIGNAL(accepted()), m_wrecord,   SLOT(slotApply()));
#ifdef __SHOUTCAST__
    connect(buttonBox, SIGNAL(accepted()), m_wshoutcast,SLOT(slotApply()));
#endif

    //Update the library when you change the options
    /*if (m_pTrack && wplaylist)
    {
        connect(wplaylist, SIGNAL(apply()), m_pTrack, SLOT(slotScanLibrary()));
    }*/
    //FIXME: Disabled due to library reworking
}

DlgPreferences::~DlgPreferences()
{
    destroyControllerWidgets();
//     destroyMidiWidgets();
}

void DlgPreferences::createIcons()
{
    m_pSoundButton = new QTreeWidgetItem(contentsTreeWidget, QTreeWidgetItem::Type);
    m_pSoundButton->setIcon(0, QIcon(":/images/preferences/ic_preferences_soundhardware.png"));
    m_pSoundButton->setText(0, tr("Sound Hardware"));
    m_pSoundButton->setTextAlignment(0, Qt::AlignLeft | Qt::AlignVCenter);
    m_pSoundButton->setFlags(Qt::ItemIsSelectable | Qt::ItemIsEnabled);

/*
    QTreeWidgetItem * midiButton = new QTreeWidgetItem(contentsTreeWidget);
    midiButton->setIcon(0, QIcon(":/images/preferences/controllers.png"));
    midiButton->setText(tr("Input Controllers"));
    midiButton->setTextAlignment(Qt::AlignLeft | Qt::AlignVCenter);
    midiButton->setFlags(Qt::ItemIsSelectable | Qt::ItemIsEnabled);
*/
/*
    m_pMIDITreeItem = new QTreeWidgetItem(contentsTreeWidget, QTreeWidgetItem::Type);
    m_pMIDITreeItem->setIcon(0, QIcon(":/images/preferences/ic_preferences_midicontrollers.png"));
    m_pMIDITreeItem->setText(0, tr("MIDI Controllers"));
    m_pMIDITreeItem->setTextAlignment(0, Qt::AlignLeft | Qt::AlignVCenter);
    m_pMIDITreeItem->setFlags(Qt::ItemIsSelectable | Qt::ItemIsEnabled);
*/
    m_pControllerTreeItem = new QTreeWidgetItem(contentsTreeWidget, QTreeWidgetItem::Type);
    m_pControllerTreeItem->setIcon(0, QIcon(":/images/preferences/ic_preferences_controllers.png"));
    m_pControllerTreeItem->setText(0, tr("Controllers"));
    m_pControllerTreeItem->setTextAlignment(0, Qt::AlignLeft | Qt::AlignVCenter);
    m_pControllerTreeItem->setFlags(Qt::ItemIsSelectable | Qt::ItemIsEnabled);
//     m_pControllerTreeItem->addChild(m_pMIDITreeItem);
/*
    QTreeWidgetItem * midiBindingsButton = new QTreeWidgetItem(m_pMIDITreeItem, QTreeWidgetItem::Type);
    midiBindingsButton->setIcon(0, QIcon(":/images/preferences/controllers.png"));
    midiBindingsButton->setText(0, tr("MIDI Bindings"));
    midiBindingsButton->setTextAlignment(0, Qt::AlignLeft | Qt::AlignVCenter);
    midiBindingsButton->setFlags(Qt::ItemIsSelectable | Qt::ItemIsEnabled);
*/

    m_pPlaylistButton = new QTreeWidgetItem(contentsTreeWidget, QTreeWidgetItem::Type);
    m_pPlaylistButton->setIcon(0, QIcon(":/images/preferences/ic_preferences_library.png"));
    m_pPlaylistButton->setText(0, tr("Library"));
    m_pPlaylistButton->setTextAlignment(0, Qt::AlignLeft | Qt::AlignVCenter);
    m_pPlaylistButton->setFlags(Qt::ItemIsSelectable | Qt::ItemIsEnabled);

    m_pControlsButton = new QTreeWidgetItem(contentsTreeWidget, QTreeWidgetItem::Type);
    m_pControlsButton->setIcon(0, QIcon(":/images/preferences/ic_preferences_interface.png"));
    m_pControlsButton->setText(0, tr("Interface"));
    m_pControlsButton->setTextAlignment(0, Qt::AlignLeft | Qt::AlignVCenter);
    m_pControlsButton->setFlags(Qt::ItemIsSelectable | Qt::ItemIsEnabled);

    m_pEqButton = new QTreeWidgetItem(contentsTreeWidget, QTreeWidgetItem::Type);
    m_pEqButton->setIcon(0, QIcon(":/images/preferences/ic_preferences_equalizers.png"));
    m_pEqButton->setText(0, tr("Equalizers"));
    m_pEqButton->setTextAlignment(0, Qt::AlignLeft | Qt::AlignVCenter);
    m_pEqButton->setFlags(Qt::ItemIsSelectable | Qt::ItemIsEnabled);

    m_pCrossfaderButton = new QTreeWidgetItem(contentsTreeWidget, QTreeWidgetItem::Type);
    m_pCrossfaderButton->setIcon(0, QIcon(":/images/preferences/ic_preferences_crossfader.png"));
    m_pCrossfaderButton->setText(0, tr("Crossfader"));
    m_pCrossfaderButton->setTextAlignment(0, Qt::AlignLeft | Qt::AlignVCenter);
    m_pCrossfaderButton->setFlags(Qt::ItemIsSelectable | Qt::ItemIsEnabled);

    m_pRecordingButton = new QTreeWidgetItem(contentsTreeWidget, QTreeWidgetItem::Type);
    m_pRecordingButton->setIcon(0, QIcon(":/images/preferences/ic_preferences_recording.png"));
    m_pRecordingButton->setText(0, tr("Recording"));
    m_pRecordingButton->setTextAlignment(0, Qt::AlignLeft | Qt::AlignVCenter);
    m_pRecordingButton->setFlags(Qt::ItemIsSelectable | Qt::ItemIsEnabled);

    m_pBPMdetectButton = new QTreeWidgetItem(contentsTreeWidget, QTreeWidgetItem::Type);
    m_pBPMdetectButton->setIcon(0, QIcon(":/images/preferences/ic_preferences_bpmdetect.png"));
    m_pBPMdetectButton->setText(0, tr("BPM Detection"));
    m_pBPMdetectButton->setTextAlignment(0, Qt::AlignLeft | Qt::AlignVCenter);
    m_pBPMdetectButton->setFlags(Qt::ItemIsSelectable | Qt::ItemIsEnabled);

    m_pReplayGainButton = new QTreeWidgetItem(contentsTreeWidget, QTreeWidgetItem::Type);
    m_pReplayGainButton->setIcon(0, QIcon(":/images/preferences/ic_preferences_replaygain.png"));
    m_pReplayGainButton->setText(0, tr("Normalization"));
    m_pReplayGainButton->setTextAlignment(0, Qt::AlignLeft | Qt::AlignVCenter);
    m_pReplayGainButton->setFlags(Qt::ItemIsSelectable | Qt::ItemIsEnabled);

#ifdef __VINYLCONTROL__
    m_pVinylControlButton = new QTreeWidgetItem(contentsTreeWidget, QTreeWidgetItem::Type);
    //QT screws up my nice vinyl svg for some reason, so we'll use a PNG version
    //instead...
    m_pVinylControlButton->setIcon(0, QIcon(":/images/preferences/ic_preferences_vinyl.png"));
    m_pVinylControlButton->setText(0, tr("Vinyl Control"));
    m_pVinylControlButton->setTextAlignment(0, Qt::AlignLeft | Qt::AlignVCenter);
    m_pVinylControlButton->setFlags(Qt::ItemIsSelectable | Qt::ItemIsEnabled);
#else
    m_pVinylControlButton = new QTreeWidgetItem(contentsTreeWidget, QTreeWidgetItem::Type);
    //QT screws up my nice vinyl svg for some reason, so we'll use a PNG version
    //instead...
    m_pVinylControlButton->setIcon(0, QIcon(":/images/preferences/ic_preferences_vinyl.png"));
    m_pVinylControlButton->setText(0, tr("Vinyl Control"));
    m_pVinylControlButton->setTextAlignment(0, Qt::AlignLeft | Qt::AlignVCenter);
    m_pVinylControlButton->setFlags(Qt::ItemIsSelectable | Qt::ItemIsEnabled);
#endif

#ifdef __SHOUTCAST__
    m_pShoutcastButton = new QTreeWidgetItem(contentsTreeWidget, QTreeWidgetItem::Type);
    m_pShoutcastButton->setIcon(0, QIcon(":/images/preferences/ic_preferences_broadcast.png"));
    m_pShoutcastButton->setText(0, tr("Live Broadcasting"));
    m_pShoutcastButton->setTextAlignment(0, Qt::AlignLeft | Qt::AlignVCenter);
    m_pShoutcastButton->setFlags(Qt::ItemIsSelectable | Qt::ItemIsEnabled);
#endif
    connect(contentsTreeWidget,
            SIGNAL(currentItemChanged(QTreeWidgetItem *, QTreeWidgetItem *)),
            this, SLOT(changePage(QTreeWidgetItem *, QTreeWidgetItem*)));
}

void DlgPreferences::changePage(QTreeWidgetItem * current, QTreeWidgetItem * previous)
{
    if (!current)
        current = previous;

    if (current == m_pSoundButton) {
    	m_wsound->slotUpdate();
    	pagesWidget->setCurrentWidget(m_wsound->parentWidget()->parentWidget());
    } else if (current == m_pPlaylistButton) {
    	pagesWidget->setCurrentWidget(m_wplaylist->parentWidget()->parentWidget());
    } else if (current == m_pControlsButton) {
    	pagesWidget->setCurrentWidget(m_wcontrols->parentWidget()->parentWidget());
    } else if (current == m_pEqButton) {
    	pagesWidget->setCurrentWidget(m_weq->parentWidget()->parentWidget());
    } else if (current == m_pCrossfaderButton) {
    	pagesWidget->setCurrentWidget(m_wcrossfader->parentWidget()->parentWidget());
    } else if (current == m_pRecordingButton) {
    	pagesWidget->setCurrentWidget(m_wrecord->parentWidget()->parentWidget());
    } else if (current == m_pBPMdetectButton) {
    	pagesWidget->setCurrentWidget(m_wbpm->parentWidget()->parentWidget());
    } else if (current == m_pReplayGainButton) {
    	pagesWidget->setCurrentWidget(m_wreplaygain->parentWidget()->parentWidget());

#ifdef __VINYLCONTROL__
    } else if (current == m_pVinylControlButton) {
    	pagesWidget->setCurrentWidget(m_wvinylcontrol->parentWidget()->parentWidget());
#else
    } else if (current == m_pVinylControlButton) {
           pagesWidget->setCurrentWidget(m_wnovinylcontrol->parentWidget()->parentWidget());
#endif
#ifdef __SHOUTCAST__
    } else if (current == m_pShoutcastButton) {
           pagesWidget->setCurrentWidget(m_wshoutcast->parentWidget()->parentWidget());
#endif
    //Handle selection of controller items
    } else if (m_controllerBindingsButtons.indexOf(current) >= 0) {
           int index = m_controllerBindingsButtons.indexOf(current);
           pagesWidget->setCurrentWidget(m_wcontrollerBindingsForDevice.value(index)->parentWidget()->parentWidget());
           //Manually fire this slot since it doesn't work right...
           m_wcontrollerBindingsForDevice.value(index)->slotUpdate();
    //Handle selection of midi device items
    }
    /*
    else if (m_midiBindingsButtons.indexOf(current) >= 0) {
    	int index = m_midiBindingsButtons.indexOf(current);
    	pagesWidget->setCurrentWidget(m_wmidiBindingsForDevice.value(index)->parentWidget()->parentWidget());
    	//Manually fire this slot since it doesn't work right...
    	m_wmidiBindingsForDevice.value(index)->slotUpdate();
    }
    */
    else if (current == m_pControllerTreeItem) {
        //If the root "Controllers" item is clicked, select the first Controller instead.
        //If there is no first controller, display a page that says so (just so we don't not change the page)
        if (m_wcontrollerBindingsForDevice.count() > 0)
        {
            //Expand the Controller subtree
            contentsTreeWidget->setItemExpanded(m_pControllerTreeItem, true);

            /*
            * FIXME: None of the following works right, for some reason. - Albert Feb 9/09
            */

            //Select the first MIDI device
            //contentsTreeWidget->setItemSelected(m_pMIDITreeItem, false);
            /*
            foreach(QTreeWidgetItem* item, contentsTreeWidget->selectedItems())
            {
                contentsTreeWidget->setItemSelected(item, false);
        }*/
            //contentsTreeWidget->setItemSelected(m_midiBindingsButtons.value(0), true);

        }
        else
        {
            pagesWidget->setCurrentWidget(m_wNoControllers->parentWidget()->parentWidget());
        }
    }
    /*
    else if (current == m_pMIDITreeItem) {
        //If the root "MIDI Controllers" item is clicked, select the first MIDI device instead.
        //If there is no first MIDI device, display a page that says so (just so we don't not change the page)
        if (m_wmidiBindingsForDevice.count() > 0) {
            //Expand the MIDI subtree
            contentsTreeWidget->setItemExpanded(m_pMIDITreeItem, true);

            // FIXME: None of the following works right, for some reason. - Albert Feb 9/09

            //Select the first MIDI device
            //contentsTreeWidget->setItemSelected(m_pMIDITreeItem, false);
            
//                 foreach(QTreeWidgetItem* item, contentsTreeWidget->selectedItems())
//                 {
//                 contentsTreeWidget->setItemSelected(item, false);
//                 }
            //contentsTreeWidget->setItemSelected(m_midiBindingsButtons.value(0), true);
        } else {
            pagesWidget->setCurrentWidget(m_wNoMidi->parentWidget()->parentWidget());
        }
    }
    */
}

void DlgPreferences::showSoundHardwarePage()
{
    pagesWidget->setCurrentWidget(m_wsound->parentWidget()->parentWidget());
    contentsTreeWidget->setCurrentItem(m_pSoundButton);
}

bool DlgPreferences::eventFilter(QObject * o, QEvent * e)
{
    // Send a close signal if dialog is closing
    if (e->type() == QEvent::Hide)
        emit(closeDlg());

    if (e->type() == QEvent::Show)
        emit(showDlg());

    // Standard event processing
    return QWidget::eventFilter(o,e);
}

void DlgPreferences::slotHide() {
}


void DlgPreferences::slotShow() {
    //m_pMixxx->releaseKeyboard();

    QSize optimumSize;
    QSize deltaSize;
    QSize pagesSize;
    QSize saSize;

    adjustSize();

    optimumSize = qApp->desktop()->availableGeometry(this).size();

    if (frameSize() == size()) {
        // This code is reached in Gnome 2.3
        qDebug() << "guess the size of the window decoration";
        optimumSize -= QSize(2,30);
    } else {
        optimumSize -= (frameSize() - size());
    }

    QSize staticSize = size() - pagesWidget->size();
    optimumSize = optimumSize.boundedTo(staticSize + m_pageSizeHint);

    QRect optimumRect = geometry();
    optimumRect.setSize(optimumSize);
    setGeometry(optimumRect);
}

void DlgPreferences::rescanControllers()
{
    destroyControllerWidgets();
    setupControllerWidgets();
}
/*
void DlgPreferences::rescanMidi()
{
    destroyMidiWidgets();
    setupMidiWidgets();
}
*/
void DlgPreferences::destroyControllerWidgets()
{
    //XXX this, and the corresponding code over in onShow(), is pretty bad and messy; it should be wrapped up in a class so that constructors and destructors can handle this setup/teardown
    
    m_controllerBindingsButtons.clear();
    
    while (!m_wcontrollerBindingsForDevice.isEmpty())
    {
        DlgPrefController* controllerDlg = m_wcontrollerBindingsForDevice.takeLast();
        pagesWidget->removeWidget(controllerDlg);
        delete controllerDlg;
    }
    
    while(m_pControllerTreeItem->childCount() > 0)
    {
        QTreeWidgetItem* controllerBindingsButton = m_pControllerTreeItem->takeChild(0);
        //qDebug() << " Q|T|r\e\eWidgetItem point is " << controllerBindingsButton;
        m_pControllerTreeItem->removeChild(controllerBindingsButton);
        delete controllerBindingsButton;
    }
}
/*
void DlgPreferences::destroyMidiWidgets()
{
    //XXX this, and the corresponding code over in onShow(), is pretty bad and messy; it should be wrapped up in a class so that constructors and destructors can handle this setup/teardown

    m_midiBindingsButtons.clear();

    while (!m_wmidiBindingsForDevice.isEmpty())
    {
        DlgPrefMidiBindings* midiDlg = m_wmidiBindingsForDevice.takeLast();
        pagesWidget->removeWidget(midiDlg);
        delete midiDlg;
    }

    while(m_pMIDITreeItem->childCount() > 0)
    {
        QTreeWidgetItem* midiBindingsButton = m_pMIDITreeItem->takeChild(0);
        //qDebug() << " Q|T|r\e\eWidgetItem point is " << midiBindingsButton;
        m_pMIDITreeItem->removeChild(midiBindingsButton);
        delete midiBindingsButton;
    }
}
*/
void DlgPreferences::setupControllerWidgets()
{
    //For each controller, create a dialog and put a little link to it in the treepane on the left
    QList<Controller*> controllerList = m_pControllerManager->getControllerList(false, true);
    QListIterator<Controller*> ctrlr(controllerList);
    while (ctrlr.hasNext())
    {
        Controller* currentDevice = ctrlr.next();
        QString curDeviceName = currentDevice->getName();
        //qDebug() << "curDeviceName: " << curDeviceName;
        DlgPrefController* controllerDlg = new DlgPrefController(this, currentDevice, m_pControllerManager, config);
        m_wcontrollerBindingsForDevice.append(controllerDlg);
        addPageWidget(controllerDlg);
        connect(this, SIGNAL(showDlg()), controllerDlg, SLOT(slotUpdate()));
        connect(buttonBox, SIGNAL(accepted()), controllerDlg, SLOT(slotApply()));
        connect(controllerDlg, SIGNAL(deviceStateChanged(DlgPrefController*,bool)), this, SLOT(slotHighlightDevice(DlgPrefController*,bool)));
        
        QTreeWidgetItem * controllerBindingsButton = new QTreeWidgetItem(QTreeWidgetItem::Type);
        //qDebug() << curDeviceName << " QTreeWidgetItem point is " << controllerBindingsButton;
        controllerBindingsButton->setIcon(0, QIcon(":/images/preferences/ic_preferences_controllers.png"));
        controllerBindingsButton->setText(0, curDeviceName);
        controllerBindingsButton->setTextAlignment(0, Qt::AlignLeft | Qt::AlignVCenter);
        controllerBindingsButton->setFlags(Qt::ItemIsSelectable | Qt::ItemIsEnabled);
        m_pControllerTreeItem->addChild(controllerBindingsButton);
        m_controllerBindingsButtons.append(controllerBindingsButton);
        
        // Set the font correctly
        QFont temp = controllerBindingsButton->font(0);
        if (currentDevice->isOpen()) temp.setBold(true);
        else temp.setBold(false);
        controllerBindingsButton->setFont(0,temp);
    }
}
/*
void DlgPreferences::setupMidiWidgets()
{
    //For each MIDI device, create a MIDI dialog and put a little link to it in the treepane on the left
    QList<MidiDevice*> midiDeviceList = m_pMidiDeviceManager->getDeviceList(false, true);
    QListIterator<MidiDevice*> it(midiDeviceList);

    while (it.hasNext())
    {
        MidiDevice* currentDevice = it.next();
        QString curDeviceName = currentDevice->getName();
        //qDebug() << "curDeviceName: " << curDeviceName;
        DlgPrefMidiBindings* midiDlg = new DlgPrefMidiBindings(this, currentDevice, m_pMidiDeviceManager, config);
        m_wmidiBindingsForDevice.append(midiDlg);
        addPageWidget(midiDlg);
        connect(this, SIGNAL(showDlg()), midiDlg, SLOT(slotUpdate()));
        connect(buttonBox, SIGNAL(accepted()), midiDlg, SLOT(slotApply()));
        connect(midiDlg, SIGNAL(deviceStateChanged(DlgPrefMidiBindings*,bool)), this, SLOT(slotHighlightDevice(DlgPrefMidiBindings*,bool)));

        QTreeWidgetItem * midiBindingsButton = new QTreeWidgetItem(QTreeWidgetItem::Type);
        //qDebug() << curDeviceName << " QTreeWidgetItem point is " << midiBindingsButton;
        midiBindingsButton->setIcon(0, QIcon(":/images/preferences/ic_preferences_midicontrollers.png"));
        midiBindingsButton->setText(0, curDeviceName);
        midiBindingsButton->setTextAlignment(0, Qt::AlignLeft | Qt::AlignVCenter);
        midiBindingsButton->setFlags(Qt::ItemIsSelectable | Qt::ItemIsEnabled);
        m_pMIDITreeItem->addChild(midiBindingsButton);
        m_midiBindingsButtons.append(midiBindingsButton);

        // Set the font correctly
        QFont temp = midiBindingsButton->font(0);
        if (currentDevice->isOpen()) temp.setBold(true);
        else temp.setBold(false);
        midiBindingsButton->setFont(0,temp);
    }
}
*/
void DlgPreferences::slotApply()
{
    m_pControllerManager->savePresets();
//     m_pMidiDeviceManager->saveMappings();
    //m_pMixxx->grabKeyboard();
}

void DlgPreferences::slotHighlightDevice(DlgPrefController* dialog, bool enabled)
{
    QTreeWidgetItem * controllerBindingsButton = m_controllerBindingsButtons.at(m_wcontrollerBindingsForDevice.indexOf(dialog));
    QFont temp = controllerBindingsButton->font(0);
    if (enabled) temp.setBold(true);
    else temp.setBold(false);
    controllerBindingsButton->setFont(0,temp);
}
/*
void DlgPreferences::slotHighlightDevice(DlgPrefMidiBindings* dialog, bool enabled)
{
    QTreeWidgetItem* midiBindingsButton = m_midiBindingsButtons.at(m_wmidiBindingsForDevice.indexOf(dialog));
    QFont temp = midiBindingsButton->font(0);
    if (enabled) temp.setBold(true);
    else temp.setBold(false);
    midiBindingsButton->setFont(0,temp);
}
*/
int DlgPreferences::addPageWidget(QWidget* w) {
    int iret;

    QScrollArea* sa = new QScrollArea(pagesWidget);
    sa->setWidgetResizable(true);

    sa->setWidget(w);
    iret = pagesWidget->addWidget(sa);

    int iframe = 2 * sa->frameWidth();
    m_pageSizeHint = m_pageSizeHint.expandedTo(w->sizeHint()+QSize(iframe, iframe));

    return iret;
}

<|MERGE_RESOLUTION|>--- conflicted
+++ resolved
@@ -123,16 +123,12 @@
     // Connections
     connect(this, SIGNAL(showDlg()), this,      SLOT(slotShow()));
     connect(this, SIGNAL(closeDlg()), this,      SLOT(slotHide()));
-<<<<<<< HEAD
+
     connect(m_pControllerManager, SIGNAL(devicesChanged()), this, SLOT(rescanControllers()));
 //     connect(m_pMidiDeviceManager, SIGNAL(devicesChanged()), this, SLOT(rescanMidi()));
-=======
 
     connect(this, SIGNAL(showDlg()), m_wcontrols, SLOT(onShow()));
     connect(this, SIGNAL(closeDlg()), m_wcontrols, SLOT(onHide()));
-
-    connect(m_pMidiDeviceManager, SIGNAL(devicesChanged()), this, SLOT(rescanMidi()));
->>>>>>> b6a9be96
 
     connect(this, SIGNAL(showDlg()), m_wsound,     SLOT(slotUpdate()));
     connect(this, SIGNAL(showDlg()), m_wplaylist,  SLOT(slotUpdate()));
@@ -381,7 +377,7 @@
 
             //Select the first MIDI device
             //contentsTreeWidget->setItemSelected(m_pMIDITreeItem, false);
-            
+
 //                 foreach(QTreeWidgetItem* item, contentsTreeWidget->selectedItems())
 //                 {
 //                 contentsTreeWidget->setItemSelected(item, false);
@@ -460,16 +456,16 @@
 void DlgPreferences::destroyControllerWidgets()
 {
     //XXX this, and the corresponding code over in onShow(), is pretty bad and messy; it should be wrapped up in a class so that constructors and destructors can handle this setup/teardown
-    
+
     m_controllerBindingsButtons.clear();
-    
+
     while (!m_wcontrollerBindingsForDevice.isEmpty())
     {
         DlgPrefController* controllerDlg = m_wcontrollerBindingsForDevice.takeLast();
         pagesWidget->removeWidget(controllerDlg);
         delete controllerDlg;
     }
-    
+
     while(m_pControllerTreeItem->childCount() > 0)
     {
         QTreeWidgetItem* controllerBindingsButton = m_pControllerTreeItem->takeChild(0);
@@ -517,7 +513,7 @@
         connect(this, SIGNAL(showDlg()), controllerDlg, SLOT(slotUpdate()));
         connect(buttonBox, SIGNAL(accepted()), controllerDlg, SLOT(slotApply()));
         connect(controllerDlg, SIGNAL(deviceStateChanged(DlgPrefController*,bool)), this, SLOT(slotHighlightDevice(DlgPrefController*,bool)));
-        
+
         QTreeWidgetItem * controllerBindingsButton = new QTreeWidgetItem(QTreeWidgetItem::Type);
         //qDebug() << curDeviceName << " QTreeWidgetItem point is " << controllerBindingsButton;
         controllerBindingsButton->setIcon(0, QIcon(":/images/preferences/ic_preferences_controllers.png"));
@@ -526,7 +522,7 @@
         controllerBindingsButton->setFlags(Qt::ItemIsSelectable | Qt::ItemIsEnabled);
         m_pControllerTreeItem->addChild(controllerBindingsButton);
         m_controllerBindingsButtons.append(controllerBindingsButton);
-        
+
         // Set the font correctly
         QFont temp = controllerBindingsButton->font(0);
         if (currentDevice->isOpen()) temp.setBold(true);
