--- conflicted
+++ resolved
@@ -744,7 +744,6 @@
                 }
 
                 if (sideoverlay.engaged(tnr)) {
-<<<<<<< HEAD
                     // Select effect by touching top slider when button is held
                     // Otherwise the top slider controls effect wet/dry
                     if (touchsideheld.engaged(tnr)) {
@@ -758,23 +757,15 @@
                             setconst(effectunit, 'chain_selector', -1)
                         );
                     } else {
+                        modeset(part.pitch.mode.absolute);
                         expect(part.pitch.slide, eqsideheld.choose(
                             set(effectunit, 'mix'),
                             reset(effectunit, 'mix')
                         ));
                         watch(effectunit, 'mix', patch(part.pitch.meter.bar));
                     }
+
                     expect(part.eq.high.slide, fxsideheld.choose(
-=======
-                    modeset(part.pitch.mode.absolute);
-                    expect(part.pitch.slide, eqsideheld.choose(
-                        set(effectunit, 'mix'),
-                        reset(effectunit, 'mix')
-                    ));
-                    watch(effectunit, 'mix', patch(part.pitch.meter.bar));
-
-                    expect(part.eq.high.slide, eqsideheld.choose(
->>>>>>> 21e4953d
                         set(effectunit_effect, 'parameter3'),
                         reset(effectunit_effect, 'parameter3')
                     ));
